#!/usr/bin/env python3

import copy
import logging
import os
import pathlib
import re
import socket
import threading
import queue
from functools import partial
import yaml

import pytest
from unittest import mock

import mecademicpy.robot as mdr
import mecademicpy.mx_robot_def as mx_def
import mecademicpy.robot_trajectory_files as robot_files

TEST_IP = '127.0.0.1'
MECA500_CONNECTED_RESPONSE = 'Connected to Meca500 R3 v9.0.0'
SCARA_SERIAL = 'scara-87654321'
DEFAULT_TIMEOUT = 10  # Set 10s as default timeout.

#####################################################################################
# Test readme
#####################################################################################

# Use the 'robot' test fixture to automatically instantiate a robot object.

# Using the 'robot' fixture also enables automatically calling robot.Disconnect() at
# test teardown.

# Use 'connect_robot_helper(robot, args..)' to take care of robot connection.

# Refer to the 'test_start_offline_program()' test case for an example usage that
# also includes using `simple_response_handler()` to test a message exchange.

#####################################################################################
# Test fixtures and helper functions
#####################################################################################


# Fixture for creating robot object and also disconnecting on test teardown.
@pytest.fixture
def robot():
    robot = mdr.Robot()
    assert robot is not None

    # Yield the robot setup function.
    yield robot

    # Finally disconnect on teardown.
    robot.Disconnect()


# Automates sending the welcome message and responding to the robot serial query. Do not use for monitor_mode=True.
def connect_robot_helper(robot: mdr.Robot,
<<<<<<< HEAD
                         monitor_mode=False,
                         offline_mode=True,
                         disconnect_on_exception=False,
                         enable_synchronous_mode=False,
                         supports_rt_monitoring=True,
                         is_scara=False):

    # Prepare connection messages like the one that the robot should send upon connetion
    if is_scara:
        connected_msg = MECA500_CONNECTED_RESPONSE_SCARA
        supports_rt_monitoring = True
    elif supports_rt_monitoring:
        connected_msg = MECA500_CONNECTED_RESPONSE
    else:
        connected_msg = MECA500_CONNECTED_RESPONSE_LEGACY

    if monitor_mode:
        robot._monitor_rx_queue.put(mdr._Message(mx_def.MX_ST_CONNECTED, connected_msg))
    else:
        robot._command_rx_queue.put(mdr._Message(mx_def.MX_ST_CONNECTED, connected_msg))

    expected_commands = []
    robot_responses = []
    if not monitor_mode:
        # Prepare expected responses to "Get" requests that the Robot class does automatically while connecting
        expected_commands.append('GetRobotSerial')
        if is_scara:
            robot_responses = [mdr._Message(mx_def.MX_ST_GET_ROBOT_SERIAL, SCARA_SERIAL)]
        else:
            robot_responses = [mdr._Message(mx_def.MX_ST_GET_ROBOT_SERIAL, MECA500_SERIAL)]
        if supports_rt_monitoring:
            expected_commands.append('GetRealTimeMonitoring')
            robot_responses.append(mdr._Message(mx_def.MX_ST_GET_REAL_TIME_MONITORING, ''))
            expected_commands.append('SetCtrlPortMonitoring(1)')
            robot_responses.append(mdr._Message(mx_def.MX_ST_SET_CTRL_PORT_MONIT, ''))
=======
                         model="meca500",
                         revision=3,
                         major_verion=9,
                         offline_mode=True,
                         disconnect_on_exception=False,
                         enable_synchronous_mode=False):

    file_path = pathlib.Path.cwd().joinpath("tests", "robot_config")
    yaml_filename = f"{model.lower()}_r{str(revision)}_v{str(major_verion)}.yml"
    yaml_file_full_path = pathlib.Path.joinpath(file_path, yaml_filename)
>>>>>>> 0c852c0c

    with open(yaml_file_full_path, "r") as file_stream:
        robot_config = yaml.safe_load(file_stream)

        # Set connection message
        robot._command_rx_queue.put(mdr._Message(mx_def.MX_ST_CONNECTED, robot_config["expected_connection_message"]))

<<<<<<< HEAD
    robot.Connect(TEST_IP,
                  offline_mode=offline_mode,
                  disconnect_on_exception=disconnect_on_exception,
                  enable_synchronous_mode=enable_synchronous_mode,
                  monitor_mode=monitor_mode)
=======
        expected_commands = []
        robot_responses = []
        # Set robot command responses
        robot_config_commands = robot_config["expected_connect_commands"]
        for transaction in robot_config_commands:
            expected_commands.append(transaction["name"])
            robot_responses.append(mdr._Message(transaction["response_code"], transaction["response"]))
>>>>>>> 0c852c0c

        # Start the fake robot thread (that will simulate response to expected requests)
        fake_robot = threading.Thread(target=simple_response_handler,
                                      args=(robot._command_tx_queue, robot._command_rx_queue, expected_commands,
                                            robot_responses))

        fake_robot.start()

        robot.Connect(TEST_IP,
                      offline_mode=offline_mode,
                      disconnect_on_exception=disconnect_on_exception,
                      enable_synchronous_mode=enable_synchronous_mode)

        fake_robot.join()

        robot.WaitConnected(timeout=0)


# Function for exchanging one message with queue.
def simple_response_handler(queue_in, queue_out, expected_in, desired_out):
    if isinstance(expected_in, list):
        for i in range(len(expected_in)):
            event = queue_in.get(block=True, timeout=1)
            assert event == expected_in[i]
            queue_out.put(desired_out[i])

    else:
        event = queue_in.get(block=True, timeout=1)
        assert event == expected_in
        queue_out.put(desired_out)


# Server to listen for a connection. Send initial data in data_list on connect, send rest in response to any msg.
def fake_server(address, port, data_list, server_up):
    server_sock = socket.socket(socket.AF_INET, socket.SOCK_STREAM)
    server_sock.settimeout(1)  # Allow up to 1 second to create the connection.
    server_sock.setsockopt(socket.SOL_SOCKET, socket.SO_REUSEADDR, 1)
    server_sock.bind((address, port))
    server_sock.listen()
    server_up.set()

    client, addr = server_sock.accept()

    if data_list:
        client.sendall(data_list.pop(0).encode('ascii'))

    while True:
        received_data = client.recv(1024)
        if not received_data:
            break
        if data_list:
            client.sendall(data_list.pop(0).encode('ascii'))


# Run the fake_server in a separate thread.
def run_fake_server(address, port, data_list):
    server_up_event = threading.Event()  # Synchronization event for fake server.
    server_thread = threading.Thread(target=fake_server, args=(address, port, data_list, server_up_event))
    server_thread.start()
    assert server_up_event.wait(timeout=DEFAULT_TIMEOUT)
    return server_thread


# Simulated socket, initialized with list of responses, one response at a time is returned with recv().
class FakeSocket():

    def __init__(self, input):
        self.queue = queue.Queue()
        for x in input:
            self.queue.put(x)

    def setblocking(self, _):
        pass

    def recv(self, _):
        return self.queue.get()


#####################################################################################
# Test cases
#####################################################################################


# Test that connecting with invalid parameters raises exception.
def test_setup_invalid_input(robot: mdr.Robot):

    with pytest.raises(TypeError):
        robot.Connect(2)
    with pytest.raises(ValueError):
        robot.Connect('1.1.1.1.1')


# Test that connecting without robot will raise exception. On failure, first check that virtual robot is not running!
def test_connection_no_robot(robot: mdr.Robot):
    robot.default_timeout = 0

    with pytest.raises(mdr.CommunicationError):
        robot.Connect(TEST_IP)


<<<<<<< HEAD
# Test connection/disconnection cycle with real socket. On failure, first check that virtual robot is not running!
def test_successful_connection_full_socket(robot: mdr.Robot):

    command_server_thread = run_fake_server(
        TEST_IP, mx_def.MX_ROBOT_TCP_PORT_CONTROL,
        ['[3000][Connected to Meca500 R3-virtual v9.1.0]\0', '[2083][m500-99999]\0', '[2117][]\0'])

    with pytest.raises(mdr.TimeoutException):
        robot.WaitConnected(timeout=0)

    robot.Connect(TEST_IP)
    robot.WaitConnected()

    assert robot.GetRobotInfo().model == 'Meca500'
    assert robot.GetRobotInfo().revision == 3
    assert robot.GetRobotInfo().is_virtual is True
    assert robot.GetRobotInfo().fw_major_rev == 9
    assert robot.GetRobotInfo().fw_minor_rev == 1
    assert robot.GetRobotInfo().fw_patch_num == 0
    assert robot.GetRobotInfo().serial == 'm500-99999'

    robot.Disconnect()
    assert robot._command_socket is None
    assert robot._monitor_socket is None

    command_server_thread.join()


# Test connection/disconnection cycle with real socket simulating a legacy robot.
# **** On failure, first check that virtual robot is not running!
def test_successful_connection_full_socket_legacy(robot: mdr.Robot):

    command_server_thread = run_fake_server(
        TEST_IP, mx_def.MX_ROBOT_TCP_PORT_CONTROL,
        ['[3000][Connected to Meca500 R3-virtual v8.3.10]\0', '[2083][m500-99999]\0'])
    monitor_server_thread = run_fake_server(TEST_IP, mx_def.MX_ROBOT_TCP_PORT_FEED, [])

    with pytest.raises(mdr.TimeoutException):
        robot.WaitConnected(timeout=0)

    robot.Connect(TEST_IP)
    robot.WaitConnected()

    assert robot.GetRobotInfo().model == 'Meca500'
    assert robot.GetRobotInfo().revision == 3
    assert robot.GetRobotInfo().is_virtual is True
    assert robot.GetRobotInfo().fw_major_rev == 8
    assert robot.GetRobotInfo().fw_minor_rev == 3
    assert robot.GetRobotInfo().fw_patch_num == 10
    assert robot.GetRobotInfo().serial == 'm500-99999'

    robot.Disconnect()
    assert robot._command_socket is None
    assert robot._monitor_socket is None

    command_server_thread.join()
    monitor_server_thread.join()


=======
>>>>>>> 0c852c0c
# Test that the socket handler properly concatenates messages split across multiple recv() calls.
def test_successful_connection_split_response():
    fake_socket = FakeSocket([b'[3', b'00', b'0][Connected to Meca500 R3 v9.0.0]\0', b''])
    rx_queue = queue.Queue()

    # Test the socket handler directly to ensure messages are received across several recv() calls.
    mdr.Robot._handle_socket_rx(fake_socket, rx_queue, logging.getLogger(__name__))

    assert rx_queue.qsize() == 1
    message = rx_queue.get()
    assert message.id == mx_def.MX_ST_CONNECTED
    assert message.data == MECA500_CONNECTED_RESPONSE


# Test that we can connect to a Scara robot.
def test_scara_connection(robot: mdr.Robot):
    cur_dir = os.getcwd()
    connect_robot_helper(robot, model="scara", revision=1)
    assert not robot.GetStatusRobot().activation_state
    assert robot.GetRobotInfo().model == 'Scara'
    assert robot.GetRobotInfo().num_joints == 4
    assert robot.GetRobotInfo().version.major == 9
    assert robot.GetRobotInfo().rt_message_capable
    assert robot.GetRobotInfo().serial == SCARA_SERIAL


# Ensure user can reconnect to robot after disconnection or failure to connect.
def test_sequential_connections(robot: mdr.Robot):

    robot._command_rx_queue.put(mdr._Message(mx_def.MX_ST_USER_ALREADY, ''))
    with pytest.raises(Exception):
        robot.Connect(TEST_IP, offline_mode=True, disconnect_on_exception=False)

    robot._command_rx_queue.put(mdr._Message(99999, ''))
    with pytest.raises(Exception):
        robot.Connect(TEST_IP, offline_mode=True, disconnect_on_exception=False)

    connect_robot_helper(robot)
    robot.Disconnect()

    connect_robot_helper(robot)
    robot.Disconnect()


def test_monitoring_connection(robot: mdr.Robot):
    robot._monitor_rx_queue.put(mdr._Message(99999, ''))
    robot._monitor_rx_queue.put(mdr._Message(99999, ''))
    robot._monitor_rx_queue.put(mdr._Message(99999, ''))
    robot._monitor_rx_queue.put(mdr._Message(99999, ''))
    # Make sure robot connects quickly even if many messages preceding connection message are on monitoring port
    connect_robot_helper(robot)
    robot.WaitConnected(timeout=0)


# Ensure user can wrap robot object within "with" block.
def test_with_block(robot: mdr.Robot):
    called_callbacks = []

    def on_connected_test():
        called_callbacks.append('on_connected_test')

    def on_disconnected_test():
        called_callbacks.append('on_disconnected_test')

    with mdr.Robot() as robot2:
        callbacks = mdr.RobotCallbacks()
        callbacks.on_connected = on_connected_test
        callbacks.on_disconnected = on_disconnected_test
        robot2.RegisterCallbacks(callbacks, run_callbacks_in_separate_thread=True)

        # Simulate a connection
        connect_robot_helper(robot2)

    # Test that connection occurred, and disconnection too (at end of "with" block)
    assert called_callbacks == ['on_connected_test', 'on_disconnected_test']


# Ensure user can wrap robot object within "with" block on an already existing robot
def test_with_block_twice(robot: mdr.Robot):
    called_callbacks = []

    def on_connected_test():
        called_callbacks.append('on_connected_test')

    def on_disconnected_test():
        called_callbacks.append('on_disconnected_test')

    # Create robot and attach callbacks
    robot2 = mdr.Robot()
    callbacks = mdr.RobotCallbacks()
    callbacks.on_connected = on_connected_test
    callbacks.on_disconnected = on_disconnected_test
    robot2.RegisterCallbacks(callbacks, run_callbacks_in_separate_thread=True)

    # Connect within 'with' block -> Should disconnect but keep callbacks attached
    with robot2:
        connect_robot_helper(robot2)

    # Connect again 'with' block -> Should disconnect but keep callbacks attached
    with robot2:
        connect_robot_helper(robot2)

    # Test that connection occurred, and disconnection too (at end of "with" block)
    assert called_callbacks == [
        'on_connected_test', 'on_disconnected_test', 'on_connected_test', 'on_disconnected_test'
    ]


# Ensure robot must not yet be connected when entering "with" block.
def test_with_pre_connected(robot: mdr.Robot):
    robot2 = mdr.Robot()
    connect_robot_helper(robot2)
    with pytest.raises(mdr.InvalidStateError):
        with robot2:
            robot2.Disconnect()


# Test parsing of monitoring port messages, and that robot state is correctly updated.
def test_monitoring_connection(robot: mdr.Robot):
    connect_robot_helper(robot, monitor_mode=True)

    # Helper functions for generating test data. To ensure data is unique in each field, we add the response code to the
    # 'seed' array, with is generated with range().
    def make_test_array(code, data):
        return [x + code for x in data]

    # Convert the test array into a TimestampedData object.
    def make_test_data(code, data):
        test_array = make_test_array(code, data)
        return mdr.TimestampedData(test_array[0], test_array[1:])

    # Convert the test array into a Message object.
    def make_test_message(code, data):
        test_array = make_test_array(code, data)
        return mdr._Message(code, ','.join([str(x) for x in test_array]))

    # Send monitor messages.
    robot._monitor_rx_queue.put(make_test_message(mx_def.MX_ST_RT_TARGET_JOINT_POS, range(7)))
    robot._monitor_rx_queue.put(make_test_message(mx_def.MX_ST_RT_TARGET_CART_POS, range(7)))
    robot._monitor_rx_queue.put(make_test_message(mx_def.MX_ST_RT_TARGET_JOINT_VEL, range(7)))
    robot._monitor_rx_queue.put(make_test_message(mx_def.MX_ST_RT_TARGET_CART_VEL, range(7)))

    robot._monitor_rx_queue.put(make_test_message(mx_def.MX_ST_RT_TARGET_CONF, range(4)))
    robot._monitor_rx_queue.put(make_test_message(mx_def.MX_ST_RT_TARGET_CONF_TURN, range(2)))

    robot._monitor_rx_queue.put(make_test_message(mx_def.MX_ST_RT_JOINT_POS, range(7)))
    robot._monitor_rx_queue.put(make_test_message(mx_def.MX_ST_RT_CART_POS, range(7)))
    robot._monitor_rx_queue.put(make_test_message(mx_def.MX_ST_RT_JOINT_VEL, range(7)))
    robot._monitor_rx_queue.put(make_test_message(mx_def.MX_ST_RT_JOINT_TORQ, range(7)))
    robot._monitor_rx_queue.put(make_test_message(mx_def.MX_ST_RT_CART_VEL, range(7)))

    robot._monitor_rx_queue.put(make_test_message(mx_def.MX_ST_RT_CONF, range(4)))
    robot._monitor_rx_queue.put(make_test_message(mx_def.MX_ST_RT_CONF_TURN, range(2)))

    robot._monitor_rx_queue.put(make_test_message(mx_def.MX_ST_RT_ACCELEROMETER, range(5)))

    robot.Disconnect()

    # Temporarily test using direct members, switch to using proper getters once implemented.
    assert robot._robot_rt_data.rt_target_joint_pos == make_test_data(mx_def.MX_ST_RT_TARGET_JOINT_POS, range(7))
    assert robot._robot_rt_data.rt_target_cart_pos == make_test_data(mx_def.MX_ST_RT_TARGET_CART_POS, range(7))
    assert robot._robot_rt_data.rt_target_joint_vel == make_test_data(mx_def.MX_ST_RT_TARGET_JOINT_VEL, range(7))
    assert robot._robot_rt_data.rt_target_cart_vel == make_test_data(mx_def.MX_ST_RT_TARGET_CART_VEL, range(7))
    assert robot._robot_rt_data.rt_target_conf == make_test_data(mx_def.MX_ST_RT_TARGET_CONF, range(4))
    assert robot._robot_rt_data.rt_target_conf_turn == make_test_data(mx_def.MX_ST_RT_TARGET_CONF_TURN, range(2))

    assert robot._robot_rt_data.rt_joint_pos == make_test_data(mx_def.MX_ST_RT_JOINT_POS, range(7))
    assert robot._robot_rt_data.rt_cart_pos == make_test_data(mx_def.MX_ST_RT_CART_POS, range(7))
    assert robot._robot_rt_data.rt_joint_vel == make_test_data(mx_def.MX_ST_RT_JOINT_VEL, range(7))
    assert robot._robot_rt_data.rt_joint_torq == make_test_data(mx_def.MX_ST_RT_JOINT_TORQ, range(7))
    assert robot._robot_rt_data.rt_cart_vel == make_test_data(mx_def.MX_ST_RT_CART_VEL, range(7))
    assert robot._robot_rt_data.rt_conf == make_test_data(mx_def.MX_ST_RT_CONF, range(4))
    assert robot._robot_rt_data.rt_conf_turn == make_test_data(mx_def.MX_ST_RT_CONF_TURN, range(2))

    # The data is sent as [timestamp, accelerometer_id, {measurements...}].
    # We convert it to a dictionary which maps the accelerometer_id to a TimestampedData object.
    accel_array = make_test_array(mx_def.MX_ST_RT_ACCELEROMETER, range(5))
    assert robot._robot_rt_data.rt_accelerometer == {
        accel_array[1]: mdr.TimestampedData(accel_array[0], accel_array[2:])
    }


# Test that checkpoints created by user are properly sent to robot, waited on, and unblocked.
def test_user_set_checkpoints(robot: mdr.Robot):
    connect_robot_helper(robot)

    # Validate internal checkpoint waiting.
    checkpoint_1 = robot.SetCheckpoint(1)
    # Check that the command is sent to the robot.
    assert robot._command_tx_queue.get() == 'SetCheckpoint(1)'
    # Check that the id is correct.
    assert checkpoint_1.id == 1
    # Check that wait times out if response has not been sent.
    with pytest.raises(mdr.TimeoutException):
        checkpoint_1.wait(timeout=0)
    robot._command_rx_queue.put(mdr._Message(mx_def.MX_ST_CHECKPOINT_REACHED, '1'))
    # Check that wait succeeds if response is sent.
    checkpoint_1.wait(timeout=DEFAULT_TIMEOUT)


# Test that the user can wait on checkpoints which were set by an external source, like an offline program.
def test_external_checkpoints(robot: mdr.Robot):
    connect_robot_helper(robot)

    # Validate external checkpoint waiting.
    checkpoint_1 = robot.ExpectExternalCheckpoint(1)
    # Check that the command is not sent to the robot.
    assert robot._command_tx_queue.qsize() == 0
    # Check that the id is correct.
    assert checkpoint_1.id == 1
    # Check that wait times out if response has not been sent.
    with pytest.raises(mdr.TimeoutException):
        checkpoint_1.wait(timeout=0)
    robot._command_rx_queue.put(mdr._Message(mx_def.MX_ST_CHECKPOINT_REACHED, '1'))
    # Check that wait succeeds if response is sent.
    checkpoint_1.wait(timeout=DEFAULT_TIMEOUT)


# Test that user-set and external checkpoints work concurrently.
def test_multiple_checkpoints(robot: mdr.Robot):
    connect_robot_helper(robot)

    # Validate multiple checkpoints, internal and external.
    checkpoint_1 = robot.SetCheckpoint(1)
    checkpoint_2 = robot.SetCheckpoint(2)
    checkpoint_3 = robot.ExpectExternalCheckpoint(3)

    # All three checkpoints are still pending, check that all three time out.
    with pytest.raises(mdr.TimeoutException):
        checkpoint_1.wait(timeout=0)
    with pytest.raises(mdr.TimeoutException):
        checkpoint_2.wait(timeout=0)
    with pytest.raises(mdr.TimeoutException):
        checkpoint_3.wait(timeout=0)

    # First checkpoint is reached, second two should time out.
    robot._command_rx_queue.put(mdr._Message(mx_def.MX_ST_CHECKPOINT_REACHED, '1'))
    checkpoint_1.wait(timeout=DEFAULT_TIMEOUT)
    with pytest.raises(mdr.TimeoutException):
        checkpoint_2.wait(timeout=0)
    with pytest.raises(mdr.TimeoutException):
        checkpoint_3.wait(timeout=0)

    # First and second checkpoints are reached, last one should time out.
    robot._command_rx_queue.put(mdr._Message(mx_def.MX_ST_CHECKPOINT_REACHED, '2'))
    checkpoint_1.wait(timeout=DEFAULT_TIMEOUT)
    checkpoint_2.wait(timeout=DEFAULT_TIMEOUT)
    with pytest.raises(mdr.TimeoutException):
        checkpoint_3.wait(timeout=0)

    # All checkpoints are reached.
    robot._command_rx_queue.put(mdr._Message(mx_def.MX_ST_CHECKPOINT_REACHED, '3'))
    checkpoint_3.wait(timeout=DEFAULT_TIMEOUT)
    checkpoint_2.wait(timeout=DEFAULT_TIMEOUT)
    checkpoint_1.wait(timeout=DEFAULT_TIMEOUT)


# Test that repeated checkpoints are unblocked in the order they are set.
# Repeated checkpoints are supported but discouraged.
def test_repeated_checkpoints(robot: mdr.Robot):
    connect_robot_helper(robot)

    checkpoint_1_a = robot.SetCheckpoint(1)
    checkpoint_1_b = robot.SetCheckpoint(1)

    # Check that wait times out if response has not been sent.
    with pytest.raises(mdr.TimeoutException):
        checkpoint_1_a.wait(timeout=0)
    with pytest.raises(mdr.TimeoutException):
        checkpoint_1_b.wait(timeout=0)

    # Only one checkpoint has been returned, the second should still block.
    robot._command_rx_queue.put(mdr._Message(mx_def.MX_ST_CHECKPOINT_REACHED, '1'))
    with pytest.raises(mdr.TimeoutException):
        checkpoint_1_b.wait(timeout=0)
    checkpoint_1_a.wait(timeout=DEFAULT_TIMEOUT)

    # Check that waits succeeds if response is sent.
    robot._command_rx_queue.put(mdr._Message(mx_def.MX_ST_CHECKPOINT_REACHED, '1'))
    checkpoint_1_b.wait(timeout=DEFAULT_TIMEOUT)
    checkpoint_1_a.wait(timeout=DEFAULT_TIMEOUT)


# Test WaitForAnyCheckpoint().
def test_special_checkpoints(robot: mdr.Robot):
    connect_robot_helper(robot)

    checkpoint_1 = robot.SetCheckpoint(1)
    checkpoint_2 = robot.SetCheckpoint(2)

    with pytest.raises(mdr.TimeoutException):
        robot.WaitForAnyCheckpoint(timeout=0)

    robot._command_rx_queue.put(mdr._Message(mx_def.MX_ST_CHECKPOINT_REACHED, '1'))
    robot.WaitForAnyCheckpoint()


# Test that receiving a checkpoint without an associated wait does not raise exception.
def test_unaccounted_checkpoints(robot: mdr.Robot):
    connect_robot_helper(robot)

    # Send unexpected checkpoint.
    robot._command_rx_queue.put(mdr._Message(mx_def.MX_ST_CHECKPOINT_REACHED, '1'))

    # This call will raise an exception if internal states are invalid.
    robot._check_internal_states()


# Test that checkpoints which will never be unblocked raise an exception.
def test_stranded_checkpoints(robot: mdr.Robot):
    connect_robot_helper(robot)

    checkpoint_1 = robot.SetCheckpoint(1)

    robot.Disconnect()

    # Checkpoint should throw error instead of blocking since robot is already disconnected.
    with pytest.raises(mdr.InterruptException):
        checkpoint_1.wait(timeout=DEFAULT_TIMEOUT)


# Test that events can be correctly waited for and set.
def test_events(robot: mdr.Robot):
    with pytest.raises(mdr.TimeoutException):
        robot.WaitActivated(timeout=0)
    robot.WaitDeactivated()
    with pytest.raises(mdr.TimeoutException):
        robot.WaitConnected(timeout=0)
    robot.WaitDisconnected()

    connect_robot_helper(robot)

    robot.WaitConnected()
    with pytest.raises(mdr.TimeoutException):
        robot.WaitDisconnected(timeout=0)

    with pytest.raises(mdr.TimeoutException):
        robot.WaitActivated(timeout=0)
    robot.WaitDeactivated()

    robot.ActivateRobot()
    robot._command_rx_queue.put(mdr._Message(mx_def.MX_ST_GET_STATUS_ROBOT, '1,0,0,0,0,0,0'))

    robot.WaitActivated(timeout=1)
    with pytest.raises(mdr.TimeoutException):
        robot.WaitDeactivated(timeout=0)

    with pytest.raises(mdr.TimeoutException):
        robot.WaitHomed(timeout=0)
    robot.Home()
    robot._command_rx_queue.put(mdr._Message(mx_def.MX_ST_GET_STATUS_ROBOT, '1,1,0,0,0,0,0'))
    robot.WaitHomed(timeout=1)

    robot.PauseMotion()
    robot._command_rx_queue.put(mdr._Message(mx_def.MX_ST_GET_STATUS_ROBOT, '1,1,0,0,1,0,0'))
    # Wait until pause is successfully set.
    robot.WaitMotionPaused(timeout=DEFAULT_TIMEOUT)

    with pytest.raises(mdr.TimeoutException):
        robot.WaitMotionResumed(timeout=0)
    robot.ResumeMotion()
    robot._command_rx_queue.put(mdr._Message(mx_def.MX_ST_GET_STATUS_ROBOT, '1,1,0,0,0,0,0'))
    robot.WaitMotionResumed(timeout=1)

    robot.ClearMotion()
    robot._command_rx_queue.put(mdr._Message(mx_def.MX_ST_CLEAR_MOTION, ''))
    robot.WaitMotionCleared(timeout=1)

    robot._command_rx_queue.put(mdr._Message(mx_def.MX_ST_GET_STATUS_ROBOT, '1,1,0,0,0,1,0'))
    robot._robot_events.on_end_of_block.wait(timeout=1)

    # Robot enters error state.
    robot._command_rx_queue.put(mdr._Message(mx_def.MX_ST_GET_STATUS_ROBOT, '1,1,0,1,0,0,0'))
    robot._robot_events.on_error.wait(timeout=1)

    robot.ResetError()
    robot._command_rx_queue.put(mdr._Message(mx_def.MX_ST_GET_STATUS_ROBOT, '1,1,0,0,0,0,0'))
    robot._robot_events.on_error_reset.wait(timeout=1)

    robot.DeactivateRobot()
    robot._command_rx_queue.put(mdr._Message(mx_def.MX_ST_GET_STATUS_ROBOT, '0,0,0,0,0,0,0'))

    # Note: the order of these waits is intentional.
    # The WaitActivated check may fail if message hasn't yet been processed.
    robot.WaitDeactivated(timeout=1)
    with pytest.raises(mdr.TimeoutException):
        robot.WaitActivated(timeout=0)

    robot._command_rx_queue.put(mdr._Message(mx_def.MX_ST_BRAKES_OFF, ''))
    robot._robot_events.on_brakes_deactivated.wait(timeout=DEFAULT_TIMEOUT)

    robot._command_rx_queue.put(mdr._Message(mx_def.MX_ST_BRAKES_ON, ''))
    robot._robot_events.on_brakes_activated.wait(timeout=DEFAULT_TIMEOUT)

    with pytest.raises(mdr.TimeoutException):
        robot.WaitDisconnected(timeout=0)
    robot.Disconnect()
    robot.WaitDisconnected()


# Test that robot disconnects automatically on exception when feature is enabled.
def test_disconnect_on_exception(robot: mdr.Robot):

    connect_robot_helper(robot, disconnect_on_exception=True)

    with pytest.raises(mdr.DisconnectError):
        robot.SetCheckpoint(0)

    # Test that disabling the feature avoids the disconnect.
    robot.Disconnect()
    connect_robot_helper(robot, disconnect_on_exception=False)

    with pytest.raises(AssertionError):
        robot.SetCheckpoint(0)


# Test that callbacks can be set and are correctly called. Every callback in the RobotCallbacks class is checked.
# If a new callback is added, the test must be updated to trigger the callback.
def test_callbacks(robot: mdr.Robot):
    # Initialize object which will contain all user-defined callback functions.
    callbacks = mdr.RobotCallbacks()

    # Expect that almost all callbacks will be called
    expected_callbacks = copy.deepcopy(callbacks.__dict__)
    # ... except on_monitor_message since we're not connecting to monitoring port by default
    expected_callbacks.pop('on_monitor_message')

    # Create list to store names of callbacks which have been called.
    called_callbacks = []

    # Function to record which callbacks have been called.
    # To avoid writing a separate function for each callback, we take in a name parameter.
    # Just before the callback is assigned, we set the name to be the callback we currently care about.
    def test_callback(name):
        called_callbacks.append(name)

    # For each available callback 'slot', assign the 'test_callback' function, with the callback name as a parameter.
    for attr in callbacks.__dict__:
        callbacks.__dict__[attr] = partial(test_callback, name=attr)

    # Checkpoint callbacks are different than other callbacks, use different function.
    checkpoint_id = 123

    def checkpoint_callback(id):
        called_callbacks.append('on_checkpoint_reached')
        called_callbacks.append(id)

    callbacks.on_checkpoint_reached = checkpoint_callback

    # The two message callbacks are also unique.
    def command_message_callback(message):
        called_callbacks.append('on_command_message')

    def monitor_message_callback(message):
        called_callbacks.append('on_monitor_message')

    callbacks.on_command_message = command_message_callback
    callbacks.on_monitor_message = monitor_message_callback

    # End of cycle callback is alike on_monitor_message, as it also happens on a monitoring message, but less often
    def end_of_cycle_callback():
        called_callbacks.append('on_end_of_cycle')

    callbacks.on_end_of_cycle = end_of_cycle_callback

    for run_in_thread in [True]:
        # Register all callbacks.
        robot.RegisterCallbacks(callbacks, run_callbacks_in_separate_thread=run_in_thread)

        connect_robot_helper(robot, enable_synchronous_mode=True)

        robot._command_rx_queue.put(mdr._Message(mx_def.MX_ST_GET_STATUS_ROBOT, '1,0,0,0,0,0,0'))
        robot.ActivateRobot()

        robot._command_rx_queue.put(mdr._Message(mx_def.MX_ST_GET_STATUS_ROBOT, '1,1,0,0,0,0,0'))
        robot._command_rx_queue.put(mdr._Message(mx_def.MX_ST_RT_CYCLE_END, '12345'))
        robot.Home()

        robot.GetStatusRobot(synchronous_update=False)
        robot._command_rx_queue.put(mdr._Message(mx_def.MX_ST_GET_STATUS_ROBOT, '1,1,0,0,1,0,0'))

        robot.GetStatusGripper(synchronous_update=False)
        robot._command_rx_queue.put(mdr._Message(mx_def.MX_ST_GET_STATUS_GRIPPER, '0,0,0,0,0,0'))

        checkpoint_1 = robot.SetCheckpoint(checkpoint_id)
        robot._command_rx_queue.put(mdr._Message(mx_def.MX_ST_CHECKPOINT_REACHED, str(checkpoint_id)))

        robot._command_rx_queue.put(mdr._Message(mx_def.MX_ST_GET_STATUS_ROBOT, '1,1,0,0,1,0,0'))
        robot.PauseMotion()

        robot._command_rx_queue.put(mdr._Message(mx_def.MX_ST_GET_STATUS_ROBOT, '1,1,0,0,0,0,0'))
        robot.ResumeMotion()

        robot._command_rx_queue.put(mdr._Message(mx_def.MX_ST_CLEAR_MOTION, ''))
        # Note we don't actually run robot.ClearMotion() here as the command will block in synchronous mode.
        # It is also not necessary for the test.

        robot._command_rx_queue.put(mdr._Message(mx_def.MX_ST_OFFLINE_START, ''))
        # Note we don't actually run robot.StartOfflineProgram() here as there is no actual robot and thus
        # no recorded programs
        # It is also not necessary for the test.

        # Simulate end of cycle (detected on MX_ST_GET_POSE monitor message when robot is not 'rt_message_capable')
        robot._command_rx_queue.put(mdr._Message(mx_def.MX_ST_GET_POSE, '0.0,0.0,0.0,0.0,0.0,0.0'))

        # Robot enters error state.
        robot._command_rx_queue.put(mdr._Message(mx_def.MX_ST_GET_STATUS_ROBOT, '1,1,0,1,0,0,0'))

        robot._command_rx_queue.put(mdr._Message(mx_def.MX_ST_GET_STATUS_ROBOT, '1,1,0,0,0,0,0'))
        robot.ResetError()

        # Robot pstop triggered.
        robot._command_rx_queue.put(mdr._Message(mx_def.MX_ST_PSTOP, '1'))

        robot._command_rx_queue.put(mdr._Message(mx_def.MX_ST_PSTOP, '0'))
        robot.ResetPStop()

        robot._command_rx_queue.put(mdr._Message(mx_def.MX_ST_GET_STATUS_ROBOT, '1,1,1,0,0,0,0'))
        robot.ActivateSim()
        robot._command_rx_queue.put(mdr._Message(mx_def.MX_ST_GET_STATUS_ROBOT, '1,1,0,0,0,0,0'))
        robot.DeactivateSim()

        robot._command_rx_queue.put(mdr._Message(mx_def.MX_ST_OFFLINE_START, ''))

        robot._command_rx_queue.put(mdr._Message(mx_def.MX_ST_GET_STATUS_ROBOT, '0,0,0,0,0,0,0'))
        robot.DeactivateRobot()

        robot.Disconnect()

        if not run_in_thread:
            robot.RunCallbacks()

        robot.UnregisterCallbacks()

        # Check that all callbacks have been called.
        for attr in expected_callbacks:
            assert attr in called_callbacks, f'callback {attr} not called (called={called_callbacks})'

        assert checkpoint_id in called_callbacks

        assert robot._callback_thread is None


# Test unblocking InterruptableEvent class with exception.
def test_event_with_exception():
    # Test successful setting.
    event = mdr.InterruptableEvent()
    event.set()
    event.wait(timeout=0)

    # Test event timed out.
    event.clear()
    with pytest.raises(mdr.TimeoutException):
        event.wait(timeout=0)

    # Test event throwing exception.
    exception_event = mdr.InterruptableEvent()
    exception_event.abort()
    with pytest.raises(mdr.InterruptException):
        exception_event.wait(timeout=0)


# Test all motion commands except those in skip_list. Skipped commands do not follow standard motion command format, or
# their arguments cannot be deduced from the function signature.
def test_motion_commands(robot: mdr.Robot):
    connect_robot_helper(robot)

    skip_list = ['MoveGripper', 'MoveJoints', 'MoveJointsVel', 'MoveJointsRel']

    # Run all move-type commands in API and check that the text_command matches.
    for name in dir(robot):
        if name in skip_list:
            continue
        elif name.startswith('Move') or name.startswith('Set'):
            method = getattr(robot, name)

            # Assemble parameter list. Note we need to get the wrapped function since a decorator is used.
            num_args = method.__wrapped__.__code__.co_argcount
            test_args = list(range(1, num_args))
            test_args_text = ','.join([str(x) for x in test_args])

            # Call method.
            method(*test_args)

            text_command = robot._command_tx_queue.get(block=True, timeout=1)

            # Check that the text commands begins with the appropriate name.
            assert text_command.find(name) == 0, 'Method {} does not match text command'.format(name)

            # Check that the test arguments.
            assert text_command.find(test_args_text) != -1, 'Method {} args do not match text command'.format(name)


# Test that joint-type moves send the correct command and checks input.
def test_joint_moves(robot: mdr.Robot):
    connect_robot_helper(robot)

    fake_joint = fake_data(seed=1, length=6)
    fake_joints_str = fake_string(seed=1, length=6)

    robot.MoveJoints(*fake_joint)
    text_command = robot._command_tx_queue.get(block=True, timeout=1)
    assert text_command.find('MoveJoints') == 0
    assert text_command.find(fake_joints_str) != -1

    with pytest.raises(ValueError):
        robot.MoveJoints(1, 2, 3)

    robot.MoveJointsRel(*fake_joint)
    text_command = robot._command_tx_queue.get(block=True, timeout=1)
    assert text_command.find('MoveJointsRel') == 0
    assert text_command.find(fake_joints_str) != -1

    with pytest.raises(ValueError):
        robot.MoveJointsRel(1, 2, 3)

    robot.MoveJointsVel(*fake_joint)
    text_command = robot._command_tx_queue.get(block=True, timeout=1)
    assert text_command.find('MoveJointsVel') == 0
    assert text_command.find(fake_joints_str) != -1

    with pytest.raises(ValueError):
        robot.MoveJointsVel(1, 2, 3)


# Test get commands with synchronous_update=True.
def test_synchronous_gets(robot: mdr.Robot):
    connect_robot_helper(robot)

    # Test GetRtTargetJointPos.
    expected_commands = ['Sync(1)', 'GetRtTargetJointPos']
    robot_responses = []
    robot_responses.append(mdr._Message(mx_def.MX_ST_SYNC, '1'))
    robot_responses.append(mdr._Message(mx_def.MX_ST_RT_TARGET_JOINT_POS, '1234, 1, 2, 3, 4, 5, 6'))
    fake_robot = threading.Thread(target=simple_response_handler,
                                  args=(robot._command_tx_queue, robot._command_rx_queue, expected_commands,
                                        robot_responses))

    fake_robot.start()

    # Try synchronous get
    assert robot.GetRtTargetJointPos(synchronous_update=True, timeout=1) == [1, 2, 3, 4, 5, 6]

    # Also test get with timestamp
    expected_response = mdr.TimestampedData(1234, [1, 2, 3, 4, 5, 6])
    assert robot.GetRtTargetJointPos(include_timestamp=True, synchronous_update=False) == expected_response

    fake_robot.join()

    # Test GetRtTargetCartPos.
    expected_commands = ['Sync(2)', 'GetRtTargetCartPos']
    robot_responses = []
    robot_responses.append(mdr._Message(mx_def.MX_ST_SYNC, '2'))
    robot_responses.append(mdr._Message(mx_def.MX_ST_RT_TARGET_CART_POS, '2345, 2, 3, 4, 5, 6, 7'))
    fake_robot = threading.Thread(target=simple_response_handler,
                                  args=(robot._command_tx_queue, robot._command_rx_queue, expected_commands,
                                        robot_responses))

    fake_robot.start()

    # Try synchronous get
    assert robot.GetRtTargetCartPos(synchronous_update=True, timeout=1) == [2, 3, 4, 5, 6, 7]

    # Also test get with timestamp
    expected_response = mdr.TimestampedData(2345, [2, 3, 4, 5, 6, 7])
    assert robot.GetRtTargetCartPos(include_timestamp=True, synchronous_update=False) == expected_response

    fake_robot.join()

    # Attempting these gets without the appropriate robot response should result in timeout.

    with pytest.raises(mdr.TimeoutException):
        robot.GetRtTargetJointPos(synchronous_update=True, timeout=0)

    with pytest.raises(mdr.TimeoutException):
        robot.GetRtTargetCartPos(synchronous_update=True, timeout=0)


# Helper functions for generating fake data for simulated functions like GetJoints
def fake_data(seed, length=6):
    return [seed] * length


def fake_string(seed, length=6):
    return ','.join([str(x) for x in fake_data(seed, length)])


# Test that get commands correctly return timestamps.
<<<<<<< HEAD
def test_synchronous_gets_legacy(robot: mdr.Robot):
=======
@pytest.mark.skip('Skip for now')
def test_gets_with_timestamp(robot):
>>>>>>> 0c852c0c
    # Use a connected response that indicate a robot that does not support real-time monitoring
    connect_robot_helper(robot, major_version=8)

    #
    # Test legacy messages:
    #
    robot._monitor_rx_queue.put(mdr._Message(mx_def.MX_ST_GET_JOINTS, fake_string(seed=1)))
    robot._monitor_rx_queue.put(mdr._Message(mx_def.MX_ST_GET_POSE, fake_string(seed=1)))

    # Terminate queue and wait for thread to exit to ensure messages are processed.
    robot._monitor_rx_queue.put(mdr._TERMINATE)
    robot._monitor_handler_thread.join(timeout=5)
    robot._initialize_monitoring_connection()

    # Without RT messages, enabling 'include_timestamp' should raise exception.
    with pytest.raises(mdr.InvalidStateError):
        robot.GetRtTargetJointPos(include_timestamp=True)
    with pytest.raises(mdr.InvalidStateError):
        robot.GetRtTargetCartPos(include_timestamp=True)

    robot.GetRtTargetJointPos(include_timestamp=False) == fake_data(seed=1)
    robot.GetRtTargetCartPos(include_timestamp=False) == fake_data(seed=1)

    assert not robot.GetRobotInfo().rt_message_capable

    # Test synchronous gets without RT messages.
    expected_command = 'GetJoints'
    robot_response = mdr._Message(mx_def.MX_ST_GET_JOINTS, fake_string(seed=2))
    fake_robot = threading.Thread(target=simple_response_handler,
                                  args=(robot._command_tx_queue, robot._command_rx_queue, expected_command,
                                        robot_response))

    fake_robot.start()

    assert robot.GetRtTargetJointPos(synchronous_update=True, timeout=1) == fake_data(seed=2)
    fake_robot.join()

    expected_command = 'GetPose'
    robot_response = mdr._Message(mx_def.MX_ST_GET_POSE, fake_string(seed=2))
    fake_robot = threading.Thread(target=simple_response_handler,
                                  args=(robot._command_tx_queue, robot._command_rx_queue, expected_command,
                                        robot_response))

    fake_robot.start()

    assert robot.GetRtTargetCartPos(synchronous_update=True, timeout=1) == fake_data(seed=2)
    fake_robot.join()


# Test initializing offline programs.
def test_start_offline_program(robot: mdr.Robot):
    connect_robot_helper(robot, enable_synchronous_mode=True)

    expected_command = 'StartProgram(1)'

    # Report that the program has been started successfully.
    robot_response = mdr._Message(mx_def.MX_ST_OFFLINE_START, '')
    fake_robot = threading.Thread(target=simple_response_handler,
                                  args=(robot._command_tx_queue, robot._command_rx_queue, expected_command,
                                        robot_response))
    fake_robot.start()

    robot.StartOfflineProgram(1, timeout=1)

    fake_robot.join(timeout=1)

    # Report that the program does not exist.
    robot_response = mdr._Message(mx_def.MX_ST_NO_OFFLINE_SAVED, '')
    fake_robot = threading.Thread(target=simple_response_handler,
                                  args=(robot._command_tx_queue, robot._command_rx_queue, expected_command,
                                        robot_response))
    fake_robot.start()

    with pytest.raises(mdr.InvalidStateError):
        robot.StartOfflineProgram(1, timeout=1)

    fake_robot.join(timeout=1)


# Test monitor-only mode. (No commands can be sent.)
def test_monitor_mode(robot: mdr.Robot):

    robot._monitor_rx_queue.put(mdr._Message(mx_def.MX_ST_CONNECTED, MECA500_CONNECTED_RESPONSE))
    robot.Connect(TEST_IP,
                  monitor_mode=True,
                  offline_mode=True,
                  disconnect_on_exception=False,
                  enable_synchronous_mode=True)

    robot.WaitConnected(timeout=0)

    # Check that the Meca500 response was correctly parsed to have 6 joints.
    assert robot.GetRobotInfo().num_joints == 6

    # Prepare test data
    fake_joint = fake_data(seed=1, length=6)
    fake_joints_str = fake_string(seed=1, length=6)
    fake_pose = fake_data(seed=2, length=6)
    fake_pose_str = fake_string(seed=2, length=6)

    # Send test messages.
    robot._monitor_rx_queue.put(mdr._Message(mx_def.MX_ST_RT_TARGET_JOINT_POS, '1234, ' + fake_joints_str))
    robot._monitor_rx_queue.put(mdr._Message(mx_def.MX_ST_RT_TARGET_CART_POS, '2345, ' + fake_pose_str))

    # Terminate queue and wait for thread to exit to ensure messages are processed.
    robot._monitor_rx_queue.put(mdr._TERMINATE)
    robot._monitor_handler_thread.join(timeout=5)

    # Check that these gets do not raise an exception.
    assert robot.GetRtTargetJointPos() == fake_joint
    assert robot.GetRtTargetCartPos() == fake_pose

    with pytest.raises(mdr.InvalidStateError):
        robot.MoveJoints(*fake_joint)


# Test the sending and receiving of custom commands.
def test_custom_command(robot: mdr.Robot):
    connect_robot_helper(robot)

    expected_command = 'TestCommand'
    robot_response = mdr._Message(mx_def.MX_ST_CMD_SUCCESSFUL, 'TestResponse')
    fake_robot = threading.Thread(target=simple_response_handler,
                                  args=(robot._command_tx_queue, robot._command_rx_queue, expected_command,
                                        robot_response))

    fake_robot.start()

    response_event = robot.SendCustomCommand('TestCommand', expected_responses=[mx_def.MX_ST_CMD_SUCCESSFUL])
    response_event.wait(timeout=DEFAULT_TIMEOUT) == robot_response

    assert len(robot._custom_response_events) == 0


# Returns a copy of the string with all whitespaces removed
def remove_all_whitespaces(string):
    return re.sub(r"\s+", "", string)


# Compare 2 CSV files (ignoring whitespaces)
# Returns true if equal
def robot_trajectory_files_identical(file_path_1, file_path_2):
    robot_traj_1 = robot_files.RobotTrajectories.from_file(file_path_1)
    robot_traj_2 = robot_files.RobotTrajectories.from_file(file_path_2)

    return robot_traj_1 == robot_traj_2


# Test the ability to log robot state for legacy (non rt monitoring message capable) platforms.
<<<<<<< HEAD
def test_file_logger(tmp_path, robot: mdr.Robot):
=======
@pytest.mark.skip('Skip for now')
def test_file_logger(tmp_path, robot):
>>>>>>> 0c852c0c
    connect_robot_helper(robot)

    # Manually set that the robot is rt-message-capable.
    robot._robot_info.rt_message_capable = True
    # Send status message to indicate that the robot is activated and homed, and idle.
    robot._command_rx_queue.put(mdr._Message(mx_def.MX_ST_GET_STATUS_ROBOT, '1,1,0,0,0,1,1'))
    robot._command_rx_queue.put(mdr._Message(mx_def.MX_ST_GET_REAL_TIME_MONITORING, ''))

    # Start logging with context manager version of logger. record_time is False to for comparison with reference file.
    with robot.FileLogger(0.001, file_path=tmp_path, record_time=False):
        robot.MoveJoints(0, -60, 60, 0, 0, 0)
        robot.MoveJoints(0, 0, 0, 0, 0, 0)
        for i in range(1, 4):
            robot._command_rx_queue.put(mdr._Message(mx_def.MX_ST_GET_JOINTS, fake_string(seed=3)))
            robot._command_rx_queue.put(mdr._Message(mx_def.MX_ST_GET_POSE, fake_string(seed=4)))
            robot._command_rx_queue.put(mdr._Message(mx_def.MX_ST_GET_CONF, fake_string(seed=102, length=3)))
            robot._command_rx_queue.put(mdr._Message(mx_def.MX_ST_GET_CONF_TURN, fake_string(seed=103, length=2)))

            robot._command_rx_queue.put(mdr._Message(mx_def.MX_ST_RT_TARGET_JOINT_POS, fake_string(seed=3, length=7)))
            robot._command_rx_queue.put(mdr._Message(mx_def.MX_ST_RT_TARGET_CART_POS, fake_string(seed=4, length=7)))
            robot._command_rx_queue.put(mdr._Message(mx_def.MX_ST_RT_TARGET_JOINT_VEL, fake_string(seed=5, length=7)))
            robot._command_rx_queue.put(mdr._Message(mx_def.MX_ST_RT_TARGET_CART_VEL, fake_string(seed=6, length=7)))
            robot._command_rx_queue.put(mdr._Message(mx_def.MX_ST_RT_TARGET_CONF, fake_string(seed=7, length=4)))
            robot._command_rx_queue.put(mdr._Message(mx_def.MX_ST_RT_TARGET_CONF_TURN, fake_string(seed=8, length=2)))

            robot._command_rx_queue.put(mdr._Message(mx_def.MX_ST_RT_JOINT_POS, fake_string(seed=9, length=7)))
            robot._command_rx_queue.put(mdr._Message(mx_def.MX_ST_RT_CART_POS, fake_string(seed=10, length=7)))
            robot._command_rx_queue.put(mdr._Message(mx_def.MX_ST_RT_JOINT_VEL, fake_string(seed=11, length=7)))
            robot._command_rx_queue.put(mdr._Message(mx_def.MX_ST_RT_JOINT_TORQ, fake_string(seed=12, length=7)))
            robot._command_rx_queue.put(mdr._Message(mx_def.MX_ST_RT_CART_VEL, fake_string(seed=13, length=7)))

            robot._command_rx_queue.put(mdr._Message(mx_def.MX_ST_RT_CONF, fake_string(seed=14, length=4)))
            robot._command_rx_queue.put(mdr._Message(mx_def.MX_ST_RT_CONF_TURN, fake_string(seed=15, length=2)))

            robot._command_rx_queue.put(
                mdr._Message(mx_def.MX_ST_RT_ACCELEROMETER, '16,5,' + fake_string(seed=16000, length=3)))

            robot._command_rx_queue.put(mdr._Message(mx_def.MX_ST_RT_WRF, fake_string(seed=17, length=7)))
            robot._command_rx_queue.put(mdr._Message(mx_def.MX_ST_RT_TRF, fake_string(seed=18, length=7)))
            robot._command_rx_queue.put(mdr._Message(mx_def.MX_ST_RT_CHECKPOINT, fake_string(seed=19, length=2)))

            robot._command_rx_queue.put(mdr._Message(mx_def.MX_ST_RT_CYCLE_END, str(i * 100)))

        # Terminate queue and wait for thread to exit to ensure messages are processed.
        robot._command_rx_queue.put(mdr._TERMINATE)
        robot._command_response_handler_thread.join(timeout=5)
        # Restart the monitoring connection to ensure the API is in a good state.
        robot._initialize_monitoring_connection()

    # Ensure one log file is created.
    directory = os.listdir(tmp_path)
    assert len(directory) == 1

    log_file_name = directory[0]
    assert log_file_name.startswith('Meca500_R3_v9.147.0')

    log_file_path = os.path.join(tmp_path, log_file_name)
    reference_file_path = os.path.join(os.path.dirname(__file__), 'log_file_reference.zip')

    # Check that the logger output matches the reference file.
    assert robot_trajectory_files_identical(log_file_path, reference_file_path)

    robot.Disconnect()


# Test ability to log robot state for legacy (non rt monitoring message capable) platforms.
# Logging with legacy platforms use system time. To ensure consistency across tests, mock system time call to always
# return the same time (in nanoseconds).
@pytest.mark.skip('Skip for now')
@mock.patch('time.time_ns', mock.MagicMock(return_value=1621277770487091))
def test_file_logger_legacy(tmp_path, robot: mdr.Robot):
<<<<<<< HEAD
    connect_robot_helper(robot, supports_rt_monitoring=False)
=======
    connect_robot_helper(robot, major_verion=8)
>>>>>>> 0c852c0c

    # This is explicitly set for readability, and is not necessary.
    robot._robot_info.rt_message_capable = False
    # Send status message to indicate that the robot is activated and homed, and idle.
    robot._monitor_rx_queue.put(mdr._Message(mx_def.MX_ST_GET_STATUS_ROBOT, '1,1,0,0,0,1,1'))

    # Start logging with context manager version of logger. Only log the two available fields.
    with robot.FileLogger(
            0.001,
            file_path=tmp_path,
            fields=['TargetJointPos', 'TargetCartPos'],
            record_time=False,
    ):
        robot.MoveJoints(0, -60, 60, 0, 0, 0)
        robot.MoveJoints(0, 0, 0, 0, 0, 0)
        for seed in range(1, 4):
            robot._monitor_rx_queue.put(mdr._Message(mx_def.MX_ST_GET_JOINTS, fake_string(seed)))
            robot._monitor_rx_queue.put(mdr._Message(mx_def.MX_ST_GET_POSE, fake_string(seed)))

        # Terminate queue and wait for thread to exit to ensure messages are processed.
        robot._monitor_rx_queue.put(mdr._TERMINATE)
        robot._monitor_handler_thread.join(timeout=5)
        # Restart the monitoring connection to ensure the API is in a good state.
        robot._initialize_monitoring_connection()

    # Ensure one log file is created.
    directory = os.listdir(tmp_path)
    assert len(directory) == 1

    log_file_name = directory[0]
    assert log_file_name.startswith('Meca500_R3_v8.3.0')

    log_file_path = os.path.join(tmp_path, log_file_name)
    reference_file_path = os.path.join(os.path.dirname(__file__), 'legacy_log_file_reference.zip')

    # Check that the logger output matches the reference file.
    assert robot_trajectory_files_identical(log_file_path, reference_file_path)

    robot.Disconnect()<|MERGE_RESOLUTION|>--- conflicted
+++ resolved
@@ -57,68 +57,23 @@
 
 # Automates sending the welcome message and responding to the robot serial query. Do not use for monitor_mode=True.
 def connect_robot_helper(robot: mdr.Robot,
-<<<<<<< HEAD
+                         model="meca500",
                          monitor_mode=False,
                          offline_mode=True,
                          disconnect_on_exception=False,
-                         enable_synchronous_mode=False,
-                         supports_rt_monitoring=True,
-                         is_scara=False):
-
-    # Prepare connection messages like the one that the robot should send upon connetion
-    if is_scara:
-        connected_msg = MECA500_CONNECTED_RESPONSE_SCARA
-        supports_rt_monitoring = True
-    elif supports_rt_monitoring:
-        connected_msg = MECA500_CONNECTED_RESPONSE
-    else:
-        connected_msg = MECA500_CONNECTED_RESPONSE_LEGACY
-
-    if monitor_mode:
-        robot._monitor_rx_queue.put(mdr._Message(mx_def.MX_ST_CONNECTED, connected_msg))
-    else:
-        robot._command_rx_queue.put(mdr._Message(mx_def.MX_ST_CONNECTED, connected_msg))
-
-    expected_commands = []
-    robot_responses = []
-    if not monitor_mode:
-        # Prepare expected responses to "Get" requests that the Robot class does automatically while connecting
-        expected_commands.append('GetRobotSerial')
-        if is_scara:
-            robot_responses = [mdr._Message(mx_def.MX_ST_GET_ROBOT_SERIAL, SCARA_SERIAL)]
-        else:
-            robot_responses = [mdr._Message(mx_def.MX_ST_GET_ROBOT_SERIAL, MECA500_SERIAL)]
-        if supports_rt_monitoring:
-            expected_commands.append('GetRealTimeMonitoring')
-            robot_responses.append(mdr._Message(mx_def.MX_ST_GET_REAL_TIME_MONITORING, ''))
-            expected_commands.append('SetCtrlPortMonitoring(1)')
-            robot_responses.append(mdr._Message(mx_def.MX_ST_SET_CTRL_PORT_MONIT, ''))
-=======
-                         model="meca500",
-                         revision=3,
-                         major_verion=9,
-                         offline_mode=True,
-                         disconnect_on_exception=False,
                          enable_synchronous_mode=False):
 
     file_path = pathlib.Path.cwd().joinpath("tests", "robot_config")
     yaml_filename = f"{model.lower()}_r{str(revision)}_v{str(major_verion)}.yml"
     yaml_file_full_path = pathlib.Path.joinpath(file_path, yaml_filename)
->>>>>>> 0c852c0c
 
     with open(yaml_file_full_path, "r") as file_stream:
         robot_config = yaml.safe_load(file_stream)
 
         # Set connection message
-        robot._command_rx_queue.put(mdr._Message(mx_def.MX_ST_CONNECTED, robot_config["expected_connection_message"]))
-
-<<<<<<< HEAD
-    robot.Connect(TEST_IP,
-                  offline_mode=offline_mode,
-                  disconnect_on_exception=disconnect_on_exception,
-                  enable_synchronous_mode=enable_synchronous_mode,
-                  monitor_mode=monitor_mode)
-=======
+        rx_queue = robot._monitor_rx_queue if monitor_mode else robot._command_rx_queue
+        rx_queue.put(mdr._Message(mx_def.MX_ST_CONNECTED, robot_config["expected_connection_message"]))
+
         expected_commands = []
         robot_responses = []
         # Set robot command responses
@@ -126,7 +81,7 @@
         for transaction in robot_config_commands:
             expected_commands.append(transaction["name"])
             robot_responses.append(mdr._Message(transaction["response_code"], transaction["response"]))
->>>>>>> 0c852c0c
+            robot_responses.append(mdr._Message(mx_def.MX_ST_SET_CTRL_PORT_MONIT, ''))
 
         # Start the fake robot thread (that will simulate response to expected requests)
         fake_robot = threading.Thread(target=simple_response_handler,
@@ -138,7 +93,8 @@
         robot.Connect(TEST_IP,
                       offline_mode=offline_mode,
                       disconnect_on_exception=disconnect_on_exception,
-                      enable_synchronous_mode=enable_synchronous_mode)
+                      enable_synchronous_mode=enable_synchronous_mode,
+                      monitor_mode=monitor_mode)
 
         fake_robot.join()
 
@@ -227,35 +183,6 @@
         robot.Connect(TEST_IP)
 
 
-<<<<<<< HEAD
-# Test connection/disconnection cycle with real socket. On failure, first check that virtual robot is not running!
-def test_successful_connection_full_socket(robot: mdr.Robot):
-
-    command_server_thread = run_fake_server(
-        TEST_IP, mx_def.MX_ROBOT_TCP_PORT_CONTROL,
-        ['[3000][Connected to Meca500 R3-virtual v9.1.0]\0', '[2083][m500-99999]\0', '[2117][]\0'])
-
-    with pytest.raises(mdr.TimeoutException):
-        robot.WaitConnected(timeout=0)
-
-    robot.Connect(TEST_IP)
-    robot.WaitConnected()
-
-    assert robot.GetRobotInfo().model == 'Meca500'
-    assert robot.GetRobotInfo().revision == 3
-    assert robot.GetRobotInfo().is_virtual is True
-    assert robot.GetRobotInfo().fw_major_rev == 9
-    assert robot.GetRobotInfo().fw_minor_rev == 1
-    assert robot.GetRobotInfo().fw_patch_num == 0
-    assert robot.GetRobotInfo().serial == 'm500-99999'
-
-    robot.Disconnect()
-    assert robot._command_socket is None
-    assert robot._monitor_socket is None
-
-    command_server_thread.join()
-
-
 # Test connection/disconnection cycle with real socket simulating a legacy robot.
 # **** On failure, first check that virtual robot is not running!
 def test_successful_connection_full_socket_legacy(robot: mdr.Robot):
@@ -287,8 +214,6 @@
     monitor_server_thread.join()
 
 
-=======
->>>>>>> 0c852c0c
 # Test that the socket handler properly concatenates messages split across multiple recv() calls.
 def test_successful_connection_split_response():
     fake_socket = FakeSocket([b'[3', b'00', b'0][Connected to Meca500 R3 v9.0.0]\0', b''])
@@ -977,12 +902,7 @@
 
 
 # Test that get commands correctly return timestamps.
-<<<<<<< HEAD
 def test_synchronous_gets_legacy(robot: mdr.Robot):
-=======
-@pytest.mark.skip('Skip for now')
-def test_gets_with_timestamp(robot):
->>>>>>> 0c852c0c
     # Use a connected response that indicate a robot that does not support real-time monitoring
     connect_robot_helper(robot, major_version=8)
 
@@ -1132,12 +1052,7 @@
 
 
 # Test the ability to log robot state for legacy (non rt monitoring message capable) platforms.
-<<<<<<< HEAD
 def test_file_logger(tmp_path, robot: mdr.Robot):
-=======
-@pytest.mark.skip('Skip for now')
-def test_file_logger(tmp_path, robot):
->>>>>>> 0c852c0c
     connect_robot_helper(robot)
 
     # Manually set that the robot is rt-message-capable.
@@ -1209,11 +1124,7 @@
 @pytest.mark.skip('Skip for now')
 @mock.patch('time.time_ns', mock.MagicMock(return_value=1621277770487091))
 def test_file_logger_legacy(tmp_path, robot: mdr.Robot):
-<<<<<<< HEAD
-    connect_robot_helper(robot, supports_rt_monitoring=False)
-=======
     connect_robot_helper(robot, major_verion=8)
->>>>>>> 0c852c0c
 
     # This is explicitly set for readability, and is not necessary.
     robot._robot_info.rt_message_capable = False
