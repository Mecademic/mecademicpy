#!/usr/bin/env python3
import logging
import ipaddress
import time
import socket
import threading
import queue
import functools
import copy
import contextlib

from .mx_robot_def import *
from .robot_common import *
from .robot_logger import *


def disconnect_on_exception(func):
    """Decorator to call disconnect if an exception is raised. Needs to be declared outside of class.

    Attributes
    ----------
    func : function object
        Function to wrap.

    """

    @functools.wraps(func)
    def wrap(self, *args, **kwargs):
        try:
            return func(self, *args, **kwargs)
        except BaseException as e:
            if self._disconnect_on_exception:
                self.Disconnect()
                raise DisconnectError('Automatically disconnected as a result of exception, '
                                      'set \'disconnect_on_exception\' to False to disable.') from e
            else:
                raise e

    return wrap


class Robot:
    """Class for controlling a generic Mecademic robot.

    Attributes
    ----------
    _address : string
        The IP address associated to the Mecademic Robot.
    _command_socket : socket object
        Socket connecting to the command port of the physical Mecademic robot.
    _monitor_socket : socket object
        Socket connecting to the monitor port of the physical Mecademic robot.

    _command_rx_thread : thread handle
        Thread used to receive messages from the command port.
    _command_rx_queue : queue
        Queue used to temporarily store messages from the command port.
    _command_tx_thread : thread handle
        Thread used to transmit messages to the command port.
    _command_tx_queue : queue
        Queue used to temporarily store commands to be sent to the command port.
    _monitor_rx_thread : thread handle
        Thread used to receive messages from the monitor port.
    _monitor_rx_queue : queue
        Queue used to temporarily store messages from the monitor port.

    _command_response_handler_thread : thread handle
        Thread used to read messages from the command response queue.
    _monitor_handler_thread : thread handle
        Thread used to read messages from the monitor queue.

    _main_lock : recursive lock object
        Used to protect internal state of the robot object.

    _robot_info: RobotInfo object
        Store information concerning robot (ex.: serial number)
    _robot_state : RobotState object
        Stores most current robot state.
    _robot_events : RobotEvents object
        Stores events related to the robot state.

    _file_logger : CSVFileLogger object
        Collects RobotInformation, all Robotsates and SentCommands during dertemined period

    _robot_callbacks : RobotCallbacks instance
        Stores user-defined callback functions.
    _callback_queue : queue
        Queue storing triggered callbacks.
    _callback_thread : thread handle
        Callbacks will run in this thread if so configured.

    _user_checkpoints : dictionary
        Stores checkpoints set or expected by user.
    _internal_checkpoints : dictionary
        Stores checkpoints set internally by the Robot class.
    _internal_checkpoint_counter : int
        Stores the next available checkpoint id for internal checkpoints.

    _enable_synchronous_mode : boolean
        If enabled, commands block until action is completed.

    _clear_motion_requests : int
        Number of pending ClearMotion requests.

    logger : logger object
        Logger used throughout class.

    default_timeout : float
        Default timeout to use for blocking operations.

    """

    def __init__(self):
        """Constructor for an instance of the Controller class.

        """
        self._is_initialized = False

        self._address = None

        self._command_socket = None
        self._monitor_socket = None

        self._command_rx_thread = None
        self._command_tx_thread = None
        self._monitor_rx_thread = None

        self._command_response_handler_thread = None
        self._monitor_handler_thread = None

        self._main_lock = threading.RLock()

        self._robot_callbacks = RobotCallbacks()
        self._callback_queue = CallbackQueue(self._robot_callbacks)
        self._callback_thread = None

        self._robot_info = None
        self._robot_state = None
        self._robot_events = RobotEvents()

        self._file_logger = None

        self._reset_disconnect_attributes()

        self._enable_synchronous_mode = None
        self._disconnect_on_exception = None

        self._offline_mode = None
        self._monitor_mode = None

        self.logger = logging.getLogger(__name__)
        self.default_timeout = 10

        self._is_initialized = True

    def __del__(self):
        # Only attempt to disconnect if the object was initialized.
        if self._is_initialized:
            self.Disconnect()
            self.UnregisterCallbacks()

    def _reset_disconnect_attributes(self):
        self._command_rx_queue = queue.Queue()
        self._command_tx_queue = queue.Queue()
        self._monitor_rx_queue = queue.Queue()
        self._custom_response_events = list()

        self._user_checkpoints = dict()
        self._internal_checkpoints = dict()
        self._internal_checkpoint_counter = MX_CHECKPOINT_ID_MAX + 1

        self._clear_motion_requests = 0

    #####################################################################################
    # Static methods.
    #####################################################################################

    @staticmethod
    def _deactivate_on_exception(func, command_socket, *args, **kwargs):
        """Wrap input function to send deactivate signal to command_socket on exception.

        Parameters
        ----------
        func : function handle
            Function to execute.

        command_socket : socket
            Socket to send the deactivate command to.

        """
        try:
            return func(*args, **kwargs)
        except BaseException as e:
            if command_socket:
                command_socket.sendall(b'DeactivateRobot\0')
            raise e

    @staticmethod
    def _handle_socket_rx(robot_socket, rx_queue):
        """Handle received data on the socket.

        Parameters
        ----------
        robot_socket : socket
            Socket to use for receiving data.

        rx_queue : queue
            Thread-safe queue to push complete messages onto.

        """
        remainder = ''
        while True:
            # Wait for a message from the robot.
            try:
                robot_socket.setblocking(True)
                raw_responses = robot_socket.recv(1024)
            except (ConnectionAbortedError, BrokenPipeError):
                return

            # Socket has been closed.
            if raw_responses == b'':
                return

            responses = raw_responses.decode('ascii').split('\0')

            # Add the remainder from the previous message if necessary.
            if remainder != '':
                responses[0] = remainder + responses[0]

            # Set the remainder as the last response (which is '' if complete).
            remainder = responses[-1]

            # Put all responses into the queue.
            for response in responses[:-1]:
                rx_queue.put(Message.from_string(response))

    @staticmethod
    def _handle_socket_tx(robot_socket, tx_queue):
        """Handle sending data on the socket.

        Parameters
        ----------
        robot_socket : socket
            Socket to use for sending data.

        tx_queue : queue
            Thread-safe queue to get messages from.

        """
        while True:
            # Wait for a command to be available from the queue.
            command = tx_queue.get(block=True)

            # Terminate thread if requested, otherwise send the command.
            if command == TERMINATE:
                return
            else:
                robot_socket.sendall((command + '\0').encode('ascii'))

    @staticmethod
    def _connect_socket(logger, address, port):
        """Connects to an arbitrary socket.

        Parameters
        ----------
        logger : logger instance
            Logger to use.
        address : string
            Address to use.
        port : int
            Port number to use.

        Returns
        -------
        new_socket : socket object
            Successfully-connected socket object.

        """
        logger.debug('Attempting to connect to %s:%s', address, port)

        # Create socket and attempt connection.
        new_socket = socket.socket(socket.AF_INET, socket.SOCK_STREAM)
        new_socket.settimeout(0.1)  # 100ms
        try:
            new_socket.connect((address, port))
        except:
            logger.error('Unable to connect to %s:%s.', address, port)
            return None

        logger.debug('Connected to %s:%s.', address, port)
        return new_socket

    @staticmethod
    def _handle_callbacks(logger, callback_queue, callbacks, timeout=None):
        """Runs callbacks found in callback_queue.

        Parameters
        ----------
        logger : logger instance
            Logger to use.
        callback_queue : queue
            Stores triggered callbacks.
        callbacks : RobotCallbacks instance
            Stores user-defined callback functions.
        timeout : float or None
            If none, block forever on empty queue, if 0, don't block, else block with timeout.
        """
        block_on_empty = (timeout != 0)

        while True:
            # If we are not blocking on empty, return if empty.
            if not block_on_empty and callback_queue.qsize() == 0:
                return

            callback_name, data = callback_queue.get(block=block_on_empty, timeout=timeout)

            if callback_name == TERMINATE:
                return

            callback_function = callbacks.__dict__[callback_name]
            if callback_function is not None:
                if data is not None:
                    callback_function(data)
                else:
                    callback_function()

    #####################################################################################
    # Private methods.
    #####################################################################################

    def _check_monitor_threads(self):
        """Check that the threads which handle robot monitor messages are alive.

        Attempt to disconnect from the robot if not.

        """

        if not (self._monitor_handler_thread and self._monitor_handler_thread.is_alive()):
            self.Disconnect()
            raise InvalidStateError('Monitor response handler thread has unexpectedly terminated.')

        if self._offline_mode:  # Do not check rx threads in offline mode.
            return

        if not (self._monitor_rx_thread and self._monitor_rx_thread.is_alive()):
            self.Disconnect()
            raise InvalidStateError('Monitor rx thread has unexpectedly terminated.')

    def _check_command_threads(self):
        """Check that the threads which handle robot command messages are alive.

        Attempt to disconnect from the robot if not.

        """

        if not (self._command_response_handler_thread and self._command_response_handler_thread.is_alive()):
            self.Disconnect()
            raise InvalidStateError('No command response handler thread, are you in monitor mode?')

        if self._offline_mode:  # Do not check rx threads in offline mode.
            return

        if not (self._command_rx_thread and self._command_rx_thread.is_alive()):
            self.Disconnect()
            raise InvalidStateError('No command rx thread, are you in monitor mode?')

        # If tx thread is down, attempt to directly send deactivate command to the robot.
        if not (self._command_tx_thread and self._command_tx_thread.is_alive()):
            self._command_socket.sendall(b'DeactivateRobot\0')
            self.Disconnect()
            raise InvalidStateError('No command tx thread, are you in monitor mode?')

    def _check_internal_states(self):
        """Check that the threads which handle robot messages are alive.

        Attempt to disconnect from the robot if not.

        """
        if self._monitor_mode:
            raise InvalidStateError('Cannot send command while in monitoring mode.')
        else:
            self._check_command_threads()

        self._check_monitor_threads()

    def _send_command(self, command, arg_list=None):
        """Assembles and sends the command string to the Mecademic robot.

        Parameters
        ----------
        command : string
            Command name to send to the Mecademic robot.
        arg_list : list
            List of arguments the command requires.

        """

        # Assemble arguments into a string and concatenate to end of command.
        if arg_list:
            command = command + '(' + ','.join([str(x) for x in arg_list]) + ')'

        # Put command into tx queue.
        self._command_tx_queue.put(command)

        # If logging is enabled, send command to logger.
        if self._file_logger:
            self._file_logger.command_queue.put(command)

    def _launch_thread(self, *, target, args):
        """Establish the threads responsible for reading/sending messages using the sockets.

        Parameters
        ----------
        func : function handle
            Function to run using new thread.
        args : argument list
            Arguments to be passed to func.

        Return
        ------
        thread handle
            Handle for newly-launched thread.

        """
        # We use the _deactivate_on_exception function which wraps func around try...except and disconnects on error.
        # The first argument is the actual function to be executed, the second is the command socket.
        thread = threading.Thread(target=self._deactivate_on_exception, args=(
            target,
            self._command_socket,
            *args,
        ))
        thread.start()
        return thread

    def _initialize_command_socket(self):
        """Establish the command socket and the associated thread.

        """
        if self._offline_mode:
            return

        if self._command_socket is not None:
            raise InvalidStateError('Cannot connect since existing command socket exists.')

        try:
            self._command_socket = self._connect_socket(self.logger, self._address, MX_ROBOT_TCP_PORT_CONTROL)

            if self._command_socket is None:
                raise CommunicationError('Command socket could not be created. Is the IP address correct?')

            # Create rx thread for command socket communication.
            self._command_rx_thread = self._launch_thread(target=self._handle_socket_rx,
                                                          args=(self._command_socket, self._command_rx_queue))

            # Create tx thread for command socket communication.
            self._command_tx_thread = self._launch_thread(target=self._handle_socket_tx,
                                                          args=(self._command_socket, self._command_tx_queue))

        except:
            # Clean up threads and connections on error.
            self.Disconnect()
            raise

    def _initialize_monitoring_socket(self):
        """Establish the monitoring socket and the associated thread.

        """
        if self._offline_mode:
            return

        if self._monitor_socket is not None:
            raise InvalidStateError('Cannot connect since existing monitor socket exists.')

        try:
            self._monitor_socket = self._connect_socket(self.logger, self._address, MX_ROBOT_TCP_PORT_FEED)

            if self._monitor_socket is None:
                raise CommunicationError('Monitor socket could not be created. Is the IP address correct?')

            # Create rx thread for monitor socket communication.
            self._monitor_rx_thread = self._launch_thread(target=self._handle_socket_rx,
                                                          args=(self._monitor_socket, self._monitor_rx_queue))

        except:
            # Clean up threads and connections on error.
            self.Disconnect()
            raise

    def _receive_welcome_message(self, message_queue):
        """Receive and parse a welcome message in order to set _robot_info and _robot_state.

        Parameters
        ----------
        message_queue : queue
            The welcome message will be fetched from this queue.

        """

        try:
            response = message_queue.get(block=True, timeout=self.default_timeout)
        except queue.Empty:
            self.logger.error('No response received within timeout interval.')
            self.Disconnect()
            raise CommunicationError('No response received within timeout interval.')
        except BaseException:
            self.Disconnect()
            raise

        # Check that response is appropriate.
        if response.id != MX_ST_CONNECTED:
            self.logger.error('Connection error: {}'.format(response))
            self.Disconnect()
            raise CommunicationError('Connection error: {}'.format(response))

        # Attempt to parse robot return data.
        self._robot_info = RobotInfo.from_command_response_string(response.data)

        self._robot_state = RobotState(self._robot_info.num_joints)

    def _initialize_command_connection(self):
        """Attempt to connect to the command port of the Mecademic Robot.

        """
        self._receive_welcome_message(self._command_rx_queue)

        self._command_response_handler_thread = self._launch_thread(target=self._command_response_handler, args=())

    def _initialize_monitoring_connection(self):
        """Attempt to connect to the monitor port of the Mecademic Robot.

        Returns
        -------
        status : boolean
            Returns the status of the connection, true for success, false for failure.

        """

        if self._monitor_mode:
            self._receive_welcome_message(self._monitor_rx_queue)

        self._monitor_handler_thread = self._launch_thread(target=self._monitor_handler, args=())

        return

    def _shut_down_queue_threads(self):
        """Attempt to gracefully shut down threads which read from queues.

        """
        # Join threads which wait on a queue by sending terminate to the queue.
        # Don't acquire _main_lock since these threads require _main_lock to finish processing.
        if self._command_tx_thread is not None:
            try:
                self._command_tx_queue.put(TERMINATE)
            except Exception as e:
                self.logger.error('Error shutting down tx thread. ' + str(e))
            self._command_tx_thread.join(timeout=self.default_timeout)
            self._command_tx_thread = None

        if self._command_response_handler_thread is not None:
            try:
                self._command_rx_queue.put(TERMINATE)
            except Exception as e:
                self.logger.error('Error shutting down command response handler thread. ' + str(e))
            self._command_response_handler_thread.join(timeout=self.default_timeout)
            self._command_response_handler_thread = None

        if self._monitor_handler_thread is not None:
            try:
                self._monitor_rx_queue.put(TERMINATE)
            except Exception as e:
                self.logger.error('Error shutting down monitor handler thread. ' + str(e))
            self._monitor_handler_thread.join(timeout=self.default_timeout)
            self._monitor_handler_thread = None

    def _shut_down_socket_threads(self):
        """Attempt to gracefully shut down threads which read from sockets.

        """
        with self._main_lock:
            # Shutdown socket to terminate the rx threads.
            if self._command_socket is not None:
                try:
                    self._command_socket.shutdown(socket.SHUT_RDWR)
                except Exception as e:
                    self.logger.error('Error shutting down command socket. ' + str(e))

            if self._monitor_socket is not None:
                try:
                    self._monitor_socket.shutdown(socket.SHUT_RDWR)
                except Exception as e:
                    self.logger.error('Error shutting down monitor socket. ' + str(e))

            # Join threads which wait on a socket.
            if self._command_rx_thread is not None:
                self._command_rx_thread.join(timeout=self.default_timeout)
                self._command_rx_thread = None

            if self._monitor_rx_thread is not None:
                self._monitor_rx_thread.join(timeout=self.default_timeout)
                self._monitor_rx_thread = None

    def _set_checkpoint_internal(self):
        """Set a checkpoint for internal use using the next available internal id.

        Return
        ------
        Checkpoint object
            Object to use to wait for the checkpoint.

        """
        with self._main_lock:
            checkpoint_id = self._internal_checkpoint_counter

            # Increment internal checkpoint counter.
            self._internal_checkpoint_counter += 1
            if self._internal_checkpoint_counter > CHECKPOINT_ID_MAX_PRIVATE:
                self._internal_checkpoint_counter.value = MX_CHECKPOINT_ID_MAX + 1

            return self._set_checkpoint_impl(checkpoint_id)

    def _set_checkpoint_impl(self, n, send_to_robot=True):
        """Create a checkpoint object which can be used to wait for the checkpoint id to be received from the robot.

        Checkpoints are implemented as a dictionary of lists, to support repeated checkpoints (which are discouraged),
        and also to support expecting external checkpoints. Particularly so that ExpectExternalCheckpoints could be
        called in any arbitrary order.

        Returning an event object for the user to wait on also prevents activated checkpoints from being 'missed' by the
        API, and prevents issues around waiting for checkpoints which may never arrive.

        Parameters
        ----------
        n : int
            Id of checkpoint.
        send_to_robot : bool
            If true, send the SetCheckpoint command to the robot.

        Return
        ------
        Checkpoint object
            Object to use to wait for the checkpoint.

        """
        with self._main_lock:
            if not isinstance(n, int):
                raise TypeError('Please provide an integer checkpoint id.')

            # Find the correct dictionary to store checkpoint.
            if MX_CHECKPOINT_ID_MIN <= n <= MX_CHECKPOINT_ID_MAX:
                checkpoints_dict = self._user_checkpoints
            elif MX_CHECKPOINT_ID_MAX < n <= CHECKPOINT_ID_MAX_PRIVATE:
                checkpoints_dict = self._internal_checkpoints
            else:
                raise ValueError

            self.logger.debug('Setting checkpoint %s', n)

            if n not in checkpoints_dict:
                checkpoints_dict[n] = list()
            event = InterruptableEvent(n)
            checkpoints_dict[n].append(event)

            if send_to_robot:
                self._send_command('SetCheckpoint', [n])

            return event

    def _invalidate_checkpoints(self):
        '''Unblock all waiting checkpoints and have them throw InterruptException.

        '''

        for checkpoints_dict in [self._internal_checkpoints, self._user_checkpoints]:
            for key, checkpoints_list in checkpoints_dict.items():
                for event in checkpoints_list:
                    event.abort()
            checkpoints_dict.clear()

        self._internal_checkpoint_counter = MX_CHECKPOINT_ID_MAX + 1

    def _send_motion_command(self, command, arg_list=None):
        """Send generic motion command with support for synchronous mode and locking.

        Parameters
        ----------
        command : string
            The command to send.
        args : list
            List of arguments to be sent.

        """
        with self._main_lock:
            self._check_internal_states()
            self._send_command(command, arg_list)
            if self._enable_synchronous_mode:
                checkpoint = self._set_checkpoint_internal()

        if self._enable_synchronous_mode:
            checkpoint.wait()

    def _monitor_handler(self):
        """Handle messages from the monitoring port of the robot.

        """
        # Variables to hold joint positions and poses while waiting for timestamp.
        rt_joint_pos = None
        rt_cart_pos = None
        rt_conf = None
        rt_conf_turn = None

        while True:
            # Wait for a message in the queue.
            response = self._monitor_rx_queue.get(block=True)

            # Terminate thread if requested.
            if response == TERMINATE:
                return

            self._callback_queue.put('on_monitor_message', response)

            queue_size = self._monitor_rx_queue.qsize()
            if queue_size > self._robot_state.max_queue_size:
                self._robot_state.max_queue_size = queue_size

            with self._main_lock:

                # Temporarily save data if rt messages will be available to add timestamps.
                # Note that if robot platform isn't RT message capable, the update occurs in _handle_common_messages.
                if response.id == MX_ST_GET_JOINTS and self._robot_info.rt_message_capable:
<<<<<<< HEAD
                    joint_positions = string_to_numbers(response.data)
                elif response.id == MX_ST_GET_POSE and self._robot_info.rt_message_capable:
                    end_effector_pose = string_to_numbers(response.data)
                elif response.id == MX_ST_GET_CONF and self._robot_info.rt_message_capable:
                    joint_configuration = string_to_numbers(response.data)
                elif response.id == MX_ST_GET_CONF_TURN and self._robot_info.rt_message_capable:
                    last_joint_turn = string_to_numbers(response.data)
=======
                    rt_joint_pos = string_to_floats(response.data)
                elif response.id == MX_ST_GET_POSE and self._robot_info.rt_message_capable:
                    rt_cart_pos = string_to_floats(response.data)
                elif response.id == MX_ST_GET_CONF and self._robot_info.rt_message_capable:
                    rt_conf = string_to_floats(response.data)
                elif response.id == MX_ST_GET_CONF_TURN and self._robot_info.rt_message_capable:
                    rt_conf_turn = string_to_floats(response.data)
>>>>>>> 3a41484a

                if response.id == MX_ST_RT_CYCLE_END:
                    if not self._robot_info.rt_message_capable:
                        self._robot_info.rt_message_capable = True
                    timestamp = int(response.data)

                    # Useful to detect end of cycle for logging, to start logging on more consistent moment
                    self._robot_events.on_end_of_cycle.set()
                    self._callback_queue.put('on_end_of_cycle')

                    # Update the legacy joint and pose messages with timestamps.
                    if rt_joint_pos:
                        self._robot_state.rt_target_joint_pos.update_from_data(timestamp, rt_joint_pos)
                        rt_joint_pos = None
                    if rt_cart_pos:
                        self._robot_state.rt_target_cart_pos.update_from_data(timestamp, rt_cart_pos)
                        rt_cart_pos = None
                    if rt_conf:
                        self._robot_state.rt_target_conf.update_from_data(timestamp, rt_conf)
                        rt_conf = None
                    if rt_conf_turn:
                        self._robot_state.rt_target_conf_turn.update_from_data(timestamp, rt_conf_turn)
                        rt_conf_turn = None

                    # If logging is active, log the current state.
<<<<<<< HEAD
                    if self._file_logger:
=======
                    if self._file_logger is not None:
>>>>>>> 3a41484a
                        self._file_logger.write_fields(timestamp, self._robot_state)

                else:
                    self._handle_common_messages(response, is_command_response=False)

                    # On non-rt monitoring capable platforms, no CYCLE_END event is sent, so use system time.
                    # GET_JOINTS and GET_POSE is still sent every cycle, so log RobotState when GET_POSE is received.
                    if response.id == MX_ST_GET_POSE and not self._robot_info.rt_message_capable:
                        if self._file_logger is not None:
                            # Log time in microseconds to be consistent with real-time logging timestamp.
                            self._file_logger.write_fields(time.time_ns() / 1000, self._robot_state)

                        # On non rt_monitoring platforms, we will consider this moment to be the end of cycle
                        self._robot_events.on_end_of_cycle.set()
                        self._callback_queue.put('on_end_of_cycle')

    def _command_response_handler(self):
        """Handle received messages on the command socket.

        """
        while True:
            # Wait for a response to be available from the queue.
            response = self._command_rx_queue.get(block=True)

            # Terminate thread if requested.
            if response == TERMINATE:
                return

            self._callback_queue.put('on_command_message', response)

            with self._main_lock:

                # Find and handle custom response event.
                matched_events = (event for event in self._custom_response_events if response.id in event.data)
                for event in matched_events:
                    event.set(data=response)
                    self._custom_response_events.remove(event)

                if response.id == MX_ST_CHECKPOINT_REACHED:
                    self._handle_checkpoint_response(response)

                elif response.id == MX_ST_CLEAR_MOTION:
                    if self._clear_motion_requests <= 1:
                        self._clear_motion_requests = 0
                        self._robot_events.on_motion_cleared.set()
                        self._callback_queue.put('on_motion_cleared')
                    else:
                        self._clear_motion_requests -= 1

                elif response.id == MX_ST_PSTOP:
                    if bool(int(response.data)):
                        self._robot_events.on_p_stop_reset.clear()
                        self._robot_events.on_p_stop.set()
                        self._callback_queue.put('on_p_stop')
                    else:
                        self._robot_events.on_p_stop.clear()
                        self._robot_events.on_p_stop_reset.set()
                        self._callback_queue.put('on_p_stop_reset')

                elif response.id == MX_ST_BRAKES_ON:
                    self._robot_events.on_brakes_deactivated.clear()
                    self._robot_events.on_brakes_activated.set()

                elif response.id == MX_ST_BRAKES_OFF:
                    self._robot_events.on_brakes_activated.clear()
                    self._robot_events.on_brakes_deactivated.set()

                elif response.id == MX_ST_OFFLINE_START:
                    self._robot_events.on_offline_program_started.set()
                    self._callback_queue.put('on_offline_program_state')

                elif response.id == MX_ST_NO_OFFLINE_SAVED:
                    self._robot_events.on_offline_program_started.abort()

                else:
                    self._handle_common_messages(response, is_command_response=True)

    def _handle_common_messages(self, response, is_command_response=False):
        """Handle response messages which are received on the command and monitor port, and are processed the same way.

        Parameters
        ----------
        response : Message object
            Robot status response to parse and handle.

        """
        if response.id == MX_ST_GET_STATUS_ROBOT:
            self._handle_robot_status_response(response)

        # Only update using legacy messages if robot is not capable of rt messages.
        elif response.id == MX_ST_GET_JOINTS and not self._robot_info.rt_message_capable:
<<<<<<< HEAD
            self._robot_state.target_joint_positions = TimestampedData(0, string_to_numbers(response.data))
=======
            self._robot_state.rt_target_joint_pos = TimestampedData(0, string_to_floats(response.data))
>>>>>>> 3a41484a
            if is_command_response:
                self._robot_events.on_joints_updated.set()

        elif response.id == MX_ST_GET_POSE and not self._robot_info.rt_message_capable:
<<<<<<< HEAD
            self._robot_state.target_end_effector_pose = TimestampedData(0, string_to_numbers(response.data))
=======
            self._robot_state.rt_target_cart_pos = TimestampedData(0, string_to_floats(response.data))
>>>>>>> 3a41484a
            if is_command_response:
                self._robot_events.on_pose_updated.set()

        elif response.id == MX_ST_GET_CONF and not self._robot_info.rt_message_capable:
<<<<<<< HEAD
            self._robot_state.target_joint_configurations = TimestampedData(0, string_to_numbers(response.data))
=======
            self._robot_state.rt_target_conf = TimestampedData(0, string_to_floats(response.data))
>>>>>>> 3a41484a
            if is_command_response:
                self._robot_events.on_conf_updated.set()

        elif response.id == MX_ST_GET_CONF_TURN and not self._robot_info.rt_message_capable:
<<<<<<< HEAD
            self._robot_state.target_last_joint_turn = TimestampedData(0, string_to_numbers(response.data))
=======
            self._robot_state.rt_target_conf_turn = TimestampedData(0, string_to_floats(response.data))
>>>>>>> 3a41484a
            if is_command_response:
                self._robot_events.on_conf_turn_updated.set()

        elif response.id == MX_ST_RT_TARGET_JOINT_POS:
            self._robot_state.rt_target_joint_pos.update_from_csv(response.data)
            if is_command_response:
                self._robot_events.on_joints_updated.set()

        elif response.id == MX_ST_RT_TARGET_CART_POS:
            self._robot_state.rt_target_cart_pos.update_from_csv(response.data)
            if is_command_response:
                self._robot_events.on_pose_updated.set()

        elif response.id == MX_ST_RT_TARGET_JOINT_POS:
            self._robot_state.rt_target_joint_pos.update_from_csv(response.data)
        elif response.id == MX_ST_RT_TARGET_CART_POS:
            self._robot_state.rt_target_cart_pos.update_from_csv(response.data)
        elif response.id == MX_ST_RT_TARGET_JOINT_VEL:
            self._robot_state.rt_target_joint_vel.update_from_csv(response.data)
        elif response.id == MX_ST_RT_TARGET_CART_VEL:
            self._robot_state.rt_target_cart_vel.update_from_csv(response.data)

        elif response.id == MX_ST_RT_TARGET_CONF:
            self._robot_state.rt_target_conf.update_from_csv(response.data)
        elif response.id == MX_ST_RT_TARGET_CONF_TURN:
            self._robot_state.rt_target_conf_turn.update_from_csv(response.data)

        elif response.id == MX_ST_RT_JOINT_POS:
            self._robot_state.rt_joint_pos.update_from_csv(response.data)
        elif response.id == MX_ST_RT_CART_POS:
            self._robot_state.rt_cart_pos.update_from_csv(response.data)
        elif response.id == MX_ST_RT_JOINT_VEL:
            self._robot_state.rt_joint_vel.update_from_csv(response.data)
        elif response.id == MX_ST_RT_JOINT_TORQ:
            self._robot_state.rt_joint_torq.update_from_csv(response.data)
        elif response.id == MX_ST_RT_CART_VEL:
            self._robot_state.rt_cart_vel.update_from_csv(response.data)

        elif response.id == MX_ST_RT_CONF:
            self._robot_state.rt_conf.update_from_csv(response.data)
        elif response.id == MX_ST_RT_CONF_TURN:
            self._robot_state.rt_conf_turn.update_from_csv(response.data)

        elif response.id == MX_ST_RT_ACCELEROMETER:
            # The data is stored as [timestamp, index, {measurements...}]
            timestamp, index, *measurements = string_to_numbers(response.data)
            # Record accelerometer measurement only if newer.
            if (index not in self._robot_state.rt_accelerometer
                    or timestamp > self._robot_state.rt_accelerometer[index].timestamp):
                self._robot_state.rt_accelerometer[index] = TimestampedData(timestamp, measurements)

    def _handle_robot_status_response(self, response):
        """Parse robot status response and update status fields and events.

        Parameters
        ----------
        response : Message object
            Robot status response to parse and handle.

        """
        assert response.id == MX_ST_GET_STATUS_ROBOT
        status_flags = [bool(int(x)) for x in response.data.split(',')]

        if self._robot_state.activation_state != status_flags[0]:
            if status_flags[0]:
                self._robot_events.on_deactivated.clear()
                self._robot_events.on_activated.set()
                self._robot_events.on_brakes_activated.clear()
                self._robot_events.on_brakes_deactivated.set()
                self._callback_queue.put('on_activated')
            else:
                self._robot_events.on_activated.clear()
                self._robot_events.on_deactivated.set()
                self._robot_events.on_brakes_deactivated.clear()
                self._robot_events.on_brakes_activated.set()
                self._callback_queue.put('on_deactivated')
            self._robot_state.activation_state = status_flags[0]

        if self._robot_state.homing_state != status_flags[1]:
            if status_flags[1]:
                self._robot_events.on_homed.set()
                self._callback_queue.put('on_homed')
            else:
                self._robot_events.on_homed.clear()
            self._robot_state.homing_state = status_flags[1]

        if self._robot_state.simulation_mode != status_flags[2]:
            if status_flags[2]:
                self._robot_events.on_deactivate_sim.clear()
                self._robot_events.on_activate_sim.set()
                self._callback_queue.put('on_activate_sim')
            else:
                self._robot_events.on_activate_sim.clear()
                self._robot_events.on_deactivate_sim.set()
                self._callback_queue.put('on_deactivate_sim')
            self._robot_state.simulation_mode = status_flags[2]

        if self._robot_state.error_status != status_flags[3]:
            if status_flags[3]:
                self._invalidate_checkpoints()
                self._robot_events.on_error.set()
                self._robot_events.abort_all_except_on_connected()
                self._robot_events.on_error_reset.clear()
                self._callback_queue.put('on_error')
            else:
                self._robot_events.clear_abort_all()
                self._robot_events.on_error.clear()
                self._robot_events.on_error_reset.set()
                self._callback_queue.put('on_error_reset')
            self._robot_state.error_status = status_flags[3]

        if self._robot_state.pause_motion_status != status_flags[4]:
            if status_flags[4]:
                self._robot_events.on_motion_resumed.clear()
                self._robot_events.on_motion_paused.set()
                self._callback_queue.put('on_motion_paused')
            else:
                self._robot_events.on_motion_paused.clear()
                self._robot_events.on_motion_resumed.set()
                self._callback_queue.put('on_motion_resumed')
            self._robot_state.pause_motion_status = status_flags[4]

        if self._robot_state.end_of_block_status != status_flags[5]:
            if status_flags[5]:
                self._robot_events.on_end_of_block.set()
            else:
                self._robot_events.on_end_of_block.clear()
            self._robot_state.end_of_block_status = status_flags[5]

        self._robot_events.on_status_updated.set()
        self._callback_queue.put('on_status_updated')

    def _handle_checkpoint_response(self, response):
        """Handle the checkpoint message from the robot, set the appropriate events, etc.

        Parameters
        ----------
        response : Message object
            Response message which includes the received checkpoint id.

        """
        assert response.id == MX_ST_CHECKPOINT_REACHED
        checkpoint_id = int(response.data)

        # Check user checkpoints.
        if checkpoint_id in self._user_checkpoints and self._user_checkpoints[checkpoint_id]:
            self._user_checkpoints[checkpoint_id].pop(0).set()
            # If list corresponding to checkpoint id is empty, remove the key from the dict.
            if not self._user_checkpoints[checkpoint_id]:
                self._user_checkpoints.pop(checkpoint_id)
            # If there are events are waiting on 'any checkpoint', set them all.
            if '*' in self._internal_checkpoints and self._internal_checkpoints['*']:
                for event in self._internal_checkpoints.pop('*'):
                    event.set()
            # Enqueue the on_checkpoint_reached callback.
            self._callback_queue.put('on_checkpoint_reached', checkpoint_id)

        # Check internal checkpoints.
        elif checkpoint_id in self._internal_checkpoints and self._internal_checkpoints[checkpoint_id]:
            self._internal_checkpoints[checkpoint_id].pop(0).set()
            # If list corresponding to checkpoint id is empty, remove the key from the dict.
            if not self._internal_checkpoints[checkpoint_id]:
                self._internal_checkpoints.pop(checkpoint_id)
        else:
            self.logger.warning('Received un-tracked checkpoint. Please use ExpectExternalCheckpoint() to track.')

    #####################################################################################
    # Public methods = Pascal case is used to maintain consistency with text and c++ API.
    #####################################################################################

    # General management functions.

    def RegisterCallbacks(self, callbacks, run_callbacks_in_separate_thread):
        """Register callback functions to be executed.

        Parameters
        ----------
        callbacks : RobotCallbacks object
            Object containing all callback functions.
        run_callbacks_in_separate_thread : bool
            If true, callbacks are run automatically in thread. If false, RunCallbacks must be used.
            **Running callbacks in a separate thread means the user application MUST BE THREAD SAFE!**
        """
        # Check that callbacks are an instance of the appropriate class.
        if not isinstance(callbacks, RobotCallbacks):
            raise TypeError('Callbacks object is not the appropriate class.')

        if self._monitor_handler_thread or self._command_response_handler_thread:
            raise InvalidStateError('Callbacks cannot be set if already connected.')

        self._callback_queue = CallbackQueue(callbacks)

        self._robot_callbacks = callbacks
        if run_callbacks_in_separate_thread:
            self._callback_thread = threading.Thread(target=self._handle_callbacks,
                                                     args=(
                                                         self.logger,
                                                         self._callback_queue,
                                                         self._robot_callbacks,
                                                     ))
            self._callback_thread.start()

    def UnregisterCallbacks(self):
        """Unregister callback functions and terminate callback handler thread if applicable.

        """
        if self._callback_thread:
            self._callback_queue.put(TERMINATE)
            self._callback_thread.join(timeout=self.default_timeout)

        self._robot_callbacks = RobotCallbacks()
        self._callback_queue = CallbackQueue(self._robot_callbacks)
        self._callback_thread = None

    def RunCallbacks(self):
        """Run all triggered callback functions.

        """
        if self._callback_thread:
            raise InvalidStateError(
                'Cannot call RunCallbacks since callback handler is already running in separate thread.')

        # Setting timeout=0 means we don't block on an empty queue.
        self._handle_callbacks(self.logger, self._callback_queue, self._robot_callbacks, timeout=0)

    # Robot control functions.

    def Connect(
        self,
        address=MX_DEFAULT_ROBOT_IP,
        enable_synchronous_mode=False,
        disconnect_on_exception=True,
        monitor_mode=False,
        offline_mode=False,
    ):
        """Attempt to connect to a physical Mecademic Robot.

        Parameters
        ----------
        address : string
            The IP address associated to the Mecademic Robot.
        enable_synchronous_mode : bool
            If true, each command will wait until previous is done executing.
        disconnect_on_exception : bool
            If true, will attempt to disconnect from the robot on exception from api call.
        monitor_mode : bool
            If true, command connection will not be established.
        offline_mode : bool
            If true, socket connections are not created, only used for testing.

        """
        with self._main_lock:

            # Check that the ip address is valid and set address.
            if not isinstance(address, str):
                raise TypeError('Invalid IP address.')
            ipaddress.ip_address(address)
            self._address = address

            self._enable_synchronous_mode = enable_synchronous_mode
            self._disconnect_on_exception = disconnect_on_exception

            self._offline_mode = offline_mode
            self._monitor_mode = monitor_mode

            if not self._monitor_mode:
                self._initialize_command_socket()
                self._initialize_command_connection()

            self._initialize_monitoring_socket()
            self._initialize_monitoring_connection()

            self._robot_events.clear_all()

            self._robot_events.on_deactivated.set()
            self._robot_events.on_error_reset.set()
            self._robot_events.on_p_stop_reset.set()
            self._robot_events.on_motion_resumed.set()
            self._robot_events.on_brakes_activated.set()

            self._robot_events.on_status_updated.set()
            self._robot_events.on_conf_updated.set()
            self._robot_events.on_conf_turn_updated.set()
            self._robot_events.on_joints_updated.set()
            self._robot_events.on_pose_updated.set()

            self._robot_events.on_connected.set()
            self._callback_queue.put('on_connected')

        # Fetching the serial number must occur outside main_lock.
        if not self._monitor_mode:
            serial_response = self.SendCustomCommand('GetRobotSerial', expected_responses=[MX_ST_GET_ROBOT_SERIAL])
            serial_response_message = serial_response.wait_for_data(timeout=self.default_timeout)
            self._robot_info.serial = serial_response_message.data

    def Disconnect(self):
        """Disconnects Mecademic Robot object from the physical Mecademic robot.

        """
        self.logger.debug('Disconnecting from the robot.')

        # Don't acquire _main_lock while shutting down queues to avoid deadlock.
        self._shut_down_queue_threads()

        with self._main_lock:
            self._shut_down_socket_threads()

            # Invalidate checkpoints.
            self._invalidate_checkpoints()

            # Reset attributes which should not persist after disconnect.
            self._reset_disconnect_attributes()

            # Finally, close sockets.
            if self._command_socket is not None:
                try:
                    self._command_socket.close()
                except Exception as e:
                    self.logger.error('Error closing command socket. ' + str(e))
                self._command_socket = None
            if self._monitor_socket is not None:
                try:
                    self._monitor_socket.close()
                except Exception as e:
                    self.logger.error('Error closing monitor socket. ' + str(e))
                self._monitor_socket = None

            self._robot_events.on_connected.clear()
            self._robot_events.on_disconnected.set()
            self._callback_queue.put('on_disconnected')

            self._robot_events.abort_all_except_on_connected()

    @disconnect_on_exception
    def ActivateRobot(self):
        """Activate the robot.

        """
        with self._main_lock:
            self._check_internal_states()
            self._send_command('ActivateRobot')

        if self._enable_synchronous_mode:
            self.WaitActivated()

    @disconnect_on_exception
    def Home(self):
        """Home the robot.

        """
        with self._main_lock:
            self._check_internal_states()
            self._send_command('Home')

        if self._enable_synchronous_mode:
            self.WaitHomed()

    @disconnect_on_exception
    def ActivateAndHome(self):
        """Utility function that combines activate and home.

        """
        self.ActivateRobot()
        self.Home()

    @disconnect_on_exception
    def PauseMotion(self):
        """Immediately pause robot motion.

        """
        with self._main_lock:
            self._check_internal_states()
            self._send_command('PauseMotion')

        if self._enable_synchronous_mode:
            self._robot_events.on_motion_paused.wait(timeout=self.default_timeout)

    @disconnect_on_exception
    def ResumeMotion(self):
        """Un-pause robot motion.

        """
        with self._main_lock:
            self._check_internal_states()
            self._send_command('ResumeMotion')

        if self._enable_synchronous_mode:
            self.WaitMotionResumed(timeout=self.default_timeout)

    @disconnect_on_exception
    def DeactivateRobot(self):
        """Deactivate the robot.

        """
        with self._main_lock:
            self._check_internal_states()
            self._send_command('DeactivateRobot')

        if self._enable_synchronous_mode:
            self.WaitDeactivated()

    @disconnect_on_exception
    def ClearMotion(self):
        """Clear the motion queue, includes implicit PauseMotion command.

        """
        with self._main_lock:
            self._check_internal_states()

            # Increment the number of pending ClearMotion requests.
            self._clear_motion_requests += 1
            self._robot_events.on_motion_cleared.clear()

            self._send_command('ClearMotion')

            # Clearing the motion queue also requires clearing checkpoints, as the robot will not send them anymore.
            self._invalidate_checkpoints()

        if self._enable_synchronous_mode:
            self.WaitMotionCleared(timeout=self.default_timeout)

    @disconnect_on_exception
    def MoveJoints(self, *args):
        """Move the robot by specifying each joint's target angular position.

        Parameters
        ----------
        joint_1...joint_n : float
            Desired joint angles in degrees.

        """
        if len(args) != self._robot_info.num_joints:
            raise ValueError('Incorrect number of joints sent to command.')

        self._send_motion_command('MoveJoints', args)

    @disconnect_on_exception
    def MoveJointsRel(self, *args):
        """Move the robot relative to current position by specifying each joint's offset angular position.

        Parameters
        ----------
        joint_1...joint_n : float
            Desired joint angles offsets in degrees.

        """
        if len(args) != self._robot_info.num_joints:
            raise ValueError('Incorrect number of joints sent to command.')

        self._send_motion_command('MoveJointsRel', args)

    @disconnect_on_exception
    def MoveJointsVel(self, *args):
        """Moves joints to at desired velocities.

        Parameters
        ----------
        joint_1...joint_n : float
            Desired joint velocities in degrees per second.

        """
        if len(args) != self._robot_info.num_joints:
            raise ValueError('Incorrect number of joints sent to command.')

        self._send_motion_command('MoveJointsVel', args)

    @disconnect_on_exception
    def MovePose(self, x, y, z, alpha, beta, gamma):
        """Move robot's tool to an absolute Cartesian position (non-linear move, but all joints arrive simultaneously).

        Parameters
        ----------
        x, y, z : float
            Desired end effector coordinates in mm.
        alpha, beta, gamma
            Desired end effector orientation in degrees.

        """
        self._send_motion_command('MovePose', [x, y, z, alpha, beta, gamma])

    @disconnect_on_exception
    def MoveLin(self, x, y, z, alpha, beta, gamma):
        """Linearly move robot's tool to an absolute Cartesian position.

        Parameters
        ----------
        x, y, z : float
            Desired end effector coordinates in mm.
        alpha, beta, gamma
            Desired end effector orientation in degrees.

        """
        self._send_motion_command('MoveLin', [x, y, z, alpha, beta, gamma])

    @disconnect_on_exception
    def MoveLinRelTRF(self, x, y, z, alpha, beta, gamma):
        """Linearly move robot's tool to a Cartesian position relative to current TRF position.

        Parameters
        ----------
        x, y, z : float
            Desired displacement in mm.
        alpha, beta, gamma
            Desired orientation change in deg.

        """
        self._send_motion_command('MoveLinRelTRF', [x, y, z, alpha, beta, gamma])

    @disconnect_on_exception
    def MoveLinRelWRF(self, x, y, z, alpha, beta, gamma):
        """Linearly move robot's tool to a Cartesian position relative to a reference frame that has the same
        orientation.

        Parameters
        ----------
        x, y, z : float
            Desired displacement in mm.
        alpha, beta, gamma
            Desired orientation change in deg.

        """
        self._send_motion_command('MoveLinRelWRF', [x, y, z, alpha, beta, gamma])

    @disconnect_on_exception
    def MoveLinVelTRF(self, x, y, z, alpha, beta, gamma):
        """Move robot's by Cartesian velocity relative to the TRF.

           Joints will move for a time controlled by velocity timeout (SetVelTimeout).

        Parameters
        ----------
        x, y, z : float
            Desired velocity in mm/s.
        alpha, beta, gamma
            Desired angular velocity in degrees/s.

        """
        self._send_motion_command('MoveLinVelTRF', [x, y, z, alpha, beta, gamma])

    @disconnect_on_exception
    def MoveLinVelWRF(self, x, y, z, alpha, beta, gamma):
        """Move robot's by Cartesian velocity relative to the WRF.

           Joints will move for a time controlled by velocity timeout (SetVelTimeout).

        Parameters
        ----------
        x, y, z : float
            Desired velocity in mm/s.
        alpha, beta, gamma
            Desired angular velocity in degrees/s.

        """
        self._send_motion_command('MoveLinVelWRF', [x, y, z, alpha, beta, gamma])

    @disconnect_on_exception
    def SetVelTimeout(self, t):
        """Maximum time the robot will continue to move after a velocity move command was sent.

        (Can be stopped earlier by sending a velocity command with 0 velocity values.)

        Parameters
        ----------
        t : float
            Desired duration for velocity-mode motion commands.

        """
        self._send_motion_command('SetVelTimeout', [t])

    @disconnect_on_exception
    def SetConf(self, shoulder, elbow, wrist):
        """Manually set inverse kinematics options (and disable auto-conf).

        Parameters
        ----------
        shoulder : +1 or -1
            Shoulder inverse kinematics parameter.
        elbow : +1 or -1
            Elbow inverse kinematics parameter.
        wrist : +1 or -1
            Wrist inverse kinematics parameter.

        """
        self._send_motion_command('SetConf', [shoulder, elbow, wrist])

    @disconnect_on_exception
    def SetAutoConf(self, e):
        """Enable or disable auto-conf (automatic selection of inverse kinematics options).

        Parameters
        ----------
        e : boolean
            If true, robot will automatically choose the best configuration for the desired pose.

        """
        self._send_motion_command('SetAutoConf', [int(e)])

    @disconnect_on_exception
    def SetConfTurn(self, n):
        """Manually set the last joint turn configuration parameter.

        Parameters
        ----------
        n : integer
            The turn number for joint 6.

        """
        self._send_motion_command('SetConfTurn', [n])

    @disconnect_on_exception
    def SetAutoConfTurn(self, e):
        """Enable or disable auto-conf (automatic selection of inverse kinematics options) for joint 6..

        Parameters
        ----------
        e : boolean
            If true, robot will automatically choose the best configuration for the desired pose.

        """
        self._send_motion_command('SetAutoConfTurn', [int(e)])

    @disconnect_on_exception
    def SetBlending(self, p):
        """Set percentage of blending between consecutive movements in the same mode (velocity or cartesian).

        Note: There can't be blending between joint mode and Cartesian mode moves.

        Parameters
        ----------
        p : float
            Percentage blending between actions.

        """
        self._send_motion_command('SetBlending', [p])

    @disconnect_on_exception
    def SetCartAcc(self, p):
        """Set target acceleration (linear and angular) during MoveLin commands.

        Parameters
        ----------
        p : float
            Percentage of maximum acceleration.

        """
        self._send_motion_command('SetCartAcc', [p])

    @disconnect_on_exception
    def SetCartAngVel(self, w):
        """Set maximum angular velocity during MoveLin commands.

        Parameters
        ----------
        p : float
            Maximum angular velocity in deg/s.

        """
        self._send_motion_command('SetCartAngVel', [w])

    @disconnect_on_exception
    def SetCartLinVel(self, w):
        """Set maximum linear velocity during MoveLin commands.

        Note: Actual linear velocity may be lower if necessary to avoid exceeding maximum angular velocity.

        Parameters
        ----------
        p : float
            Maximum angular velocity in deg/s.

        """
        self._send_motion_command('SetCartLinVel', [w])

    @disconnect_on_exception
    def GripperOpen(self):
        """Open the gripper.

        """
        self._send_motion_command('GripperOpen')

    @disconnect_on_exception
    def GripperClose(self):
        """Close the gripper.

        """
        self._send_motion_command('GripperClose')

    @disconnect_on_exception
    def MoveGripper(self, state=GRIPPER_OPEN):
        """Open or close the gripper.

        Corresponds to text API calls "GripperOpen" / "GripperClose".

        Parameters
        ----------
        state : boolean
            Open or close the gripper (GRIPPER_OPEN or GRIPPER_CLOSE)

        """
        if state:
            self.GripperOpen()
        else:
            self.GripperClose()

    @disconnect_on_exception
    def SetGripperForce(self, p):
        """Set the gripper's force in percent.

        Parameters
        ----------
        p : float
            The desired force in percent.

        """
        self._send_motion_command('SetGripperForce', [p])

    @disconnect_on_exception
    def SetGripperVel(self, p):
        """Set the gripper's velocity in percent.

        Parameters
        ----------
        p : float
            The desired velocity in percent.

        """
        self._send_motion_command('SetGripperVel', [p])

    @disconnect_on_exception
    def SetJointAcc(self, p):
        """Set target joint acceleration during MoveJoints commands.

        Parameters
        ----------
        p : float
            Target acceleration, in percent.

        """
        self._send_motion_command('SetJointAcc', [p])

    @disconnect_on_exception
    def SetJointVel(self, p):
        """Set target joint velocity during MoveJoints commands.

        Parameters
        ----------
        p : float
            Target joint velocity, in percent.

        """
        self._send_motion_command('SetJointVel', [p])

    @disconnect_on_exception
    def SetTRF(self, x, y, z, alpha, beta, gamma):
        """Set the TRF (tool reference frame) Cartesian position.

        Parameters
        ----------
        x, y, z : float
            Desired reference coordinates in mm.
        alpha, beta, gamma
            Desired reference orientation in degrees.

        """
        self._send_motion_command('SetTRF', [x, y, z, alpha, beta, gamma])

    @disconnect_on_exception
    def SetWRF(self, x, y, z, alpha, beta, gamma):
        """Set the WRF (world reference frame) Cartesian position.

        Parameters
        ----------
        x, y, z : float
            Desired reference coordinates in mm.
        alpha, beta, gamma
            Desired reference orientation in degrees.

        """
        self._send_motion_command('SetWRF', [x, y, z, alpha, beta, gamma])

    @disconnect_on_exception
    def SetCheckpoint(self, n):
        """Set checkpoint with desired id.

        Parameters
        ----------
        n : int
            Desired checkpoint id.

        Return
        ------
        Checkpoint object
            Object to use to wait for the checkpoint.

        """
        with self._main_lock:
            self._check_internal_states()
            assert MX_CHECKPOINT_ID_MIN <= n <= MX_CHECKPOINT_ID_MAX
            return self._set_checkpoint_impl(n)

    @disconnect_on_exception
    def ExpectExternalCheckpoint(self, n):
        """Expect the robot to receive a checkpoint with given id (e.g. from saved program).

        Parameters
        ----------
        n : int
            Id of expected checkpoint.

        Return
        ------
        Checkpoint object
            Object to use to wait for the checkpoint.

        """
        with self._main_lock:
            self._check_internal_states()
            assert MX_CHECKPOINT_ID_MIN <= n <= MX_CHECKPOINT_ID_MAX
            return self._set_checkpoint_impl(n, send_to_robot=False)

    @disconnect_on_exception
    def WaitForAnyCheckpoint(self, timeout=None):
        """Pause program execution until any checkpoint has been received from the robot.

        Parameters
        ----------
        timeout : float
            Maximum time to spend waiting for the checkpoint (in seconds).

        Return
        ------
        boolean
            True if wait was successful, false otherwise.

        """
        with self._main_lock:
            self._check_internal_states()
            if '*' not in self._internal_checkpoints:
                self._internal_checkpoints['*'] = list()
            event = InterruptableEvent()
            self._internal_checkpoints['*'].append(event)

        return event.wait(timeout=timeout)

    @disconnect_on_exception
    def WaitConnected(self, timeout=None):
        """Pause program execution until robot is disconnected.

        Parameters
        ----------
        timeout : float
            Maximum time to spend waiting for the event (in seconds).

        Return
        ------
        boolean
            True if wait was successful, false otherwise.

        """
        return self._robot_events.on_connected.wait(timeout=timeout)

    @disconnect_on_exception
    def WaitDisconnected(self, timeout=None):
        """Pause program execution until the robot is disconnected.

        Parameters
        ----------
        timeout : float
            Maximum time to spend waiting for the event (in seconds).

        Return
        ------
        boolean
            True if wait was successful, false otherwise.

        """
        return self._robot_events.on_disconnected.wait(timeout=timeout)

    @disconnect_on_exception
    def WaitActivated(self, timeout=None):
        """Pause program execution until the robot is activated.

        Parameters
        ----------
        timeout : float
            Maximum time to spend waiting for the event (in seconds).

        Return
        ------
        boolean
            True if wait was successful, false otherwise.

        """
        return self._robot_events.on_activated.wait(timeout=timeout)

    @disconnect_on_exception
    def WaitDeactivated(self, timeout=None):
        """Pause program execution until the robot is deactivated.

        Parameters
        ----------
        timeout : float
            Maximum time to spend waiting for the event (in seconds).

        Return
        ------
        boolean
            True if wait was successful, false otherwise.

        """
        return self._robot_events.on_deactivated.wait(timeout=timeout)

    @disconnect_on_exception
    def WaitHomed(self, timeout=None):
        """Pause program execution until the robot is homed.

        Parameters
        ----------
        timeout : float
            Maximum time to spend waiting for the event (in seconds).

        Return
        ------
        boolean
            True if wait was successful, false otherwise.

        """
        return self._robot_events.on_homed.wait(timeout=timeout)

    @disconnect_on_exception
    def WaitMotionResumed(self, timeout=None):
        """Pause program execution until the robot motion is resumed.

        Parameters
        ----------
        timeout : float
            Maximum time to spend waiting for the event (in seconds).

        Return
        ------
        boolean
            True if wait was successful, false otherwise.

        """
        return self._robot_events.on_motion_resumed.wait(timeout=timeout)

    @disconnect_on_exception
    def WaitMotionPaused(self, timeout=None):
        """Pause program execution until the robot motion is paused.

        Parameters
        ----------
        timeout : float
            Maximum time to spend waiting for the event (in seconds).

        Return
        ------
        boolean
            True if wait was successful, false otherwise.

        """
        return self._robot_events.on_motion_paused.wait(timeout=timeout)

    @disconnect_on_exception
    def WaitMotionCleared(self, timeout=None):
        """Pause program execution until all pending request to clear motion have been acknowledged.

        Parameters
        ----------
        timeout : float
            Maximum time to spend waiting for the event (in seconds).

        Return
        ------
        boolean
            True if wait was successful, false otherwise.

        """

        return self._robot_events.on_motion_cleared.wait(timeout=timeout)

    @disconnect_on_exception
    def WaitEndOfCycle(self, timeout=None):
        """Pause program execution until all messages in a message cycle are received

        Parameters
        ----------
        timeout : float
            Maximum time to spend waiting for the event (in seconds).

        Return
        ------
        boolean
            True if wait was successful, false otherwise.

        """
        if self._robot_events.on_end_of_cycle.is_set():
            self._robot_events.on_end_of_cycle.clear()

        return self._robot_events.on_end_of_cycle.wait(timeout=timeout)

    @disconnect_on_exception
    def WaitIdle(self, timeout=None):
        """Pause program execution until robot is idle.

        Parameters
        ----------
        timeout : float
            Maximum time to spend waiting for the event (in seconds).

        Return
        ------
        boolean
            True if wait was successful, false otherwise.

        """
        checkpoint = self._set_checkpoint_internal()

        start_time = time.time()
        if not checkpoint.wait(timeout=timeout):
            return False
        end_time = time.time()

        if timeout:
            remaining_timeout = timeout - (end_time - start_time)
        else:
            remaining_timeout = None

        return self._robot_events.on_end_of_block.wait(timeout=remaining_timeout)

    @disconnect_on_exception
    def ResetError(self):
        """Attempt to reset robot error.

        """
        with self._main_lock:
            self._check_internal_states()
            self._send_command('ResetError')

        if self._enable_synchronous_mode:
            self._robot_events.on_error_reset.wait()

    @disconnect_on_exception
    def ResetPStop(self):
        """Attempt to reset robot pstop.

        """
        with self._main_lock:
            self._check_internal_states()
            self._send_command('ResetPStop')

        if self._enable_synchronous_mode:
            self._robot_events.on_p_stop_reset.wait()

    @disconnect_on_exception
    def Delay(self, t):
        """Set a delay between motion commands.

        Parameters
        ----------
        t : float
            Desired pause duration in seconds.

        """
        with self._main_lock:
            self._check_internal_states()
            if not self._robot_events.on_homed.is_set():
                raise InvalidStateError('This command requires robot to be homed.')
            self._send_command('Delay', [t])
            if self._enable_synchronous_mode:
                checkpoint = self._set_checkpoint_internal()

        if self._enable_synchronous_mode:
            checkpoint.wait()

    @disconnect_on_exception
    def SendCustomCommand(self, command, expected_responses=None):
        """Send custom command to robot.

        Parameters
        ----------
        command : str
            Desired custom command.

        expected_responses : None or list of integers.
            If not none, wait for and return one of the expected responses.

        Return
        ------
        If expected_responses is not None, return an event. The user can use
        event.wait_for_data() to wait for and get the response message.

        """
        with self._main_lock:
            self._check_internal_states()

            if expected_responses:
                event_with_data = InterruptableEvent(data=expected_responses)
                self._custom_response_events.append(event_with_data)

            self._send_command(command)

        if expected_responses:
            return event_with_data

    @disconnect_on_exception
    def StartOfflineProgram(self, n, timeout=None):
        """Start an offline program.

        Offline programs need to be recorded using the robot's Web Portal (or text API).
        This API can only start an already recorded offline program.
        Callback on_offline_program_state will indicate when program is started or not.

        Parameters
        ----------
        n : int
            Id of offline program to start.

        """
        with self._main_lock:
            self._check_internal_states()
            self._robot_events.on_offline_program_started.clear()

            self._send_command('StartProgram', [n])

        if self._enable_synchronous_mode:
            try:
                self._robot_events.on_offline_program_started.wait(timeout=timeout)
            except InterruptException:
                raise InvalidStateError('Offline program start not confirmed. Does program {} exist?'.format(n))

    # Non-motion commands.

    @disconnect_on_exception
    def GetJoints(self, include_timestamp=False, synchronous_update=False, timeout=None):
        """Returns the current joint positions of the robot.

        Uses RT commands if possible, otherwise uses legacy versions.

        Parameters
        ----------
        include_timestamp : bool
            If true, return a TimestampedData object, otherwise just return joints angles.
        synchronous_update : bool
            If true, requests updated joints positions and waits for response, else uses last known positions.
        timeout : float
            Maximum time in second to wait for forced update.

        Return
        ------
        TimestampedData or list of floats
            Returns joint positions in degrees.

        """
        if synchronous_update:
            with self._main_lock:
                self._check_internal_states()
                if self._robot_events.on_joints_updated.is_set():
                    self._robot_events.on_joints_updated.clear()
                    if self._robot_info.rt_message_capable:
                        self._send_command('GetRtTargetJointPos')
                    else:
                        self._send_command('GetJoints')

            if not self._robot_events.on_joints_updated.wait(timeout=timeout):
                raise TimeoutError

        with self._main_lock:
            if include_timestamp:
                if not self._robot_info.rt_message_capable:
                    raise InvalidStateError('Cannot provide timestamp with current robot firmware or model.')
                else:
                    return copy.deepcopy(self._robot_state.rt_target_joint_pos)

            return copy.deepcopy(self._robot_state.rt_target_joint_pos.data)

    @disconnect_on_exception
    def GetPose(self, include_timestamp=False, synchronous_update=False, timeout=None):
        """Returns the current end-effector pose of the robot. WARNING: NOT UNIQUE.

        Parameters
        ----------
        include_timestamp : bool
            If true, return a TimestampedData object, otherwise just return joints angles.
        synchronous_update : bool
            If true, requests updated pose and waits for response, else uses last know pose.
        timeout : float
            Maximum time in second to wait for forced update.

        Return
        ------
        TimestampedData or list of floats
            Returns end-effector pose [x, y, z, alpha, beta, gamma].

        """

        if synchronous_update:
            with self._main_lock:
                self._check_internal_states()
                if self._robot_events.on_pose_updated.is_set():
                    self._robot_events.on_pose_updated.clear()
                    if self._robot_info.rt_message_capable:
                        self._send_command('GetRtTargetCartPos')
                    else:
                        self._send_command('GetPose')

            if not self._robot_events.on_pose_updated.wait(timeout=timeout):
                raise TimeoutError

        with self._main_lock:
            if include_timestamp:
                if not self._robot_info.rt_message_capable:
                    raise InvalidStateError('Cannot provide timestamp with current robot firmware or model.')
                else:
                    return copy.deepcopy(self._robot_state.rt_target_cart_pos)

            return copy.deepcopy(self._robot_state.rt_target_cart_pos.data)

    @disconnect_on_exception
    def GetConf(self, include_timestamp=False, synchronous_update=False, timeout=None):
        """Get robot's current (physical) inverse-kinematics configuration.

        Returns
        -------
        list of integers (timestmap optional)
            Configuration status of robot.

        """
        if synchronous_update:
            with self._main_lock:
                self._check_internal_states()
                if self._robot_events.on_conf_updated.is_set():
                    self._robot_events.on_conf_updated.clear()
                    if self._robot_info.rt_message_capable:
                        self._send_command('GetRtTargetConf')
                    else:
                        self._send_command('GetConf')

            if not self._robot_events.on_conf_updated.wait(timeout=timeout):
                raise TimeoutError

        with self._main_lock:
            if include_timestamp:
                if not self._robot_info.rt_message_capable:
                    raise InvalidStateError('Cannot provide timestamp with current robot firmware or model.')
                else:
                    return copy.deepcopy(self._robot_state.rt_target_conf)

            return copy.deepcopy(self._robot_state.rt_target_conf.data)

    @disconnect_on_exception
    def GetConfTurn(self, include_timestamp=False, synchronous_update=False, timeout=None):
        """Get robot's current (physical) last-joint turn number.

        Returns
        -------
        int (timestamp optional)
            Turn number of last joint.

        """
        if synchronous_update:
            with self._main_lock:
                self._check_internal_states()
                if self._robot_events.on_conf_turn_updated.is_set():
                    self._robot_events.on_conf_turn_updated.clear()
                    if self._robot_info.rt_message_capable:
                        self._send_command('GetRtTargetConfTurn')
                    else:
                        self._send_command('GetConfTurn')

            if not self._robot_events.on_conf_turn_updated.wait(timeout=timeout):
                raise TimeoutError

        with self._main_lock:
            if include_timestamp:
                if not self._robot_info.rt_message_capable:
                    raise InvalidStateError('Cannot provide timestamp with current robot firmware or model.')
                else:
                    return copy.deepcopy(self._robot_state.rt_target_conf_turn)

            return copy.deepcopy(self._robot_state.rt_target_conf_turn.data[0])

    @disconnect_on_exception
    def SetMonitoringInterval(self, t):
        """Sets the rate at which the monitoring port sends data.

        Parameters
        ----------
        t : float
            Monitoring interval duration in seconds.

        """
        with self._main_lock:
            self._check_internal_states()
            self._send_command('SetMonitoringInterval', [t])

    @disconnect_on_exception
    def SetRealTimeMonitoring(self, events):
        """Configure which real-time monitoring events to enable.

        Parameters
        ----------
<<<<<<< HEAD
        events : list of event IDs
            List of event IDs to enable. For instance: events=[MX_ST_RT_NC_JOINT_POS, MX_ST_RT_NC_CART_POS] enables the
            target joint positions and target end effector pose messages. Can also use events='all' to enable all.
=======
        args : list of event IDs
            List of event IDs to enable. For instance: events=[MX_ST_RT_TARGET_JOINT_POS, MX_ST_RT_TARGET_CART_POS]
            enables the target joint positions and target end effector pose messages.
            Can also use events='all' to enable all.
>>>>>>> 3a41484a

        """
        with self._main_lock:
            self._check_internal_states()
            if isinstance(events, list):
                self._send_command('SetRealTimeMonitoring', events)
            else:
                self._send_command('SetRealTimeMonitoring', [events])

    @disconnect_on_exception
    def SetRTC(self, t):
        """Sets the rate at which the monitoring port sends data.

        Parameters
        ----------
        t : int
            Unix epoch time (seconds since 00:00:00 UTC Jan 1, 1970).

        """
        with self._main_lock:
            self._check_internal_states()
            self._send_command('SetRTC', [t])

    @disconnect_on_exception
    def ActivateSim(self):
        """Enables simulation mode. Motors don't move, but commands will be processed.

        """
        with self._main_lock:
            self._check_internal_states()
            self._send_command('ActivateSim')

    @disconnect_on_exception
    def DeactivateSim(self):
        """Disables simulation mode. Motors don't move, but commands will be processed.

        """
        with self._main_lock:
            self._check_internal_states()
            self._send_command('DeactivateSim')

    @disconnect_on_exception
    def ActivateBrakes(self, activated=True):
        """Enable/disable the brakes. These commands are only available when the robot is deactivated.

        By default, brakes are enabled until robot is activated (brakes are automatically disabled upon activation).
        Corresponds to text API calls "BrakesOn" / "BrakesOff".

        Parameters
        ----------
        activated : bool
            Engage brakes if true, otherwise disengage brakes.

        """
        with self._main_lock:
            self._check_internal_states()
            if activated:
                self._send_command('BrakesOn')
            else:
                self._send_command('BrakesOff')

        if self._enable_synchronous_mode:
            if activated:
                self._robot_events.on_brakes_activated.wait()
            else:
                self._robot_events.on_brakes_deactivated.wait()

    def GetRobotInfo(self):
        """Return a copy of the known robot information.

        Return
        ------
        RobotInfo
            Object containing robot information.

        """
        with self._main_lock:
            return copy.deepcopy(self._robot_info)

    def GetRobotState(self):
        """Return a copy of the current robot state.

        Return
        ------
        RobotState
            Object containing the current robot state.

        """
        with self._main_lock:
            return copy.deepcopy(self._robot_state)

    def StartLogging(self, monitoringInterval, file_path=None, fields=None, record_time=True):
        """Start logging robot state to file.

        Fields logged are controlled by SetRealtimeMonitoring(). Logging frequency is set by SetMonitoringInterval().
        By default, will wait until robot is idle before logging.

        Parameters
        ----------
        monitoring_interval: float
            Indicates rate at which state from robot is received on monitor port. Unit: seconds

        file_path : string or None
            File path to saved log.

        fields : list of strings or None
            List of fields to log. Taken from RobotState attributes. None means log all compatible fields.

        record_time : bool
            If true, current date and time will be recorded in file.



        """
        if self._file_logger is not None:
            raise InvalidStateError('Another file logging operation is in progress.')

        self.SetMonitoringInterval(monitoringInterval)


        self._file_logger = CSVFileLogger(self._robot_info,
                                          self._robot_state,
                                          fields,
                                          file_path,
                                          record_time=record_time,
                                          monitoring_interval=monitoringInterval)

    def EndLogging(self):
        """Stop logging robot state to file.

        """
        if self._file_logger is None:
            raise InvalidStateError('No existing logger to stop.')

        self._file_logger.end_log()
        self._file_logger = None

    @contextlib.contextmanager
    def FileLogger(self, monitoringInterval, file_path=None, fields=None, record_time=True, want_to_correlate=False):
        """Contextmanager interface for file logger.

        Parameters
        ----------
        monitoring_interval: float
            Indicates rate at which state from robot is received on monitor port. Unit: seconds

        file_path : string or None
            File path to saved log.

        fields : list of strings or None
            List of fields to log. Taken from RobotState attributes. None means log all compatible fields.

        record_time : bool
            If true, current date and time will be recorded in file.

        """
        self.StartLogging(monitoringInterval,
                            file_path=file_path,
                            fields=fields,
                            record_time=record_time,)
        try:
            yield
        finally:
            self.EndLogging()<|MERGE_RESOLUTION|>--- conflicted
+++ resolved
@@ -727,23 +727,13 @@
                 # Temporarily save data if rt messages will be available to add timestamps.
                 # Note that if robot platform isn't RT message capable, the update occurs in _handle_common_messages.
                 if response.id == MX_ST_GET_JOINTS and self._robot_info.rt_message_capable:
-<<<<<<< HEAD
-                    joint_positions = string_to_numbers(response.data)
+                    rt_joint_pos = string_to_numbers(response.data)
                 elif response.id == MX_ST_GET_POSE and self._robot_info.rt_message_capable:
-                    end_effector_pose = string_to_numbers(response.data)
+                    rt_cart_pos = string_to_numbers(response.data)
                 elif response.id == MX_ST_GET_CONF and self._robot_info.rt_message_capable:
-                    joint_configuration = string_to_numbers(response.data)
+                    rt_conf = string_to_numbers(response.data)
                 elif response.id == MX_ST_GET_CONF_TURN and self._robot_info.rt_message_capable:
-                    last_joint_turn = string_to_numbers(response.data)
-=======
-                    rt_joint_pos = string_to_floats(response.data)
-                elif response.id == MX_ST_GET_POSE and self._robot_info.rt_message_capable:
-                    rt_cart_pos = string_to_floats(response.data)
-                elif response.id == MX_ST_GET_CONF and self._robot_info.rt_message_capable:
-                    rt_conf = string_to_floats(response.data)
-                elif response.id == MX_ST_GET_CONF_TURN and self._robot_info.rt_message_capable:
-                    rt_conf_turn = string_to_floats(response.data)
->>>>>>> 3a41484a
+                    rt_conf_turn = string_to_numbers(response.data)
 
                 if response.id == MX_ST_RT_CYCLE_END:
                     if not self._robot_info.rt_message_capable:
@@ -769,11 +759,7 @@
                         rt_conf_turn = None
 
                     # If logging is active, log the current state.
-<<<<<<< HEAD
                     if self._file_logger:
-=======
-                    if self._file_logger is not None:
->>>>>>> 3a41484a
                         self._file_logger.write_fields(timestamp, self._robot_state)
 
                 else:
@@ -782,7 +768,7 @@
                     # On non-rt monitoring capable platforms, no CYCLE_END event is sent, so use system time.
                     # GET_JOINTS and GET_POSE is still sent every cycle, so log RobotState when GET_POSE is received.
                     if response.id == MX_ST_GET_POSE and not self._robot_info.rt_message_capable:
-                        if self._file_logger is not None:
+                        if self._file_logger:
                             # Log time in microseconds to be consistent with real-time logging timestamp.
                             self._file_logger.write_fields(time.time_ns() / 1000, self._robot_state)
 
@@ -865,38 +851,22 @@
 
         # Only update using legacy messages if robot is not capable of rt messages.
         elif response.id == MX_ST_GET_JOINTS and not self._robot_info.rt_message_capable:
-<<<<<<< HEAD
-            self._robot_state.target_joint_positions = TimestampedData(0, string_to_numbers(response.data))
-=======
-            self._robot_state.rt_target_joint_pos = TimestampedData(0, string_to_floats(response.data))
->>>>>>> 3a41484a
+            self._robot_state.rt_target_joint_pos = TimestampedData(0, string_to_numbers(response.data))
             if is_command_response:
                 self._robot_events.on_joints_updated.set()
 
         elif response.id == MX_ST_GET_POSE and not self._robot_info.rt_message_capable:
-<<<<<<< HEAD
-            self._robot_state.target_end_effector_pose = TimestampedData(0, string_to_numbers(response.data))
-=======
-            self._robot_state.rt_target_cart_pos = TimestampedData(0, string_to_floats(response.data))
->>>>>>> 3a41484a
+            self._robot_state.rt_target_cart_pos = TimestampedData(0, string_to_numbers(response.data))
             if is_command_response:
                 self._robot_events.on_pose_updated.set()
 
         elif response.id == MX_ST_GET_CONF and not self._robot_info.rt_message_capable:
-<<<<<<< HEAD
-            self._robot_state.target_joint_configurations = TimestampedData(0, string_to_numbers(response.data))
-=======
-            self._robot_state.rt_target_conf = TimestampedData(0, string_to_floats(response.data))
->>>>>>> 3a41484a
+            self._robot_state.rt_target_conf = TimestampedData(0, string_to_numbers(response.data))
             if is_command_response:
                 self._robot_events.on_conf_updated.set()
 
         elif response.id == MX_ST_GET_CONF_TURN and not self._robot_info.rt_message_capable:
-<<<<<<< HEAD
-            self._robot_state.target_last_joint_turn = TimestampedData(0, string_to_numbers(response.data))
-=======
-            self._robot_state.rt_target_conf_turn = TimestampedData(0, string_to_floats(response.data))
->>>>>>> 3a41484a
+            self._robot_state.rt_target_conf_turn = TimestampedData(0, string_to_numbers(response.data))
             if is_command_response:
                 self._robot_events.on_conf_turn_updated.set()
 
@@ -2199,16 +2169,10 @@
 
         Parameters
         ----------
-<<<<<<< HEAD
         events : list of event IDs
-            List of event IDs to enable. For instance: events=[MX_ST_RT_NC_JOINT_POS, MX_ST_RT_NC_CART_POS] enables the
-            target joint positions and target end effector pose messages. Can also use events='all' to enable all.
-=======
-        args : list of event IDs
             List of event IDs to enable. For instance: events=[MX_ST_RT_TARGET_JOINT_POS, MX_ST_RT_TARGET_CART_POS]
             enables the target joint positions and target end effector pose messages.
             Can also use events='all' to enable all.
->>>>>>> 3a41484a
 
         """
         with self._main_lock:
