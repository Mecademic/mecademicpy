#!/usr/bin/env python3
import logging
import ipaddress
import time
import socket
import threading
import queue
import functools
import re

from .mx_robot_def import *

CHECKPOINT_ID_MAX_PRIVATE = 8191  # Max allowable checkpoint id, inclusive

TERMINATE = '--terminate--'

GRIPPER_OPEN = True
GRIPPER_CLOSE = False


class MecademicException(Exception):
    """Base exception class for Mecademic-related exceptions.

    """
    pass


class InvalidStateError(MecademicException):
    """The internal state of the instance is invalid.

    """
    pass


class CommunicationError(MecademicException):
    """There is a communication issue with the robot.

    """
    pass


class DisconnectError(MecademicException):
    """A non-nominal disconnection has occurred.

    """
    pass


class InterruptException(MecademicException):
    """An event has encountered an error. Perhaps it will never be set.

    """
    pass


class InterruptableEvent:
    """Extend default event class to also be able to unblock and raise an exception.

    Attributes
    ----------
    id : int or None
        Id for event.
    _event : event object
        A standard event-type object.
    _lock : lock object
        Used to ensure atomic operations.
    _interrupted : boolean
        If true, event is in an error state.

    """
    def __init__(self, id=None):
        self.id = id
        self._event = threading.Event()
        self._lock = threading.Lock()
        self._interrupted = False

    def wait(self, timeout=None):
        """Block until event is set or should raise an exception.

        Attributes
        ----------
        timeout : float
            Maximum duration to wait in seconds.

        Return
        ------
        success : boolean
            False if event timed out, true otherwise.

        """
        success = self._event.wait(timeout=timeout)
        if self._interrupted:
            raise InterruptException('Event received exception, possibly because event will never be triggered.')
        return success

    def set(self):
        """Set the event and unblock all waits.

        """
        with self._lock:
            self._event.set()

    def abort(self):
        """Unblock any waits and raise an exception.

        """
        with self._lock:
            if not self._event.is_set():
                self._interrupted = True
                self._event.set()

    def clear(self):
        """Reset the event to its initial state.

        """
        with self._lock:
            self._interrupted = False
            self._event.clear()

    def is_set(self):
        """Checks if the event is set.

        Return
        ------
        boolean
            False if event is not set or instance should '_interrupted'. True otherwise.

        """
        with self._lock:
            if self._interrupted:
                return False
            else:
                return self._event.is_set()


class TimestampedData:
    """ Class for storing timestamped data.

    Attributes
    ----------
    timestamp : number-like
        Timestamp associated with data.
    data : object
        Data to be stored.

    """
    def __init__(self, timestamp, data):
        self.timestamp = timestamp
        self.data = data

    def update_from_csv(self, input_string):
        """ Update from comma-separated string, only if timestamp is newer.

        Parameters
        ----------
        input_string : string
            Comma-separated string. First value is timestamp, rest is data.

        """
        floats = string_to_floats(input_string)

        if (len(floats) - 1) != len(self.data):
            raise ValueError('Cannot update TimestampedData with incompatible data.')

        if floats[0] > self.timestamp:
            self.timestamp = floats[0]
            self.data = floats[1:]

    @classmethod
    def zeros(cls, length):
        """ Construct empty TimestampedData object of specified length.

        Parameters
        ----------
        length : int
            Length of data to construct.

        Return
        ------
        TimestampedData object

        """
        return cls(0, [0.] * length)

    def __eq__(self, other):
        """ Return true if other object has identical timestamp and data.

        Parameters
        ----------
        other : object
            Object to compare against.

        Return
        ------
        bool
            True if objects have same timestamp and data.

        """
        return other.timestamp == self.timestamp and other.data == self.data

    def __ne__(self, other):
        """ Return true if other object has different timestamp or data.

        Parameters
        ----------
        other : object
            Object to compare against.

        Return
        ------
        bool
            True if objects have different timestamp or data.

        """
        return not self == other


class Message:
    """Class for storing the internal state of a generic Mecademic robot.

    Attributes
    ----------
    id : integer
        The id of the message, representing the type of message.
    data : string
        The raw payoad of the message.

    """
    def __init__(self, id, data):
        self.id = id
        self.data = data

    def __repr__(self):
        return "Message with id={}, data={}".format(self.id, self.data)


class RobotInfo:
    """Class for storing metadata about a robot.

    Attributes
    ----------
    model : string
        Model of robot.
    revision : int
        Robot revision.
    is_virtual : bool
        True if is a virtual robot.
    fw_major_rev : int
        Major firmware revision number.
    fw_minor_rev : int
        Minor firmware revision number.
    fw_patch_num : int
        Firmware patch number.
    num_joints : int
        Number of joints on the robot.

    """
    def __init__(self,
                 model=None,
                 revision=None,
                 is_virtual=None,
                 fw_major_rev=None,
                 fw_minor_rev=None,
                 fw_patch_num=None):
        self.model = model
        self.revision = revision
        self.is_virtual = is_virtual
        self.fw_major_rev = fw_major_rev
        self.fw_minor_rev = fw_minor_rev
        self.fw_patch_num = fw_patch_num

        if self.model == 'Meca500':
            self.num_joints = 6
        elif self.mode == 'scara':
            self.num_joints = 4
        elif self.model == None:
            self.num_joints = 1
        else:
            raise ValueError('Invalid robot model: {}'.format(self.model))

    @classmethod
    def from_command_response_string(cls, input_string):
        """Generate robot state from standard robot response string.

        String format should be "Connected to {model} R{revision}{-virtual} v{fw_major_num}.{fw_minor_num}.{patch_num}"

        Parameters
        ----------
        input_string : string
            Input string to be parsed.

        """
        robot_info_regex = re.compile(r'Connected to (\b.*\b) R(\d)(-virtual)? v(\d+)\.(\d+)\.(\d+)')
        try:
            matches = robot_info_regex.match(input_string).groups()
            return cls(model=matches[0],
                       revision=int(matches[1]),
                       is_virtual=(matches[2] != None),
                       fw_major_rev=int(matches[3]),
                       fw_minor_rev=int(matches[4]),
                       fw_patch_num=int(matches[5]))
        except:
            raise ValueError('Could not parse robot info string {}'.format(input_string))


class RobotState:
    """Class for storing the internal state of a generic Mecademic robot.

    Attributes
    ----------
    joint_positions : vector
        The positions of the robot joints in degrees.
    end_effector_pose : vector
        The end effector pose in [x, y, z, alpha, beta, gamma] (mm and degrees).

    nc_joint_positions : TimestampedData
        Controller desired joint positions in degrees [theta_1...6], includes timestamp.
    nc_end_effector_pose : TimestampedData
        Controller desired end effector pose [x, y, z, alpha, beta, gamma], includes timestamp.

    nc_joint_velocity : TimestampedData
        Controller desired joint velocity in degrees/second [theta_dot_1...6], includes timestamp.
    nc_end_effector_velocity : TimestampedData
        Controller desired end effector velocity in mm/s and degrees/s, includes timestamp.
    nc_joint_configurations : TimestampedData
        Controller joint configuration that corresponds to desired joint positions.
    nc_last_joint_turn : TimestampedData
        Controller last joint turn number that corresponds to desired joint positions.

    drive_joint_positions : TimestampedData
        Drive-measured joint positions in degrees [theta_1...6], includes timestamp.
    drive_end_effector_pose : TimestampedData
        Drive-measured end effector pose [x, y, z, alpha, beta, gamma], includes timestamp.

    drive_joint_velocity : TimestampedData
        Drive-measured joint velocity in degrees/second [theta_dot_1...6], includes timestamp.
    drive_joint_torque_ratio : TimestampedData
        Drive-measured torque ratio as a percent of maximum [torque_1...6], includes timestamp.
    drive_end_effector_velocity : TimestampedData
        Drive-measured end effector velocity in mm/s and degrees/s, includes timestamp.

    drive_joint_configurations : TimestampedData
        Controller joint configuration that corresponds to drives-measured joint positions.
    drive_last_joint_turn : TimestampedData
        Controller last joint turn number that corresponds to drives-measured joint positions.

    accelerometer : TimestampedData
        Raw accelerometer measurements [accelerometer_id, x, y, z]. 16000 = 1g.

    activation_state : boolean
        True if the robot is activated.
    homing_state : boolean
        True if the robot is homed.
    simulation_mode : boolean
        True if the robot is in simulation-only mode.
    error_status : boolean
        True if the robot is in error.
    pause_motion_status : boolean
        True if motion is currently paused.
    end_of_block_status : boolean
        True if robot is not moving and motion queue is empty.
    end_of_movement_status : boolean
        True if robot is idle.
    cmd_pending_count : int
        Number of commands pending in the robot's motion queue.
    configuration : array
        Current configuration of the robot.

    """
    def __init__(self, num_joints):
        self.joint_positions = [0] * num_joints  # degrees
        self.end_effector_pose = [0] * num_joints  # mm and degrees

        self.nc_joint_positions = TimestampedData.zeros(num_joints)  # microseconds timestamp, degrees
        self.nc_end_effector_pose = TimestampedData.zeros(num_joints)  # microseconds timestamp, mm and degrees

        self.nc_joint_velocity = TimestampedData.zeros(num_joints)  # microseconds timestamp, degrees/second
        self.nc_end_effector_velocity = TimestampedData.zeros(num_joints)  # microseconds timestamp, mm/s and deg/s

        self.nc_joint_configurations = TimestampedData.zeros(3)
        self.nc_last_joint_turn = TimestampedData.zeros(1)

        self.drive_joint_positions = TimestampedData.zeros(num_joints)  # microseconds timestamp, degrees
        self.drive_end_effector_pose = TimestampedData.zeros(num_joints)  # microseconds timestamp, mm and degrees

        self.drive_joint_velocity = TimestampedData.zeros(num_joints)  # microseconds timestamp, degrees/second
        self.drive_joint_torque_ratio = TimestampedData.zeros(num_joints)  # microseconds timestamp, percent of maximum
        self.drive_end_effector_velocity = TimestampedData.zeros(num_joints)  # microseconds timestamp, mm/s and deg/s

        self.drive_joint_configurations = TimestampedData.zeros(3)
        self.drive_last_joint_turn = TimestampedData.zeros(1)

        # Contains dictionary of accelerometers stored in the robot indexed by joint number.
        # For example, Meca500 currently only reports the accelerometer in joint 5.
        self.accelerometer = dict()  # 16000 = 1g

        self.max_queue_size = 0

        # The following status fields are updated together, and is protected by a single lock.
        self.activation_state = False
        self.homing_state = False
        self.simulation_mode = False
        self.error_status = False
        self.pause_motion_status = False
        self.end_of_block_status = False
        self.end_of_movement_status = False

        self.cmd_pending_count = 0
        self.configuration = [0] * 3


class RobotEvents:
    """Class for storing possible status events for the generic Mecademic robot.

    Attributes
    ----------
    on_connected : event
        Set if robot is connected.
    on_disconnected : event
        Set if robot is disconnected.
    on_status_updated : event
        Set if robot status is updated.
    on_activated : event
        Set if robot is activated.
    on_deactivated : event
        Set if robot is deactivated.
    on_homed : event
        Set if robot is homed.
    on_error : event
        Set if robot is in error.
    on_error_reset : event
        Set if robot error has been reset.
    on_p_stop : event
        Set if robot receives pstop.
    on_pstop_reset : event
        Set if pstop is reset.
    on_motion_paused : event
        Set if robot motion is paused.
    on_motion_resumed : event
        Set if robot motion is not paused.
    on_motion_cleared : event
        Set if there are no pending ClearMotion commands.
    on_activate_sim : event
        Set if robot is in sim mode.
    on_deactivate_sim : event
        Set if robot is not in sim mode.
    on_conf_updated : event
        Set if robot configuration has been updated.
    on_cmd_pending_count_updated : event
        Set if robot number of pending commands has been updated.
    on_joints_updated : event
        Set if joint angles has been updated.
    on_pose_updated : event
        Set if robot pose has been updated.
    on_brakes_activated : event
        Set if brakes are activated.
    on_brakes_deactivated : event
        Set if brakes are deactivated.
    on_offline_program_started : event
        Set if there has been a change in the offline program state.
    on_end_of_block : event
        Set if end of block has been reached.

    """
    def __init__(self):
        self.on_connected = InterruptableEvent()
        self.on_disconnected = InterruptableEvent()

        self.on_status_updated = InterruptableEvent()

        self.on_activated = InterruptableEvent()
        self.on_deactivated = InterruptableEvent()

        self.on_homed = InterruptableEvent()

        self.on_error = InterruptableEvent()
        self.on_error_reset = InterruptableEvent()
        self.on_p_stop = InterruptableEvent()
        self.on_p_stop_reset = InterruptableEvent()

        self.on_motion_paused = InterruptableEvent()
        self.on_motion_resumed = InterruptableEvent()
        self.on_motion_cleared = InterruptableEvent()

        self.on_activate_sim = InterruptableEvent()
        self.on_deactivate_sim = InterruptableEvent()

        self.on_conf_updated = InterruptableEvent()
        self.on_cmd_pending_count_updated = InterruptableEvent()
        self.on_joints_updated = InterruptableEvent()
        self.on_pose_updated = InterruptableEvent()

        self.on_brakes_activated = InterruptableEvent()
        self.on_brakes_deactivated = InterruptableEvent()

        self.on_offline_program_started = InterruptableEvent()

        self.on_end_of_block = InterruptableEvent()

        self.on_disconnected.set()
        self.on_deactivated.set()
        self.on_error_reset.set()
        self.on_p_stop_reset.set()
        self.on_motion_resumed.set()
        self.on_deactivate_sim.set()

        self.on_status_updated.set()
        self.on_conf_updated.set()
        self.on_cmd_pending_count_updated.set()
        self.on_joints_updated.set()
        self.on_pose_updated.set()
        self.on_brakes_activated.set()

    def clear_all(self):
        """Clear all events.

        """
        for attr in self.__dict__:
            self.__dict__[attr].clear()

    def abort_all_except_on_connected(self):
        """Abort all events, except for on_connected.

        """
        for attr in self.__dict__:
            if attr != 'on_connected':
                self.__dict__[attr].abort()


class RobotCallbacks:
    """Class for storing possible status events for the generic Mecademic robot.

    Attributes
    ----------
        on_connected : function object
            Function to be called once connected.
        on_disconnected : function object
            Function to be called once disconnected.
        on_status_updated : function object
            Function to be called once status is updated.
        on_activated : function object
            Function to be called once activated.
        on_deactivated : function object
            Function to be called once deactivated.
        on_homed : function object
            Function to be called once homing is complete.
        on_error : function object
            Function to be called if robot enters an error state.
        on_error_reset : function object
            Function to be called once error is reset.
        on_p_stop : function object
            Function to be called if PStop is activated.
        on_p_stop_reset : function object
            Function to be called if PStop is reset.
        on_motion_paused : function object
            Function to be called once motion is paused.
        on_motion_cleared : function object
            Function to be called once motion is cleared.
        on_motion_resumed : function object
            Function to be called once motion is resumed.
        on_checkpoint_reached : function object
            Function to be called if a checkpoint is reached.
        on_activate_sim : function object
            Function to be called once sim mode is activated.
        on_deactivate_sim : function object
            Function to be called once sim mode is deactivated.
        on_command_message : function object
            Function to be called each time a command response is received.
        on_monitor_message : function object
            Function to be called each time a monitor response is received.
        on_offline_program_state : function object
            Function to be called each time an offline program starts or fails to start.
    """
    def __init__(self):
        self.on_connected = None
        self.on_disconnected = None

        self.on_status_updated = None

        self.on_activated = None
        self.on_deactivated = None

        self.on_homed = None

        self.on_error = None
        self.on_error_reset = None
        self.on_p_stop = None
        self.on_p_stop_reset = None

        self.on_motion_paused = None
        self.on_motion_cleared = None
        self.on_motion_resumed = None

        self.on_checkpoint_reached = None

        self.on_activate_sim = None
        self.on_deactivate_sim = None

        self.on_command_message = None
        self.on_monitor_message = None

        self.on_offline_program_state = None


class CallbackQueue():
    """Queue class for storing triggered callbacks. Only registered callbacks are added to the queue.

    Attributes
    ----------
    _queue : queue
        Queue to use to store callback names and associated data.
    _registered_callbacks : set
        Set of names of registered callbacks.

    """
    def __init__(self, robot_callbacks):
        self._queue = queue.Queue()
        self._registered_callbacks = set()

        for attr in robot_callbacks.__dict__:
            if robot_callbacks.__dict__[attr] != None:
                self._registered_callbacks.add(attr)

    def qsize(self):
        """Returns the queue size.

        """
        return self._queue.qsize()

    def put(self, callback_name, data=None):
        """Put the callback name and associated data into the queue if is registered.

        Parameters
        ----------
        callback_name : str
            Name of callback.
        data : any object type
            Associated data.

        """
        if callback_name in self._registered_callbacks or callback_name == TERMINATE:
            self._queue.put((callback_name, data))

    def get(self, block=False, timeout=None):
        """Get the next callback in the queue.

        Parameters
        ----------
        block : bool
            Block on next available callback if true.
        timeout : float
            Maximum time to wait on a callback.

        Returns
        -------
        tuple of callback name and data

        """
        return self._queue.get(block=block, timeout=timeout)


def disconnect_on_exception(func):
    """Decorator to call disconnect if an exception is raised. Needs to be declared outside of class.

    Attributes
    ----------
    func : function object
        Function to wrap.

    """
    @functools.wraps(func)
    def wrap(self, *args, **kwargs):
        try:
            return func(self, *args, **kwargs)
        except BaseException as e:
            if self._disconnect_on_exception:
                self.Disconnect()
                raise DisconnectError('Automatically disconnected as a result of exception, '
                                      'set \'disconnect_on_exception\' to False to disable.') from e
            else:
                raise e

    return wrap


def string_to_floats(input_string):
    """Convert comma-separated floats in string form to list of floats.

    Parameters
    ----------
    input_string : string
        Comma-separated floats values encoded as a string.

    Returns
    -------
    list of floats
        Returns converted list of floats.

    """
    return [float(x) for x in input_string.split(',')]


class Robot:
    """Class for controlling a generic Mecademic robot.

    Attributes
    ----------
    _address : string
        The IP address associated to the Mecademic Robot.
    _command_socket : socket object
        Socket connecting to the command port of the physical Mecademic robot.
    _monitor_socket : socket object
        Socket connecting to the monitor port of the physical Mecademic robot.

    _command_rx_thread : thread handle
        Thread used to receive messages from the command port.
    _command_rx_queue : queue
        Queue used to temporarily store messages from the command port.
    _command_tx_thread : thread handle
        Thread used to transmit messages to the command port.
    _command_tx_queue : queue
        Queue used to temporarily store commands to be sent to the command port.
    _monitor_rx_thread : thread handle
        Thread used to receive messages from the monitor port.
    _monitor_rx_queue : queue
        Queue used to temporarily store messages from the monitor port.

    _command_response_handler_thread : thread handle
        Thread used to read messages from the command response queue.
    _monitor_handler_thread : thread handle
        Thread used to read messages from the monitor queue.

    _main_lock : recursive lock object
        Used to protect internal state of the robot object.

    _robot_state : RobotState object
        Stores most current robot state.
    _robot_events : RobotEvents object
        Stores events related to the robot state.

    _robot_callbacks : RobotCallbacks instance
        Stores user-defined callback functions.
    _callback_queue : queue
        Queue storing triggered callbacks.
    _callback_thread : thread handle
        Callbacks will run in this thread if so configured.

    _user_checkpoints : dictionary
        Stores checkpoints set or expected by user.
    _internal_checkpoints : dictionary
        Stores checkpoints set internally by the Robot class.
    _internal_checkpoint_counter : int
        Stores the next available checkpoint id for internal checkpoints.

    _enable_synchronous_mode : boolean
        If enabled, commands block until action is completed.

    _clear_motion_requests : int
        Number of pending ClearMotion requests.

    logger : logger object
        Logger used throughout class.

    default_timeout : float
        Default timeout to use for blocking operations.

    """
    def __init__(self):
        """Constructor for an instance of the Controller class.

        """
        self._is_initialized = False

        self._address = None

        self._command_socket = None
        self._monitor_socket = None

        self._command_rx_thread = None
        self._command_tx_thread = None
        self._monitor_rx_thread = None

        self._command_response_handler_thread = None
        self._monitor_handler_thread = None

        self._main_lock = threading.RLock()

        self._robot_callbacks = RobotCallbacks()
        self._callback_queue = CallbackQueue(self._robot_callbacks)
        self._callback_thread = None

        self._robot_info = None
        self._robot_state = None
        self._robot_events = RobotEvents()

        self._reset_disconnect_attributes()

        self._enable_synchronous_mode = None
        self._disconnect_on_exception = None

        self._offline_mode = None
        self._monitor_mode = None

        self.logger = logging.getLogger(__name__)
        self.default_timeout = 10

        self._is_initialized = True

    def __del__(self):
        # Only attempt to disconnect if the object was initialized.
        if self._is_initialized:
            self.Disconnect()
            self.UnregisterCallbacks()

    def _reset_disconnect_attributes(self):
        self._command_rx_queue = queue.Queue()
        self._command_tx_queue = queue.Queue()
        self._monitor_rx_queue = queue.Queue()

        self._user_checkpoints = dict()
        self._internal_checkpoints = dict()
        self._internal_checkpoint_counter = MX_CHECKPOINT_ID_MAX + 1

        self._clear_motion_requests = 0

    #####################################################################################
    # Static methods.
    #####################################################################################

    @staticmethod
    def _deactivate_on_exception(func, command_socket, *args, **kwargs):
        """Wrap input function to send deactivate signal to command_socket on exception.

        Parameters
        ----------
        func : function handle
            Function to execute.

        command_socket : socket
            Socket to send the deactivate command to.

        """
        try:
            return func(*args, **kwargs)
        except BaseException as e:
            if command_socket:
                command_socket.sendall(b'DeactivateRobot\0')
            raise e

    @staticmethod
    def _handle_socket_rx(robot_socket, rx_queue):
        """Handle received data on the socket.

        Parameters
        ----------
        robot_socket : socket
            Socket to use for receiving data.

        rx_queue : queue
            Thread-safe queue to push complete messages onto.

        """
        remainder = ''
        while True:
            # Wait for a message from the robot.
            try:
                robot_socket.setblocking(True)
                raw_responses = robot_socket.recv(1024)
            except ConnectionAbortedError:
                return

            # Socket has been closed.
            if raw_responses == b'':
                return

            responses = raw_responses.decode('ascii').split('\0')

            # Add the remainder from the previous message if necessary.
            if remainder != '':
                responses[0] = remainder + responses[0]

            # Set the remainder as the last response (which is '' if complete).
            remainder = responses[-1]

            # Put all responses into the queue.
            for response in responses[:-1]:
                id_start = response.find('[') + 1
                id_end = response.find(']', id_start)
                id = int(response[id_start:id_end])

                # Find next square brackets (contains data).
                data_start = response.find('[', id_end) + 1
                data_end = response.find(']', data_start)

                data = ''
                if data_start != -1 and data_end != -1:
                    data = response[data_start:data_end]
                rx_queue.put(Message(id, data))

    @staticmethod
    def _handle_socket_tx(robot_socket, tx_queue):
        """Handle sending data on the socket.

        Parameters
        ----------
        robot_socket : socket
            Socket to use for sending data.

        tx_queue : queue
            Thread-safe queue to get messages from.

        """
        while True:
            # Wait for a command to be available from the queue.
            command = tx_queue.get(block=True)

            # Terminate thread if requested, otherwise send the command.
            if command == TERMINATE:
                return
            else:
                robot_socket.sendall((command + '\0').encode('ascii'))

    @staticmethod
    def _handle_checkpoint_response(response, user_checkpoints, internal_checkpoints, logger, callback_queue):
        """Handle the checkpoint message from the robot, set the appropriate events, etc.

        Parameters
        ----------
        response : Message object
            Response message which includes the received checkpoint id.
        user_checkpoints : shared dictionary
            Dictionary of active checkpoint id's (set by user) and corresponding events.
        internal_checkpoints : shared dictionary
            Dictionary of active checkpoint id's (set interally) and corresponding events.

        """
        assert response.id == MX_ST_CHECKPOINT_REACHED
        checkpoint_id = int(response.data)

        # Check user checkpoints.
        if checkpoint_id in user_checkpoints and user_checkpoints[checkpoint_id]:
            user_checkpoints[checkpoint_id].pop(0).set()
            # If list corresponding to checkpoint id is empty, remove the key from the dict.
            if not user_checkpoints[checkpoint_id]:
                user_checkpoints.pop(checkpoint_id)
            # If there are events are waiting on 'any checkpoint', set them all.
            if '*' in internal_checkpoints and internal_checkpoints['*']:
                for event in internal_checkpoints.pop('*'):
                    event.set()
            # Enque the on_checkpoint_reached callback.
            callback_queue.put('on_checkpoint_reached', checkpoint_id)

        # Check internal checkpoints.
        elif checkpoint_id in internal_checkpoints and internal_checkpoints[checkpoint_id]:
            internal_checkpoints[checkpoint_id].pop(0).set()
            # If list corresponding to checkpoint id is empty, remove the key from the dict.
            if not internal_checkpoints[checkpoint_id]:
                internal_checkpoints.pop(checkpoint_id)
        else:
            logger.warning('Received un-tracked checkpoint. Please use ExpectExternalCheckpoint() to track.')

    @staticmethod
    def _command_response_handler(rx_queue, robot_state, user_checkpoints, internal_checkpoints, events, main_lock,
                                  logger, callback_queue, clear_motion_requests):
        """Handle received messages on the command socket.

        Parameters
        ----------
        rx_queue : queue
            Thread-safe queue to get received messages from.
        robot_state : RobotState object
            The current robot state.
        user_checkpoints : shared dictionary
            Dictionary of active checkpoint id's (set by user) and corresponding events.
        internal_checkpoints : shared dictionary
            Dictionary of active checkpoint id's (set interally) and corresponding events.
        events : RobotEvents object
            Contains event objects corresponding to various robot state changes.
        main_lock : recursive lock object
            Used to protect internal state of robot class.
        logger : logger
            Used for logging.
        callback_queue : CallbackQueue
            Used to push triggered callbacks onto.
        clear_motion_requests : int
            Number of active ClearMotion requests.

        """
        while True:
            # Wait for a response to be available from the queue.
            response = rx_queue.get(block=True)

            # Terminate thread if requested.
            if response == TERMINATE:
                return

            with main_lock:
                callback_queue.put('on_command_message', response)

                if response.id == MX_ST_GET_JOINTS:
                    robot_state.joint_positions = string_to_floats(response.data)
                    events.on_joints_updated.set()

                elif response.id == MX_ST_GET_POSE:
                    robot_state.end_effector_pose = string_to_floats(response.data)
                    events.on_pose_updated.set()

                elif response.id == MX_ST_CLEAR_MOTION:
                    if clear_motion_requests <= 1:
                        clear_motion_requests = 0
                        events.on_motion_cleared.set()
                        callback_queue.put('on_motion_cleared')
                    else:
                        clear_motion_requests -= 1

                elif response.id == MX_ST_GET_STATUS_ROBOT:
                    Robot._handle_robot_status_response(response, robot_state, events, callback_queue)
                    events.on_status_activated.set()
                    callback_queue.put('on_status_updated')

                elif response.id == MX_ST_CHECKPOINT_REACHED:
                    Robot._handle_checkpoint_response(response, user_checkpoints, internal_checkpoints, logger,
                                                      callback_queue)

                elif response.id == MX_ST_PSTOP:
                    if bool(int(response.data)):
                        events.on_p_stop_reset.clear()
                        events.on_p_stop.set()
                        callback_queue.put('on_p_stop')
                    else:
                        events.on_p_stop.clear()
                        events.on_p_stop_reset.set()
                        callback_queue.put('on_p_stop_reset')

                elif response.id == MX_ST_GET_CMD_PENDING_COUNT:
                    robot_state.cmd_pending_count = int(response.data)
                    events.on_cmd_pending_count_updated.set()

                elif response.id == MX_ST_GET_CONF:
                    robot_state.configuration = string_to_floats(response.data)
                    events.on_conf_updated.set()

                elif response.id == MX_ST_BRAKES_ON:
                    events.on_brakes_deactivated.clear()
                    events.on_brakes_activated.set()

                elif response.id == MX_ST_BRAKES_OFF:
                    events.on_brakes_activated.clear()
                    events.on_brakes_deactivated.set()

                elif response.id == MX_ST_OFFLINE_START:
                    events.on_offline_program_started.set()
                    callback_queue.put('on_offline_program_state')

                elif response.id == MX_ST_NO_OFFLINE_SAVED:
                    events.on_offline_program_started.abort()

    @staticmethod
    def _handle_robot_status_response(response, robot_state, events, callback_queue):
        """Parse robot status response and update status fields and events.

        Parameters
        ----------
        response : Message object
            Robot status response to parse and handle.

        robot_state : RobotState object
            Stores the robot state.

        events : RobotEvents object
            Stores events associated with changes in robot state.

        callback_queue : queue
            Used to push triggered callbacks onto.

        """
        assert response.id == MX_ST_GET_STATUS_ROBOT
        status_flags = [bool(int(x)) for x in response.data.split(',')]

        if robot_state.activation_state != status_flags[0]:
            if status_flags[0]:
                events.on_deactivated.clear()
                events.on_activated.set()
                events.on_brakes_activated.clear()
                events.on_brakes_deactivated.set()
                callback_queue.put('on_activated')
            else:
                events.on_activated.clear()
                events.on_deactivated.set()
                events.on_brakes_deactivated.clear()
                events.on_brakes_activated.set()
                callback_queue.put('on_deactivated')
            robot_state.activation_state = status_flags[0]

        if robot_state.homing_state != status_flags[1]:
            if status_flags[1]:
                events.on_homed.set()
                callback_queue.put('on_homed')
            else:
                events.on_homed.clear()
            robot_state.homing_state = status_flags[1]

        if robot_state.simulation_mode != status_flags[2]:
            if status_flags[2]:
                events.on_deactivate_sim.clear()
                events.on_activate_sim.set()
                callback_queue.put('on_activate_sim')
            else:
                events.on_activate_sim.clear()
                events.on_deactivate_sim.set()
                callback_queue.put('on_deactivate_sim')
            robot_state.simulation_mode = status_flags[2]

        if robot_state.error_status != status_flags[3]:
            if status_flags[3]:
                events.on_error_reset.clear()
                events.on_error.set()
                callback_queue.put('on_error')
            else:
                events.on_error.clear()
                events.on_error_reset.set()
                callback_queue.put('on_error_reset')
            robot_state.error_status = status_flags[3]

        if robot_state.pause_motion_status != status_flags[4]:
            if status_flags[4]:
                events.on_motion_resumed.clear()
                events.on_motion_paused.set()
                callback_queue.put('on_motion_paused')
            else:
                events.on_motion_paused.clear()
                events.on_motion_resumed.set()
                callback_queue.put('on_motion_resumed')
            robot_state.pause_motion_status = status_flags[4]

        if robot_state.end_of_block_status != status_flags[5]:
            if status_flags[5]:
                events.on_end_of_block.set()
            else:
                events.on_end_of_block.clear()
            robot_state.end_of_block_status = status_flags[5]

        robot_state.end_of_movement_status = status_flags[6]

    @staticmethod
    def _monitor_handler(monitor_queue, robot_state, events, main_lock, callback_queue):
        """Handle messages from the monitoring port of the robot.

        Parameters
        ----------
        monitor_queue : queue
            Thread-safe queue to get received messages from.
        robot_state : RobotState object
            The current robot state.
        events : RobotEvents object
            Contains event objects corresponding to various robot state changes.
        main_lock : recursive lock object
            Used to protect internal state of robot class.
        callback_queue : queue
            Used to push triggered callbacks onto.

        """
        while True:
            # Wait for a message in the queue.
            response = monitor_queue.get(block=True)

            # Terminate thread if requested.
            if response == TERMINATE:
                return

            callback_queue.put('on_monitor_message', response)

            queue_size = monitor_queue.qsize()
            if queue_size > robot_state.max_queue_size:
                robot_state.max_queue_size = queue_size

            with main_lock:

                if response.id == MX_ST_GET_JOINTS:
                    robot_state.joint_positions = string_to_floats(response.data)
                    events.on_joints_updated.set()

                elif response.id == MX_ST_GET_POSE:
                    robot_state.end_effector_pose = string_to_floats(response.data)
                    events.on_pose_updated.set()

                elif response.id == MX_ST_GET_STATUS_ROBOT:
                    Robot._handle_robot_status_response(response, robot_state, events, callback_queue)
                    events.on_status_updated.set()
                    callback_queue.put('on_status_updated')

                elif response.id == MX_ST_RT_NC_JOINT_POS:
                    robot_state.nc_joint_positions.update_from_csv(response.data)
                elif response.id == MX_ST_RT_NC_CART_POS:
                    robot_state.nc_end_effector_pose.update_from_csv(response.data)
                elif response.id == MX_ST_RT_NC_JOINT_VEL:
                    robot_state.nc_joint_velocity.update_from_csv(response.data)
                elif response.id == MX_ST_RT_NC_CART_VEL:
                    robot_state.nc_end_effector_velocity.update_from_csv(response.data)

                elif response.id == MX_ST_RT_NC_CONF:
<<<<<<< HEAD
                    robot_state.nc_joint_configurations.update_from_csv(response.data)
                elif response.id == MX_ST_RT_NC_CONF_MULTITURN:
                    robot_state.nc_multiturn.update_from_csv(response.data)
=======
                    robot_state.nc_joint_configurations = TimestampedData.from_csv(response.data)
                elif response.id == MX_ST_RT_NC_CONF_TURN:
                    robot_state.nc_last_joint_turn = TimestampedData.from_csv(response.data)
>>>>>>> 29c45764

                elif response.id == MX_ST_RT_DRIVE_JOINT_POS:
                    robot_state.drive_joint_positions.update_from_csv(response.data)
                elif response.id == MX_ST_RT_DRIVE_CART_POS:
                    robot_state.drive_end_effector_pose.update_from_csv(response.data)
                elif response.id == MX_ST_RT_DRIVE_JOINT_VEL:
                    robot_state.drive_joint_velocity.update_from_csv(response.data)
                elif response.id == MX_ST_RT_DRIVE_JOINT_TORQ:
                    robot_state.drive_joint_torque_ratio.update_from_csv(response.data)
                elif response.id == MX_ST_RT_DRIVE_CART_VEL:
                    robot_state.drive_end_effector_velocity.update_from_csv(response.data)

                elif response.id == MX_ST_RT_DRIVE_CONF:
<<<<<<< HEAD
                    robot_state.drive_joint_configurations.update_from_csv(response.data)
                elif response.id == MX_ST_RT_DRIVE_CONF_MULTITURN:
                    robot_state.drive_multiturn.update_from_csv(response.data)
=======
                    robot_state.drive_joint_configurations = TimestampedData.from_csv(response.data)
                elif response.id == MX_ST_RT_DRIVE_CONF_TURN:
                    robot_state.drive_last_joint_turn = TimestampedData.from_csv(response.data)
>>>>>>> 29c45764

                elif response.id == MX_ST_RT_ACCELEROMETER:
                    # The data is stored as [timestamp, index, {measurements...}]
                    timestamp, index, *measurements = string_to_floats(response.data)
                    # Record accelerometer measurement only if newer.
                    if index not in robot_state.accelerometer or timestamp > robot_state.accelerometer[index].timestamp:
                        robot_state.accelerometer[index] = TimestampedData(timestamp, measurements)

    @staticmethod
    def _connect_socket(logger, address, port):
        """Connects to an arbitrary socket.

        Parameters
        ----------
        logger : logger instance
            Logger to use.
        address : string
            Address to use.
        port : int
            Port number to use.

        Returns
        -------
        new_socket : socket object
            Successfully-connected socket object.

        """
        logger.debug('Attempting to connect to %s:%s', address, port)

        # Create socket and attempt connection.
        new_socket = socket.socket(socket.AF_INET, socket.SOCK_STREAM)
        new_socket.settimeout(0.1)  # 100ms
        try:
            new_socket.connect((address, port))
        except:
            logger.error('Unable to connect to %s:%s.', address, port)
            return None

        logger.debug('Connected to %s:%s.', address, port)
        return new_socket

    @staticmethod
    def _handle_callbacks(logger, callback_queue, callbacks, timeout=None):
        """Runs callbacks found in callback_queue.

        Parameters
        ----------
        logger : logger instance
            Logger to use.
        callback_queue : queue
            Stores triggered callbacks.
        callbacks : RobotCallbacks instance
            Stores user-defined callback functions.
        timeout : float or None
            If none, block forever on empty queue, if 0, don't block, else block with timeout.
        """
        block_on_empty = (timeout != 0)

        while True:
            # If we are not blocking on empty, return if empty.
            if not block_on_empty and callback_queue.qsize() == 0:
                return

            callback_name, data = callback_queue.get(block=block_on_empty, timeout=timeout)

            if callback_name == TERMINATE:
                return

            callback_function = callbacks.__dict__[callback_name]
            if callback_function != None:
                if data != None:
                    callback_function(data)
                else:
                    callback_function()

    #####################################################################################
    # Private methods.
    #####################################################################################

    def _check_monitor_threads(self):
        """Check that the threads which handle robot monitor messages are alive.

        Attempt to disconnect from the robot if not.

        """

        if not (self._monitor_handler_thread and self._monitor_handler_thread.is_alive()):
            self.Disconnect()
            raise InvalidStateError('Monitor response handler thread has unexpectedly terminated.')

        if self._offline_mode:  # Do not check rx threads in offline mode.
            return

        if not (self._monitor_rx_thread and self._monitor_rx_thread.is_alive()):
            self.Disconnect()
            raise InvalidStateError('Monitor rx thread has unexpectedly terminated.')

    def _check_command_threads(self):
        """Check that the threads which handle robot command messages are alive.

        Attempt to disconnect from the robot if not.

        """

        if not (self._command_response_handler_thread and self._command_response_handler_thread.is_alive()):
            self.Disconnect()
            raise InvalidStateError('No command response handler thread, are you in monitor mode?')

        if self._offline_mode:  # Do not check rx threads in offline mode.
            return

        if not (self._command_rx_thread and self._command_rx_thread.is_alive()):
            self.Disconnect()
            raise InvalidStateError('No command rx thread, are you in monitor mode?')

        # If tx thread is down, attempt to directly send deactivate command to the robot.
        if not (self._command_tx_thread and self._command_tx_thread.is_alive()):
            self._command_socket.sendall(b'DeactivateRobot\0')
            self.Disconnect()
            raise InvalidStateError('No command tx thread, are you in monitor mode?')

    def _check_internal_states(self):
        """Check that the threads which handle robot messages are alive.

        Attempt to disconnect from the robot if not.

        """
        if self._monitor_mode:
            raise InvalidStateError('Cannot send command while in monitoring mode.')
        else:
            self._check_command_threads()

        self._check_monitor_threads()

    def _send_command(self, command, arg_list=None):
        """Assembles and sends the command string to the Mecademic robot.

        Parameters
        ----------
        command : string
            Command name to send to the Mecademic robot.
        arg_list : list
            List of arguments the command requires.

        """

        # Assemble arguments into a string and concatenate to end of command.
        if arg_list:
            command = command + '(' + ','.join([str(x) for x in arg_list]) + ')'

        # Put command into tx queue.
        self._command_tx_queue.put(command)

    def _launch_thread(self, *, target, args):
        """Establish the threads responsible for reading/sending messages using the sockets.

        Parameters
        ----------
        func : function handle
            Function to run using new thread.
        args : argument list
            Arguments to be passed to func.

        Return
        ------
        thread handle
            Handle for newly-launched thread.

        """
        # We use the _deactivate_on_exception function which wraps func around try...except and disconnects on error.
        # The first argument is the actual function to be executed, the second is the command socket.
        thread = threading.Thread(target=self._deactivate_on_exception, args=(
            target,
            self._command_socket,
            *args,
        ))
        thread.start()
        return thread

    def _initialize_command_socket(self):
        """Establish the command socket and the associated thread.

        """
        if self._offline_mode:
            return

        if self._command_socket is not None:
            raise InvalidStateError('Cannot connect since existing command socket exists.')

        try:
            self._command_socket = self._connect_socket(self.logger, self._address, MX_ROBOT_TCP_PORT_CONTROL)

            if self._command_socket is None:
                raise CommunicationError('Command socket could not be created.')

            # Create rx thread for command socket communication.
            self._command_rx_thread = self._launch_thread(target=self._handle_socket_rx,
                                                          args=(self._command_socket, self._command_rx_queue))

            # Create tx thread for command socket communication.
            self._command_tx_thread = self._launch_thread(target=self._handle_socket_tx,
                                                          args=(self._command_socket, self._command_tx_queue))

        except:
            # Clean up threads and connections on error.
            self.Disconnect()
            raise

    def _initialize_monitoring_socket(self):
        """Establish the monitoring socket and the associated thread.

        """
        if self._offline_mode:
            return

        if self._monitor_socket is not None:
            raise InvalidStateError('Cannot connect since existing monitor socket exists.')

        try:
            self._monitor_socket = self._connect_socket(self.logger, self._address, MX_ROBOT_TCP_PORT_FEED)

            if self._monitor_socket is None:
                raise CommunicationError('Monitor socket could not be created.')

            # Create rx thread for monitor socket communication.
            self._monitor_rx_thread = self._launch_thread(target=self._handle_socket_rx,
                                                          args=(self._monitor_socket, self._monitor_rx_queue))

        except:
            # Clean up threads and connections on error.
            self.Disconnect()
            raise

    def _receive_welcome_message(self, message_queue):
        """Receive and parse a welcome message in order to set _robot_info and _robot_state.

        Parameters
        ----------
        message_queue : queue
            The welcome message will be fetched from this queue.

        """

        try:
            response = message_queue.get(block=True, timeout=10)  # 10s timeout.
        except queue.Empty:
            self.logger.error('No response received within timeout interval.')
            self.Disconnect()
            raise CommunicationError('No response received within timeout interval.')
        except BaseException:
            self.Disconnect()
            raise

        # Check that response is appropriate.
        if response.id != MX_ST_CONNECTED:
            self.logger.error('Connection error: {}'.format(response))
            self.Disconnect()
            raise CommunicationError('Connection error: {}'.format(response))

        # Attempt to parse robot return data.
        self._robot_info = RobotInfo.from_command_response_string(response.data)

        self._robot_state = RobotState(self._robot_info.num_joints)

    def _initialize_command_connection(self):
        """Attempt to connect to the command port of the Mecademic Robot.

        """
        self._receive_welcome_message(self._command_rx_queue)

        self._command_response_handler_thread = self._launch_thread(
            target=self._command_response_handler,
            args=(self._command_rx_queue, self._robot_state, self._user_checkpoints, self._internal_checkpoints,
                  self._robot_events, self._main_lock, self.logger, self._callback_queue, self._clear_motion_requests))

    def _initialize_monitoring_connection(self):
        """Attempt to connect to the monitor port of the Mecademic Robot.

        Returns
        -------
        status : boolean
            Returns the status of the connection, true for success, false for failure.

        """

        if self._monitor_mode:
            self._receive_welcome_message(self._monitor_rx_queue)

        self._monitor_handler_thread = self._launch_thread(target=self._monitor_handler,
                                                           args=(self._monitor_rx_queue, self._robot_state,
                                                                 self._robot_events, self._main_lock,
                                                                 self._callback_queue))

        return

    def _shut_down_queue_threads(self):
        """Attempt to gracefully shut down threads which read from queues.

        """
        # Join threads which wait on a queue by sending terminate to the queue.
        # Don't acquire _main_lock since these threads require _main_lock to finish processing.
        if self._command_tx_thread is not None:
            try:
                self._command_tx_queue.put(TERMINATE)
            except Exception as e:
                self.logger.error('Error shutting down tx thread. ' + str(e))
            self._command_tx_thread.join(timeout=self.default_timeout)
            self._command_tx_thread = None

        if self._command_response_handler_thread is not None:
            try:
                self._command_rx_queue.put(TERMINATE)
            except Exception as e:
                self.logger.error('Error shutting down command response handler thread. ' + str(e))
            self._command_response_handler_thread.join(timeout=self.default_timeout)
            self._command_response_handler_thread = None

        if self._monitor_handler_thread is not None:
            try:
                self._monitor_rx_queue.put(TERMINATE)
            except Exception as e:
                self.logger.error('Error shutting down monitor handler thread. ' + str(e))
            self._monitor_handler_thread.join(timeout=self.default_timeout)
            self._monitor_handler_thread = None

    def _shut_down_socket_threads(self):
        """Attempt to gracefully shut down threads which read from sockets.

        """
        with self._main_lock:
            # Shutdown socket to terminate the rx threads.
            if self._command_socket is not None:
                try:
                    self._command_socket.shutdown(socket.SHUT_RDWR)
                except Exception as e:
                    self.logger.error('Error shutting down command socket. ' + str(e))

            if self._monitor_socket is not None:
                try:
                    self._monitor_socket.shutdown(socket.SHUT_RDWR)
                except Exception as e:
                    self.logger.error('Error shutting down monitor socket. ' + str(e))

            # Join threads which wait on a socket.
            if self._command_rx_thread is not None:
                self._command_rx_thread.join(timeout=self.default_timeout)
                self._command_rx_thread = None

            if self._monitor_rx_thread is not None:
                self._monitor_rx_thread.join(timeout=self.default_timeout)
                self._monitor_rx_thread = None

    def _set_checkpoint_internal(self):
        """Set a checkpoint for internal use using the next available internal id.

        Return
        ------
        Checkpoint object
            Object to use to wait for the checkpoint.

        """
        with self._main_lock:
            checkpoint_id = self._internal_checkpoint_counter

            # Increment internal checkpoint counter.
            self._internal_checkpoint_counter += 1
            if self._internal_checkpoint_counter > CHECKPOINT_ID_MAX_PRIVATE:
                self._internal_checkpoint_counter.value = MX_CHECKPOINT_ID_MAX + 1

            return self._set_checkpoint_impl(checkpoint_id)

    def _set_checkpoint_impl(self, n, send_to_robot=True):
        """Create a checkpoint object which can be used to wait for the checkpoint id to be received from the robot.

        Checkpoints are implemented as a dictionary of lists, to support repeated checkpoints (which are discouraged),
        and also to support expecting external checkpoints. Particularly so that ExpectExternalCheckpoints could be
        called in any arbitrary order.

        Returning an event object for the user to wait on also prevents activated checkpoints from being 'missed' by the
        API, and prevents issues around waiting for checkpoints which may never arrive.

        Parameters
        ----------
        n : int
            Id of checkpoint.
        send_to_robot : bool
            If true, send the SetCheckpoint command to the robot.

        Return
        ------
        Checkpoint object
            Object to use to wait for the checkpoint.

        """
        with self._main_lock:
            if not isinstance(n, int):
                raise TypeError('Please provide an integer checkpoint id.')

            # Find the correct dictionary to store checkpoint.
            if MX_CHECKPOINT_ID_MIN <= n <= MX_CHECKPOINT_ID_MAX:
                checkpoints_dict = self._user_checkpoints
            elif MX_CHECKPOINT_ID_MAX < n <= CHECKPOINT_ID_MAX_PRIVATE:
                checkpoints_dict = self._internal_checkpoints
            else:
                raise ValueError

            self.logger.debug('Setting checkpoint %s', n)

            if n not in checkpoints_dict:
                checkpoints_dict[n] = list()
            event = InterruptableEvent(n)
            checkpoints_dict[n].append(event)

            if send_to_robot:
                self._send_command('SetCheckpoint', [n])

            return event

    def _invalidate_checkpoints(self):
        '''Unblock all waiting checkpoints and have them throw InterruptException.

        '''

        for checkpoints_dict in [self._internal_checkpoints, self._user_checkpoints]:
            for key, checkpoints_list in checkpoints_dict.items():
                for event in checkpoints_list:
                    event.abort()
            checkpoints_dict.clear()

        self._internal_checkpoint_counter = MX_CHECKPOINT_ID_MAX + 1

    def _send_motion_command(self, command, arg_list=None):
        """Send generic motion command with support for synchronous mode and locking.

        Parameters
        ----------
        command : string
            The command to send.
        args : list
            List of arguments to be sent.

        """
        with self._main_lock:
            self._check_internal_states()
            self._send_command(command, arg_list)
            if self._enable_synchronous_mode:
                checkpoint = self._set_checkpoint_internal()

        if self._enable_synchronous_mode:
            checkpoint.wait()

    #####################################################################################
    # Public methods = Pascal case is used to maintain consistency with text and c++ API.
    #####################################################################################

    ### General management functions.

    def RegisterCallbacks(self, callbacks, run_callbacks_in_separate_thread):
        """Register callback functions to be executed.

        Parameters
        ----------
        callbacks : RobotCallbacks object
            Object containing all callback functions.
        run_callbacks_in_separate_thread : bool
            If true, callbacks are run automatically in thread. If false, RunCallbacks must be used.
            **Running callbacks in a separate thread means the user application MUST BE THREAD SAFE!**
        """
        # Check that callbacks are an instance of the appropriate class.
        if not isinstance(callbacks, RobotCallbacks):
            raise TypeError('Callbacks object is not the appropriate class.')

        if self._monitor_handler_thread or self._command_response_handler_thread:
            raise InvalidStateError('Callbacks cannot be set if already connected.')

        self._callback_queue = CallbackQueue(callbacks)

        self._robot_callbacks = callbacks
        if run_callbacks_in_separate_thread:
            self._callback_thread = threading.Thread(target=self._handle_callbacks,
                                                     args=(
                                                         self.logger,
                                                         self._callback_queue,
                                                         self._robot_callbacks,
                                                     ))
            self._callback_thread.start()

    def UnregisterCallbacks(self):
        """Unregister callback functions and terminate callback handler thread if applicable.

        """
        if self._callback_thread:
            self._callback_queue.put(TERMINATE)
            self._callback_thread.join(timeout=self.default_timeout)

        self._robot_callbacks = RobotCallbacks()
        self._callback_queue = CallbackQueue(self._robot_callbacks)
        self._callback_thread = None

    def RunCallbacks(self):
        """Run all triggered callback functions.

        """
        if self._callback_thread:
            raise InvalidStateError(
                'Cannot call RunCallbacks since callback handler is already running in separate thread.')

        # Setting timeout=0 means we don't block on an empty queue.
        self._handle_callbacks(self.logger, self._callback_queue, self._robot_callbacks, timeout=0)

    ### Robot control functions.

    def Connect(
        self,
        address=MX_DEFAULT_ROBOT_IP,
        enable_synchronous_mode=False,
        disconnect_on_exception=True,
        monitor_mode=False,
        offline_mode=False,
    ):
        """Attempt to connect to a physical Mecademic Robot.

        Parameters
        ----------
        address : string
            The IP address associated to the Mecademic Robot.
        enable_synchronous_mode : bool
            If true, each command will wait until previous is done executing.
        disconnect_on_exception : bool
            If true, will attempt to disconnect from the robot on exception from api call.
        monitor_mode : bool
            If true, command connection will not be established.
        offline_mode : bool
            If true, socket connections are not created, only used for testing.

        """
        with self._main_lock:

            # Check that the ip address is valid and set address.
            if not isinstance(address, str):
                raise TypeError('Invalid IP address.')
            ipaddress.ip_address(address)
            self._address = address

            self._enable_synchronous_mode = enable_synchronous_mode
            self._disconnect_on_exception = disconnect_on_exception

            self._offline_mode = offline_mode
            self._monitor_mode = monitor_mode

            if not self._monitor_mode:
                self._initialize_command_socket()
                self._initialize_command_connection()

            self._initialize_monitoring_socket()
            self._initialize_monitoring_connection()

            self._robot_events.clear_all()

            self._robot_events.on_deactivated.set()
            self._robot_events.on_error_reset.set()
            self._robot_events.on_p_stop_reset.set()
            self._robot_events.on_motion_resumed.set()
            self._robot_events.on_brakes_activated.set()

            self._robot_events.on_status_updated.set()
            self._robot_events.on_conf_updated.set()
            self._robot_events.on_cmd_pending_count_updated.set()
            self._robot_events.on_joints_updated.set()
            self._robot_events.on_pose_updated.set()

            self._robot_events.on_connected.set()
            self._callback_queue.put('on_connected')

    def Disconnect(self):
        """Disconnects Mecademic Robot object from the physical Mecademic robot.

        """
        self.logger.debug('Disconnecting from the robot.')

        # Don't acquire _main_lock while shutting down queues to avoid deadlock.
        self._shut_down_queue_threads()

        with self._main_lock:
            self._shut_down_socket_threads()

            # Invalidate checkpoints.
            self._invalidate_checkpoints()

            # Reset attributes which should not persist after disconnect.
            self._reset_disconnect_attributes()

            # Finally, close sockets.
            if self._command_socket is not None:
                try:
                    self._command_socket.close()
                except Exception as e:
                    self.logger.error('Error closing command socket. ' + str(e))
                self._command_socket = None
            if self._monitor_socket is not None:
                try:
                    self._monitor_socket.close()
                except Exception as e:
                    self.logger.error('Error closing monitor socket. ' + str(e))
                self._monitor_socket = None

            self._robot_events.on_connected.clear()
            self._robot_events.on_disconnected.set()
            self._callback_queue.put('on_disconnected')

            self._robot_events.abort_all_except_on_connected()

    @disconnect_on_exception
    def ActivateRobot(self):
        """Activate the robot.

        """
        with self._main_lock:
            self._check_internal_states()
            self._send_command('ActivateRobot')

        if self._enable_synchronous_mode:
            self.WaitActivated()

    @disconnect_on_exception
    def Home(self):
        """Home the robot.

        """
        with self._main_lock:
            self._check_internal_states()
            self._send_command('Home')

        if self._enable_synchronous_mode:
            self.WaitHomed()

    @disconnect_on_exception
    def ActivateAndHome(self):
        """Utility function that combines activate and home.

        """
        self.ActivateRobot()
        self.Home()

    @disconnect_on_exception
    def PauseMotion(self):
        """Immediately pause robot motion.

        """
        with self._main_lock:
            self._check_internal_states()
            self._send_command('PauseMotion')

        if self._enable_synchronous_mode:
            self._robot_events.on_motion_paused.wait(timeout=self.default_timeout)

    @disconnect_on_exception
    def ResumeMotion(self):
        """Un-pause robot motion.

        """
        with self._main_lock:
            self._check_internal_states()
            self._send_command('ResumeMotion')

        if self._enable_synchronous_mode:
            self.WaitMotionResumed(timeout=self.default_timeout)

    @disconnect_on_exception
    def DeactivateRobot(self):
        """Deactivate the robot.

        """
        with self._main_lock:
            self._check_internal_states()
            self._send_command('DeactivateRobot')

        if self._enable_synchronous_mode:
            self.WaitDeactivated()

    @disconnect_on_exception
    def ClearMotion(self):
        """Clear the motion queue, includes implicit PauseMotion command.

        """
        with self._main_lock:
            self._check_internal_states()

            # Increment the number of pending ClearMotion requests.
            self._clear_motion_requests += 1
            self._robot_events.on_motion_cleared.clear()

            self._send_command('ClearMotion')

            # Clearing the motion queue also requires clearing checkpoints, as the robot will not send them anymore.
            self._invalidate_checkpoints()

        if self._enable_synchronous_mode:
            self.WaitMotionCleared(timeout=self.default_timeout)

    @disconnect_on_exception
    def MoveJoints(self, *args):
        """Move the robot by specifying each joint's target angular position.

        Parameters
        ----------
        joint_1...joint_n : float
            Desired joint angles in degrees.

        """
        if len(args) != self._robot_info.num_joints:
            raise ValueError('Incorrect number of joints sent to command.')

        self._send_motion_command('MoveJoints', args)

    @disconnect_on_exception
    def MoveJointsRel(self, *args):
        """Move the robot relative to current position by specifying each joint's offset angular position.

        Parameters
        ----------
        joint_1...joint_n : float
            Desired joint angles offsets in degrees.

        """
        if len(args) != self._robot_info.num_joints:
            raise ValueError('Incorrect number of joints sent to command.')

        self._send_motion_command('MoveJointsRel', args)

    @disconnect_on_exception
    def MoveJointsVel(self, *args):
        """Moves joints to at desired velocities.

        Parameters
        ----------
        joint_1...joint_n : float
            Desired joint velocities in degrees per second.

        """
        if len(args) != self._robot_info.num_joints:
            raise ValueError('Incorrect number of joints sent to command.')

        self._send_motion_command('MoveJointsVel', args)

    @disconnect_on_exception
    def MovePose(self, x, y, z, alpha, beta, gamma):
        """Move robot's tool to an absolute Cartesian position (non-linear move, but all joints arrive simultaneously).

        Parameters
        ----------
        x, y, z : float
            Desired end effector coordinates in mm.
        alpha, beta, gamma
            Desired end effector orientation in degrees.

        """
        self._send_motion_command('MovePose', [x, y, z, alpha, beta, gamma])

    @disconnect_on_exception
    def MoveLin(self, x, y, z, alpha, beta, gamma):
        """Linearly move robot's tool to an absolute Cartesian position.

        Parameters
        ----------
        x, y, z : float
            Desired end effector coordinates in mm.
        alpha, beta, gamma
            Desired end effector orientation in degrees.

        """
        self._send_motion_command('MoveLin', [x, y, z, alpha, beta, gamma])

    @disconnect_on_exception
    def MoveLinRelTRF(self, x, y, z, alpha, beta, gamma):
        """Linearly move robot's tool to a Cartesian position relative to current TRF position.

        Parameters
        ----------
        x, y, z : float
            Desired displacement in mm.
        alpha, beta, gamma
            Desired orientation change in deg.

        """
        self._send_motion_command('MoveLinRelTRF', [x, y, z, alpha, beta, gamma])

    @disconnect_on_exception
    def MoveLinRelWRF(self, x, y, z, alpha, beta, gamma):
        """Linearly move robot's tool to a Cartesian position relative to a reference frame that has the same
        orientation.

        Parameters
        ----------
        x, y, z : float
            Desired displacement in mm.
        alpha, beta, gamma
            Desired orientation change in deg.

        """
        self._send_motion_command('MoveLinRelWRF', [x, y, z, alpha, beta, gamma])

    @disconnect_on_exception
    def MoveLinVelTRF(self, x, y, z, alpha, beta, gamma):
        """Move robot's by Cartesian velocity relative to the TRF.

           Joints will move for a time controlled by velocity timeout (SetVelTimeout).

        Parameters
        ----------
        x, y, z : float
            Desired velocity in mm/s.
        alpha, beta, gamma
            Desired angular velocity in degrees/s.

        """
        self._send_motion_command('MoveLinVelTRF', [x, y, z, alpha, beta, gamma])

    @disconnect_on_exception
    def MoveLinVelWRF(self, x, y, z, alpha, beta, gamma):
        """Move robot's by Cartesian velocity relative to the WRF.

           Joints will move for a time controlled by velocity timeout (SetVelTimeout).

        Parameters
        ----------
        x, y, z : float
            Desired velocity in mm/s.
        alpha, beta, gamma
            Desired angular velocity in degrees/s.

        """
        self._send_motion_command('MoveLinVelWRF', [x, y, z, alpha, beta, gamma])

    @disconnect_on_exception
    def SetVelTimeout(self, t):
        """Maximum time the robot will continue to move after a velocity move command was sent.

        (Can be stopped earlier by sending a velocity command with 0 velocity values.)

        Parameters
        ----------
        t : float
            Desired duration for velocity-mode motion commands.

        """
        self._send_motion_command('SetVelTimeout', [t])

    @disconnect_on_exception
    def SetConf(self, c1, c3, c5):
        """Manually set inverse kinematics options (and disable auto-conf).

        Parameters
        ----------
        c1 : +1 or -1
            First inverse kinematics parameter.
        c3 : +1 or -1
            Second inverse kinematics parameter.
        c5 : +1 or -1
            Third inverse kinematics parameter.

        """
        self._send_motion_command('SetConf', [c1, c3, c5])

    @disconnect_on_exception
    def SetAutoConf(self, e):
        """Enable or disable auto-conf (automatic selection of inverse kinematics options).

        Parameters
        ----------
        e : boolean
            If true, robot will automatically choose the best configuation for the desired pose.

        """
        self._send_motion_command('SetAutoConf', [int(e)])

    @disconnect_on_exception
    def SetConfTurn(self, n):
        """Manually set the last joint turn configuration parameter.

        Parameters
        ----------
        n : integer
            The turn number for joint 6.

        """
        self._send_motion_command('SetConfTurn', [n])

    @disconnect_on_exception
    def SetAutoConfTurn(self, e):
        """Enable or disable auto-conf (automatic selection of inverse kinematics options) for joint 6..

        Parameters
        ----------
        e : boolean
            If true, robot will automatically choose the best configuation for the desired pose.

        """
        self._send_motion_command('SetAutoConfTurn', [int(e)])

    @disconnect_on_exception
    def SetBlending(self, p):
        """Set percentage of blending between consecutive movements in the same mode (velocity or cartesian).

        Note: There can't be blending between joint mode and Cartesian mode moves.

        Parameters
        ----------
        p : float
            Percentage blending between actions.

        """
        self._send_motion_command('SetBlending', [p])

    @disconnect_on_exception
    def SetCartAcc(self, p):
        """Set target acceleration (linear and angular) during MoveLin commands.

        Parameters
        ----------
        p : float
            Percentage of maximum acceleration.

        """
        self._send_motion_command('SetCartAcc', [p])

    @disconnect_on_exception
    def SetCartAngVel(self, w):
        """Set maximum angular velocity during MoveLin commands.

        Parameters
        ----------
        p : float
            Maximum angular velocity in deg/s.

        """
        self._send_motion_command('SetCartAngVel', [w])

    @disconnect_on_exception
    def SetCartLinVel(self, w):
        """Set maximum linear velocity during MoveLin commands.

        Note: Actual linear velocity may be lower if necessary to avoid exceeding maximum angular velocity.

        Parameters
        ----------
        p : float
            Maximum angular velocity in deg/s.

        """
        self._send_motion_command('SetCartLinVel', [w])

    @disconnect_on_exception
    def MoveGripper(self, state=GRIPPER_OPEN):
        """Open or close the gripper.

        Corresponds to text API calls "GripperOpen" / "GripperClose".

        Parameters
        ----------
        state : boolean
            Open or close the gripper (GRIPPER_OPEN or GRIPPER_CLOSE)

        """
        if state:
            self._send_motion_command('GripperOpen')
        else:
            self._send_motion_command('GripperClose')

    @disconnect_on_exception
    def SetGripperForce(self, p):
        """Set the gripper's force in percent.

        Parameters
        ----------
        p : float
            The desired force in percent.

        """
        self._send_motion_command('SetGripperForce', [p])

    @disconnect_on_exception
    def SetGripperVel(self, p):
        """Set the gripper's velocity in percent.

        Parameters
        ----------
        p : float
            The desired velocity in percent.

        """
        self._send_motion_command('SetGripperVel', [p])

    @disconnect_on_exception
    def SetJointAcc(self, p):
        """Set target joint acceleration during MoveJoints commands.

        Parameters
        ----------
        p : float
            Target acceleration, in percent.

        """
        self._send_motion_command('SetJointAcc', [p])

    @disconnect_on_exception
    def SetJointVel(self, p):
        """Set target joint velocity during MoveJoints commands.

        Parameters
        ----------
        p : float
            Target joint velocity, in percent.

        """
        self._send_motion_command('SetJointVel', [p])

    @disconnect_on_exception
    def SetTRF(self, x, y, z, alpha, beta, gamma):
        """Set the TRF (tool reference frame) Cartesian position.

        Parameters
        ----------
        x, y, z : float
            Desired reference coordinates in mm.
        alpha, beta, gamma
            Desired reference orientation in degrees.

        """
        self._send_motion_command('SetTRF', [x, y, z, alpha, beta, gamma])

    @disconnect_on_exception
    def SetWRF(self, x, y, z, alpha, beta, gamma):
        """Set the WRF (world reference frame) Cartesian position.

        Parameters
        ----------
        x, y, z : float
            Desired reference coordinates in mm.
        alpha, beta, gamma
            Desired reference orientation in degrees.

        """
        self._send_motion_command('SetWRF', [x, y, z, alpha, beta, gamma])

    @disconnect_on_exception
    def SetCheckpoint(self, n):
        """Set checkpoint with desired id.

        Parameters
        ----------
        n : int
            Desired checkpoint id.

        Return
        ------
        Checkpoint object
            Object to use to wait for the checkpoint.

        """
        with self._main_lock:
            self._check_internal_states()
            assert MX_CHECKPOINT_ID_MIN <= n <= MX_CHECKPOINT_ID_MAX
            return self._set_checkpoint_impl(n)

    @disconnect_on_exception
    def ExpectExternalCheckpoint(self, n):
        """Expect the robot to receive a checkpoint with given id (e.g. from saved program).

        Parameters
        ----------
        n : int
            Id of expected checkpoint.

        Return
        ------
        Checkpoint object
            Object to use to wait for the checkpoint.

        """
        with self._main_lock:
            self._check_internal_states()
            assert MX_CHECKPOINT_ID_MIN <= n <= MX_CHECKPOINT_ID_MAX
            return self._set_checkpoint_impl(n, send_to_robot=False)

    @disconnect_on_exception
    def WaitForAnyCheckpoint(self, timeout=None):
        """Pause program execution until any checkpoint has been received from the robot.

        Parameters
        ----------
        timeout : float
            Maximum time to spend waiting for the checkpoint (in seconds).

        Return
        ------
        boolean
            True if wait was successful, false otherwise.

        """
        with self._main_lock:
            self._check_internal_states()
            if '*' not in self._internal_checkpoints:
                self._internal_checkpoints['*'] = list()
            event = InterruptableEvent()
            self._internal_checkpoints['*'].append(event)

        return event.wait(timeout=timeout)

    @disconnect_on_exception
    def WaitConnected(self, timeout=None):
        """Pause program execution until robot is disconnected.

        Parameters
        ----------
        timeout : float
            Maximum time to spend waiting for the event (in seconds).

        Return
        ------
        boolean
            True if wait was successful, false otherwise.

        """
        return self._robot_events.on_connected.wait(timeout=timeout)

    @disconnect_on_exception
    def WaitDisconnected(self, timeout=None):
        """Pause program execution until the robot is disconnected.

        Parameters
        ----------
        timeout : float
            Maximum time to spend waiting for the event (in seconds).

        Return
        ------
        boolean
            True if wait was successful, false otherwise.

        """
        return self._robot_events.on_disconnected.wait(timeout=timeout)

    @disconnect_on_exception
    def WaitActivated(self, timeout=None):
        """Pause program execution until the robot is activated.

        Parameters
        ----------
        timeout : float
            Maximum time to spend waiting for the event (in seconds).

        Return
        ------
        boolean
            True if wait was successful, false otherwise.

        """
        return self._robot_events.on_activated.wait(timeout=timeout)

    @disconnect_on_exception
    def WaitDeactivated(self, timeout=None):
        """Pause program execution until the robot is deactivated.

        Parameters
        ----------
        timeout : float
            Maximum time to spend waiting for the event (in seconds).

        Return
        ------
        boolean
            True if wait was successful, false otherwise.

        """
        return self._robot_events.on_deactivated.wait(timeout=timeout)

    @disconnect_on_exception
    def WaitHomed(self, timeout=None):
        """Pause program execution until the robot is homed.

        Parameters
        ----------
        timeout : float
            Maximum time to spend waiting for the event (in seconds).

        Return
        ------
        boolean
            True if wait was successful, false otherwise.

        """
        return self._robot_events.on_homed.wait(timeout=timeout)

    @disconnect_on_exception
    def WaitMotionResumed(self, timeout=None):
        """Pause program execution until the robot motion is resumed.

        Parameters
        ----------
        timeout : float
            Maximum time to spend waiting for the event (in seconds).

        Return
        ------
        boolean
            True if wait was successful, false otherwise.

        """
        return self._robot_events.on_motion_resumed.wait(timeout=timeout)

    @disconnect_on_exception
    def WaitMotionCleared(self, timeout=None):
        """Pause program execution until all pending request to clear motion have been acknowledged.

        Parameters
        ----------
        timeout : float
            Maximum time to spend waiting for the event (in seconds).

        Return
        ------
        boolean
            True if wait was successful, false otherwise.

        """

        return self._robot_events.on_motion_cleared.wait(timeout=timeout)

    @disconnect_on_exception
    def WaitIdle(self, timeout=None):
        """Pause program execution until robot is idle.

        Parameters
        ----------
        timeout : float
            Maximum time to spend waiting for the event (in seconds).

        Return
        ------
        boolean
            True if wait was successful, false otherwise.

        """
        checkpoint = self._set_checkpoint_internal()

        start_time = time.time()
        if not checkpoint.wait(timeout=timeout):
            return False
        end_time = time.time()

        remaining_timeout = timeout - (end_time - start_time)
        return self._robot_events.on_end_of_block.wait(timeout=remaining_timeout)

    @disconnect_on_exception
    def ResetError(self):
        """Attempt to reset robot error.

        """
        with self._main_lock:
            self._check_internal_states()
            self._send_command('ResetError')

        if self._enable_synchronous_mode:
            self._robot_events.on_error_reset.wait()

    @disconnect_on_exception
    def ResetPStop(self):
        """Attempt to reset robot pstop.

        """
        with self._main_lock:
            self._check_internal_states()
            self._send_command('ResetPStop')

        if self._enable_synchronous_mode:
            self._robot_events.on_p_stop_reset.wait()

    @disconnect_on_exception
    def Delay(self, t):
        """Set a delay between motion commands.

        Parameters
        ----------
        t : float
            Desired pause duration in seconds.

        """
        with self._main_lock:
            self._check_internal_states()
            if not self._robot_events.on_homed.is_set():
                raise InvalidStateError('This command requires robot to be homed.')
            self._send_command('Delay', [t])
            if self._enable_synchronous_mode:
                checkpoint = self._set_checkpoint_internal()

        if self._enable_synchronous_mode:
            checkpoint.wait()

    @disconnect_on_exception
    def SendCustomCommand(self, command):
        """Send custom command to robot.

        Parameters
        ----------
        command : str
            Desired custom command.

        """
        with self._main_lock:
            self._check_internal_states()
            self._send_command(command)

    @disconnect_on_exception
    def StartOfflineProgram(self, n, timeout=None):
        """Start an offline program.

        Offline programs need to be recorded using the robot's Web Portal (or text API).
        This API can only start an already recorded offline program.
        Callback on_offline_program_state will indicate when program is started or not.

        Parameters
        ----------
        n : int
            Id of offline program to start.

        """
        with self._main_lock:
            self._check_internal_states()
            self._robot_events.on_offline_program_started.clear()

            self._send_command('StartProgram', [n])

        if self._enable_synchronous_mode:
            try:
                self._robot_events.on_offline_program_started.wait(timeout=timeout)
            except InterruptException:
                raise InvalidStateError('Offline program start not confirmed. Does program {} exist?'.format(n))

    ### Non-motion commands.

    @disconnect_on_exception
    def GetJoints(self, force_update=None, timeout=None):
        """Returns the current joint positions of the robot.

        Parameters
        ----------
        forced_update : bool or None
            If not provided, defaults to False in monitor mode and True otherwise.
        timeout : float
            Maximum time in second to wait for forced update.

        Return
        ------
        list of floats
            Returns list of joint positions in degrees.

        """
        # Automatically set force_update flag based on mode.
        if force_update is None:
            force_update = not self._monitor_mode

        if force_update:
            with self._main_lock:
                self._check_internal_states()
                if self._robot_events.on_joints_updated.is_set():
                    self._robot_events.on_joints_updated.clear()
                    self._send_command('GetJoints')

            if not self._robot_events.on_joints_updated.wait(timeout=timeout):
                raise TimeoutError

        return self._robot_state.joint_positions

    @disconnect_on_exception
    def GetPose(self, force_update=None, timeout=None):
        """Returns the current end-effector pose of the robot. WARNING: NOT UNIQUE.

        Parameters
        ----------
        forced_update : bool or None
            If not provided, defaults to False in monitor mode and True otherwise.
        timeout : float
            Maximum time in second to wait for forced update.

        Return
        ------
        list of floats
            Returns end-effector pose [x, y, z, alpha, beta, gamma].

        """
        # Automatically set force_update flag based on mode.
        if force_update is None:
            force_update = not self._monitor_mode

        if force_update:
            with self._main_lock:
                self._check_internal_states()
                if self._robot_events.on_pose_updated.is_set():
                    self._robot_events.on_pose_updated.clear()
                    self._send_command('GetPose')

            if not self._robot_events.on_pose_updated.wait(timeout=timeout):
                raise TimeoutError

        return self._robot_state.end_effector_pose[:]

    @disconnect_on_exception
    def SetMonitoringInterval(self, t):
        """Sets the rate at which the monitoring port sends data.

        Parameters
        ----------
        t : float
            Monitoring interval duration in seconds.

        """
        with self._main_lock:
            self._check_internal_states()
            self._send_command('SetMonitoringInterval', [t])

    @disconnect_on_exception
    def SetRTC(self, t):
        """Sets the rate at which the monitoring port sends data.

        Parameters
        ----------
        t : int
            Unix epoch time (seconds since 00:00:00 UTC Jan 1, 1970).

        """
        with self._main_lock:
            self._check_internal_states()
            self._send_command('SetRTC', [t])

    @disconnect_on_exception
    def ActivateSim(self):
        """Enables simulation mode. Motors don't move, but commands will be processed.

        """
        with self._main_lock:
            self._check_internal_states()
            self._send_command('ActivateSim')

    @disconnect_on_exception
    def DeactivateSim(self):
        """Disables simulation mode. Motors don't move, but commands will be processed.

        """
        with self._main_lock:
            self._check_internal_states()
            self._send_command('DeactivateSim')

    @disconnect_on_exception
    def GetCmdPendingCount(self, force_update=True, timeout=None):
        """Gets the number of pending commands on the robot.

        Returns
        -------
        integer
            Number of pending events on the robot.

        """
        if force_update:
            with self._main_lock:
                self._check_internal_states()
                if self._robot_events.on_cmd_pending_count_updated.is_set():
                    self._robot_events.on_cmd_pending_count_updated.clear()
                    self._send_command('GetCmdPendingCount')

            if not self._robot_events.on_cmd_pending_count_updated.wait(timeout=timeout):
                raise TimeoutError

        return self._robot_state.cmd_pending_count

    @disconnect_on_exception
    def GetConf(self, force_update=True, timeout=None):
        """Get robot's current (physical) inverse-kinematics configuration.

        Returns
        -------
        integer
            Number of pending events on the robot.

        """
        if force_update:
            with self._main_lock:
                self._check_internal_states()
                if self._robot_events.on_conf_updated.is_set():
                    self._robot_events.on_conf_updated.clear()
                    self._send_command('GetConf')

            if not self._robot_events.on_conf_updated.wait(timeout=timeout):
                raise TimeoutError

        return self._robot_state.configuration

    @disconnect_on_exception
    def ActivateBrakes(self, activated=True):
        """Enable/disable the brakes. These commands are only available when the robot is deactivated.

        By default, brakes are enabled until robot is activated (brakes are automatically disabled upon activation).
        Corresponds to text API calls "BrakesOn" / "BrakesOff".

        """
        with self._main_lock:
            self._check_internal_states()
            if activated:
                self._send_command('BrakesOn')
            else:
                self._send_command('BrakesOff')

        if self._enable_synchronous_mode:
            if activated:
                self._robot_events.on_brakes_activated.wait()
            else:
                self._robot_events.on_brakes_deactivated.wait()<|MERGE_RESOLUTION|>--- conflicted
+++ resolved
@@ -1199,15 +1199,9 @@
                     robot_state.nc_end_effector_velocity.update_from_csv(response.data)
 
                 elif response.id == MX_ST_RT_NC_CONF:
-<<<<<<< HEAD
                     robot_state.nc_joint_configurations.update_from_csv(response.data)
-                elif response.id == MX_ST_RT_NC_CONF_MULTITURN:
-                    robot_state.nc_multiturn.update_from_csv(response.data)
-=======
-                    robot_state.nc_joint_configurations = TimestampedData.from_csv(response.data)
                 elif response.id == MX_ST_RT_NC_CONF_TURN:
-                    robot_state.nc_last_joint_turn = TimestampedData.from_csv(response.data)
->>>>>>> 29c45764
+                    robot_state.nc_last_joint_turn.update_from_csv(response.data)
 
                 elif response.id == MX_ST_RT_DRIVE_JOINT_POS:
                     robot_state.drive_joint_positions.update_from_csv(response.data)
@@ -1221,15 +1215,9 @@
                     robot_state.drive_end_effector_velocity.update_from_csv(response.data)
 
                 elif response.id == MX_ST_RT_DRIVE_CONF:
-<<<<<<< HEAD
                     robot_state.drive_joint_configurations.update_from_csv(response.data)
-                elif response.id == MX_ST_RT_DRIVE_CONF_MULTITURN:
-                    robot_state.drive_multiturn.update_from_csv(response.data)
-=======
-                    robot_state.drive_joint_configurations = TimestampedData.from_csv(response.data)
                 elif response.id == MX_ST_RT_DRIVE_CONF_TURN:
-                    robot_state.drive_last_joint_turn = TimestampedData.from_csv(response.data)
->>>>>>> 29c45764
+                    robot_state.drive_last_joint_turn.update_from_csv(response.data)
 
                 elif response.id == MX_ST_RT_ACCELEROMETER:
                     # The data is stored as [timestamp, index, {measurements...}]
