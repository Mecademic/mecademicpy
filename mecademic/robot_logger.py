--- conflicted
+++ resolved
@@ -206,20 +206,15 @@
 
         for field in self.fields:
             # For each field, write each value with appropriate spacing.
-<<<<<<< HEAD
-            field_result = ','.join([f'{x:{self.element_width}}' for x in getattr(robot_state, field).data])
+            ts_data = self.get_timestamp_data(robot_state, field)
+            if ts_data is None:
+                continue
+            field_result = ','.join([f'{x:{self.element_width}}' for x in ts_data.data])
             if self.write_once:
                 self.robot_state_lines = ''.join([self.robot_state_lines, field_result, ','])
             else:
                 self.file.write(field_result)
                 self.file.write(',')
-=======
-            ts_data = self.get_timestamp_data(robot_state, field)
-            if ts_data is None:
-                continue
-            self.file.write(','.join([f'{x:{self.element_width}}' for x in ts_data.data]))
-            self.file.write(',')
->>>>>>> 3a98f12c
 
         # End line with newline.
         if self.write_once:
