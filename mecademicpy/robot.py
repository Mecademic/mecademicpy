--- conflicted
+++ resolved
@@ -2933,8 +2933,7 @@
             if activated:
                 self._send_command('SetExtToolSim', [1])
             else:
-<<<<<<< HEAD
-                self._send_command('SetGripperSim', [0])
+                self._send_command('SetExtToolSim', [0])
         if self._enable_synchronous_mode:
             if activated:
                 self._robot_events.on_activate_gripper_sim.wait(timeout=self.default_timeout)
@@ -2996,9 +2995,6 @@
             raise ValueError('Incorrect number of joints sent to command.')
 
         self._send_motion_command('SetTorqueLimits', args)
-=======
-                self._send_command('SetExtToolSim', [0])
->>>>>>> 841fc730
 
     @disconnect_on_exception
     def ActivateBrakes(self, activated: bool = True):
@@ -4048,7 +4044,15 @@
         elif response.id == mx_def.MX_ST_GET_STATUS_GRIPPER:
             self._handle_gripper_status_response(response)
 
-<<<<<<< HEAD
+        elif response.id == mx_def.MX_ST_RT_EXTTOOL_STATUS:
+            self._handle_external_tool_status_response(response)
+
+        elif response.id == mx_def.MX_ST_RT_GRIPPER_STATE:
+            self._handle_gripper_state_response(response)
+
+        elif response.id == mx_def.MX_ST_RT_VALVE_STATE:
+            self._handle_valve_state_response(response)
+
         elif response.id == mx_def.MX_ST_GRIPPER_SIM_ON:
             self._handle_gripper_sim_status(True)
 
@@ -4060,16 +4064,6 @@
 
         elif response.id == mx_def.MX_ST_RECOVERY_MODE_OFF:
             self._handle_recovery_mode_status(False)
-=======
-        elif response.id == mx_def.MX_ST_RT_EXTTOOL_STATUS:
-            self._handle_external_tool_status_response(response)
-
-        elif response.id == mx_def.MX_ST_RT_GRIPPER_STATE:
-            self._handle_gripper_state_response(response)
-
-        elif response.id == mx_def.MX_ST_RT_VALVE_STATE:
-            self._handle_valve_state_response(response)
->>>>>>> 841fc730
 
         elif response.id == mx_def.MX_ST_RT_TARGET_JOINT_POS:
             self._robot_rt_data.rt_target_joint_pos.update_from_csv(response.data)
@@ -4262,7 +4256,6 @@
             self._robot_events.on_status_gripper_updated.set()
             self._callback_queue.put('on_status_gripper_updated')
 
-<<<<<<< HEAD
     def _handle_gripper_sim_status(self, enabled: bool):
         """Handle gripper sim mode status change event.
 
@@ -4298,7 +4291,7 @@
             self._robot_events.on_activate_recovery_mode.clear()
             self._robot_events.on_deactivate_recovery_mode.set()
             self._callback_queue.put('on_deactivate_recovery_mode')
-=======
+
     def _handle_external_tool_status_response(self, response: _Message):
         """Parse external tool status response and update status fields and events.
 
@@ -4358,7 +4351,6 @@
         if self._is_in_sync():
             self._robot_events.on_valve_state_updated.set()
             self._callback_queue.put('on_valve_state_updated')
->>>>>>> 841fc730
 
     def _handle_checkpoint_response(self, response: _Message):
         """Handle the checkpoint message from the robot, set the appropriate events, etc.
