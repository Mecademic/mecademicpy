--- conflicted
+++ resolved
@@ -697,7 +697,423 @@
         self.rt_message_capable = False
         self.rt_on_ctrl_port_capable = False
 
-<<<<<<< HEAD
+        if self.model == 'Meca500':
+            self.num_joints = 6
+        elif self.model == 'Scara':
+            self.num_joints = 4
+        elif self.model is None:
+            self.num_joints = 1
+        else:
+            raise ValueError(f'Invalid robot model: {self.model}')
+
+        # Check if this robot supports real-time monitoring events
+        if self.version.is_at_least(8, 4):
+            self.rt_message_capable = True
+        # Check if this robot supports real-time monitoring on control port (8.4.3+)
+        if self.version.is_at_least(9, 0):
+            self.rt_on_ctrl_port_capable = True
+
+    @classmethod
+    def from_command_response_string(cls, input_string: str):
+        """Generate robot information from standard robot connection response string.
+
+        String format should be "Connected to {model} R{revision}{-virtual} v{fw_major_num}.{fw_minor_num}.{patch_num}"
+
+        Parameters
+        ----------
+        input_string : string
+            Input string to be parsed.
+
+        """
+        ROBOT_CONNECTION_STRING = \
+            r"Connected to (?P<model>\w+) ?R?(?P<revision>\d)?(?P<virtual>-virtual)?( v|_)?(?P<version>\d+\.\d+\.\d+)"
+
+        virtual = False
+        try:
+            robot_info_regex = re.search(ROBOT_CONNECTION_STRING, input_string)
+            if robot_info_regex.group('model'):
+                model = robot_info_regex.group('model')
+            if robot_info_regex.group('revision'):
+                revision = int(robot_info_regex.group('revision'))
+            if robot_info_regex.group('virtual'):
+                virtual = True
+            return cls(model=model, revision=revision, is_virtual=virtual, version=robot_info_regex.group('version'))
+        except Exception as exception:
+            raise ValueError(f'Could not parse robot info string "{input_string}", error: {exception}')
+
+
+class TimestampedData:
+    """ Class for storing timestamped data.
+
+    Attributes
+    ----------
+    timestamp : number-like
+        Timestamp associated with data.
+    data : object
+        Data to be stored.
+"""
+
+    def __init__(self, timestamp: int, data: list[float]):
+        self.timestamp = timestamp
+        self.data = data
+        self.enabled = False
+
+    def clear_if_disabled(self):
+        """Clear timestamp and data if not reported by the robot (not part of enabled real-time monitoring events)
+        """
+        if not self.enabled:
+            self.timestamp = 0
+            self.data = TimestampedData.zeros(len(self.data)).data
+
+    def update_from_csv(self, input_string: str):
+        """Update from comma-separated string, only if timestamp is newer.
+
+        Parameters
+        ----------
+        input_string : string
+            Comma-separated string. First value is timestamp, rest is data.
+
+        """
+        numbs = _string_to_numbers(input_string)
+
+        if (len(numbs) - 1) != len(self.data):
+            raise ValueError('Cannot update TimestampedData with incompatible data.')
+
+        if numbs[0] > self.timestamp:
+            self.timestamp = numbs[0]
+            self.data = numbs[1:]
+
+    def update_from_data(self, timestamp: int, data: list[float]):
+        """Update with data if timestamp is newer.
+
+        Parameters
+        ----------
+        timestamp : number-like
+            Timestamp associated with data.
+        data : object
+            Data to be stored if timestamp is newer.
+
+        """
+        if timestamp > self.timestamp:
+            self.timestamp = timestamp
+            self.data = data
+
+    @classmethod
+    def zeros(cls, length: int):
+        """ Construct empty TimestampedData object of specified length.
+
+        Parameters
+        ----------
+        length : int
+            Length of data to construct.
+
+        Return
+        ------
+        TimestampedData object
+
+        """
+        return cls(0, [0.] * length)
+
+    def __eq__(self, other):
+        """ Return true if other object has identical timestamp and data.
+
+        Parameters
+        ----------
+        other : object
+            Object to compare against.
+
+        Return
+        ------
+        bool
+            True if objects have same timestamp and data.
+
+        """
+        return other.timestamp == self.timestamp and other.data == self.data
+
+    def __ne__(self, other):
+        """ Return true if other object has different timestamp or data.
+
+        Parameters
+        ----------
+        other : object
+            Object to compare against.
+
+        Return
+        ------
+        bool
+            True if objects have different timestamp or data.
+
+        """
+        return not self == other
+
+
+class RobotRtData:
+    """Class for storing the internal real-time data of a Mecademic robot.
+
+    Note that the frequency and availability of real-time data depends on the monitoring interval and which monitoring
+    events are enabled. Monitoring events can be configured using SetMonitoringInterval() and SetRealTimeMonitoring().
+
+    Attributes
+    ----------
+    rt_target_joint_pos : TimestampedData
+        Controller desired joint positions in degrees [theta_1...6], includes timestamp.
+    rt_target_cart_pos : TimestampedData
+        Controller desired end effector pose [x, y, z, alpha, beta, gamma], includes timestamp.
+    rt_target_joint_vel : TimestampedData
+        Controller desired joint velocity in degrees/second [theta_dot_1...6], includes timestamp.
+    rt_target_cart_vel : TimestampedData
+        Controller desired end effector velocity with timestamp. Linear values in mm/s, angular in deg/s.
+        [linear_velocity_vector x, y, z, angular_velocity_vector omega-x, omega-y, omega-z]
+    rt_target_conf : TimestampedData
+        Controller joint configuration that corresponds to desired joint positions.
+    rt_target_conf_turn : TimestampedData
+        Controller last joint turn number that corresponds to desired joint positions.
+
+    rt_joint_pos : TimestampedData
+        Drive-measured joint positions in degrees [theta_1...6], includes timestamp.
+    rt_cart_pos : TimestampedData
+        Drive-measured end effector pose [x, y, z, alpha, beta, gamma], includes timestamp.
+    rt_joint_vel : TimestampedData
+        Drive-measured joint velocity in degrees/second [theta_dot_1...6], includes timestamp.
+    rt_joint_torq : TimestampedData
+        Drive-measured torque ratio as a percent of maximum [torque_1...6], includes timestamp.
+    rt_cart_vel : TimestampedData
+        Drive-measured end effector velocity with timestamp. Linear values in mm/s, angular in deg/s.
+        [linear_velocity_vector x, y, z, angular_velocity_vector omega-x, omega-y, omega-z]
+    rt_conf : TimestampedData
+        Controller joint configuration that corresponds to drives-measured joint positions.
+    rt_conf_turn : TimestampedData
+        Controller last joint turn number that corresponds to drives-measured joint positions.
+
+    rt_accelerometer : TimestampedData
+        Raw accelerometer measurements [accelerometer_id, x, y, z]. 16000 = 1g.
+
+    rt_external_tool_status : TimestampedData
+        External tool status [exttool_type, activated, homed, error].
+    rt_gripper_state : TimestampedData
+        Gripper state [holding_part, limit_reached].
+    rt_valve_state : TimestampedData
+        Valve state [valve1_opened, valve2_opened].
+"""
+
+    def __init__(self, num_joints: int):
+        self.rt_target_joint_pos = TimestampedData.zeros(num_joints)  # microseconds timestamp, degrees
+        self.rt_target_cart_pos = TimestampedData.zeros(6)  # microseconds timestamp, mm and degrees
+        self.rt_target_joint_vel = TimestampedData.zeros(num_joints)  # microseconds timestamp, degrees/second
+        self.rt_target_joint_torq = TimestampedData.zeros(num_joints)  # microseconds timestamp, percent of maximum
+        self.rt_target_cart_vel = TimestampedData.zeros(6)  # microseconds timestamp, mm/s and deg/s
+        self.rt_target_conf = TimestampedData.zeros(3)
+        self.rt_target_conf_turn = TimestampedData.zeros(1)
+
+        self.rt_joint_pos = TimestampedData.zeros(num_joints)  # microseconds timestamp, degrees
+        self.rt_cart_pos = TimestampedData.zeros(6)  # microseconds timestamp, mm and degrees
+        self.rt_joint_vel = TimestampedData.zeros(num_joints)  # microseconds timestamp, degrees/second
+        self.rt_joint_torq = TimestampedData.zeros(num_joints)  # microseconds timestamp, percent of maximum
+        self.rt_cart_vel = TimestampedData.zeros(6)  # microseconds timestamp, mm/s and deg/s
+        self.rt_conf = TimestampedData.zeros(3)
+        self.rt_conf_turn = TimestampedData.zeros(1)
+
+        # Contains dictionary of accelerometers stored in the robot indexed by joint number.
+        # For example, Meca500 currently only reports the accelerometer in joint 5.
+        self.rt_accelerometer = dict()  # 16000 = 1g
+
+        self.rt_external_tool_status = TimestampedData.zeros(
+            4)  # microseconds timestamp, tool type, activated, homed, error
+        self.rt_gripper_state = TimestampedData.zeros(2)  # microseconds timestamp, holding part, limit reached
+        self.rt_valve_state = TimestampedData.zeros(2)  # microseconds timestamp, valve1 opened, valve2 opened
+
+        self.rt_wrf = TimestampedData.zeros(6)  # microseconds timestamp, mm and degrees
+        self.rt_trf = TimestampedData.zeros(6)  # microseconds timestamp, mm and degrees
+        self.rt_checkpoint = TimestampedData.zeros(1)  # microseconds timestamp, checkpointId
+
+        self.max_queue_size = 0
+
+    def _for_each_rt_data(self):
+        """Iterates for each TimestampedData type member of this class (rt_joint_pos, rt_cart_pos, etc.)
+        """
+        # Collect class member names
+        member_names = vars(self)
+        # Iterate though all "rt_" members
+        for member_name in member_names:
+            if not member_name.startswith('rt_'):
+                continue
+            member = getattr(self, member_name)
+            # Check member type (TimestampedData or dict of TimestampedData), then yield TimestampedData
+            if isinstance(member, TimestampedData):
+                yield member
+            elif isinstance(member, dict):
+                for sub_member in member.values():
+                    yield sub_member
+
+    def _reset_enabled(self):
+        """Clear the "enabled" flag of each member of this class of type TimestampedData
+        """
+        for rt_data in self._for_each_rt_data():
+            rt_data.enabled = False
+
+    def _clear_if_disabled(self):
+        """Clear real-time values that are disabled (not reported by robot's current real-time monitoring configuration)
+        """
+        for rt_data in self._for_each_rt_data():
+            rt_data.clear_if_disabled()
+
+
+class RobotStatus:
+    """Class for storing the status of a Mecademic robot.
+
+    Attributes
+    ----------
+    activation_state : bool
+        True if the robot is activated.
+    homing_state : bool
+        True if the robot is homed.
+    simulation_mode : bool
+        True if the robot is in simulation-only mode.
+    error_status : bool
+        True if the robot is in error.
+    pause_motion_status : bool
+        True if motion is currently paused.
+    end_of_block_status : bool
+        True if robot is not moving and motion queue is empty.
+"""
+
+    def __init__(self):
+
+        # The following are status fields.
+        self.activation_state = False
+        self.homing_state = False
+        self.simulation_mode = False
+        self.error_status = False
+        self.pause_motion_status = False
+        self.end_of_block_status = False
+
+
+class GripperStatus:
+    """Class for storing the Mecademic robot's gripper status.
+
+    Attributes
+    ----------
+    present : bool
+        True if the gripper is present on the robot.
+    homing_state : bool
+        True if the gripper has been homed (ready to be used).
+    holding_part : bool
+        True if the gripper is currently holding a part.
+    limit_reached : bool
+        True if the gripper is at a limit (fully opened or closed).
+    error_status : bool
+        True if the gripper is in error state
+    overload_error : bool
+        True if the gripper is in overload error state.
+"""
+
+    def __init__(self):
+
+        # The following are status fields.
+        self.present = False
+        self.homing_state = False
+        self.holding_part = False
+        self.limit_reached = False
+        self.error_status = False
+        self.overload_error = False
+
+
+class ExtToolStatus:
+    """Class for storing the Mecademic robot's external tool status.
+
+    Attributes
+    ----------
+    tool_type : int
+        External tool type 0.None, 1.MEGP25, 3.MPM500
+    present : bool
+        True if the gripper is present on the robot.
+    homing_state : bool
+        True if the robot is homed.
+    error_status : bool
+        True if the gripper is in error state
+    overload_error : bool
+        True if the gripper is in overload error state.
+"""
+
+    def __init__(self):
+
+        # The following are status fields.
+        self.tool_type = 0
+        self.present = False
+        self.homing_state = False
+        self.error_status = False
+        self.overload_error = False
+
+
+class ValveState:
+    """Class for storing the Mecademic robot's pneumatic module valve states.
+
+    Attributes
+    ----------
+    valve1_opened : bool
+        True if the valve 1 is opened.
+    valve2_opened : bool
+        True if the valve 2 is opened.
+"""
+
+    def __init__(self):
+
+        # The following are status fields.
+        self.valve1_opened = False
+        self.valve2_opened = False
+
+
+class GripperState:
+    """Class for storing the Mecademic robot's gripper state.
+
+    Attributes
+    ----------
+    holding_part : bool
+        True if the gripper is currently holding a part.
+    limit_reached : bool
+        True if the gripper is at a limit (fully opened or closed).
+"""
+
+    def __init__(self):
+
+        # The following are status fields.
+        self.holding_part = False
+        self.limit_reached = False
+
+
+class Robot:
+    """Class for controlling a Mecademic robot.
+
+    Attributes
+    ----------
+    _address : string
+        The IP address associated to the Mecademic Robot.
+    _command_socket : socket object
+        Socket connecting to the command port of the physical Mecademic robot.
+    _monitor_socket : socket object
+        Socket connecting to the monitor port of the physical Mecademic robot.
+
+    _command_rx_thread : thread handle
+        Thread used to receive messages from the command port.
+    _command_rx_queue : queue
+        Queue used to temporarily store messages from the command port.
+    _command_tx_thread : thread handle
+        Thread used to transmit messages to the command port.
+    _command_tx_queue : queue
+        Queue used to temporarily store commands to be sent to the command port.
+    _monitor_rx_thread : thread handle
+        Thread used to receive messages from the monitor port.
+    _monitor_rx_queue : queue
+        Queue used to temporarily store messages from the monitor port.
+
+    _command_response_handler_thread : thread handle
+        Thread used to read messages from the command response queue.
+    _monitor_handler_thread : thread handle
+        Thread used to read messages from the monitor queue.
+
+    _main_lock : recursive lock object
+        Used to protect internal state of the robot object.
+
     _robot_info: RobotInfo object
         Store information concerning robot (ex.: serial number)
     _robot_rt_data : RobotRtData object
@@ -718,86 +1134,97 @@
         Stores most current pneumatic valve state
     _robot_events : RobotEvents object
         Stores events related to the robot state.
-=======
-        if self.model == 'Meca500':
-            self.num_joints = 6
-        elif self.model == 'Scara':
-            self.num_joints = 4
-        elif self.model is None:
-            self.num_joints = 1
-        else:
-            raise ValueError(f'Invalid robot model: {self.model}')
->>>>>>> 87a642bc
-
-        # Check if this robot supports real-time monitoring events
-        if self.version.is_at_least(8, 4):
-            self.rt_message_capable = True
-        # Check if this robot supports real-time monitoring on control port (8.4.3+)
-        if self.version.is_at_least(9, 0):
-            self.rt_on_ctrl_port_capable = True
-
-    @classmethod
-    def from_command_response_string(cls, input_string: str):
-        """Generate robot information from standard robot connection response string.
-
-        String format should be "Connected to {model} R{revision}{-virtual} v{fw_major_num}.{fw_minor_num}.{patch_num}"
-
-        Parameters
-        ----------
-        input_string : string
-            Input string to be parsed.
-
-        """
-        ROBOT_CONNECTION_STRING = \
-            r"Connected to (?P<model>\w+) ?R?(?P<revision>\d)?(?P<virtual>-virtual)?( v|_)?(?P<version>\d+\.\d+\.\d+)"
-
-        virtual = False
-        try:
-            robot_info_regex = re.search(ROBOT_CONNECTION_STRING, input_string)
-            if robot_info_regex.group('model'):
-                model = robot_info_regex.group('model')
-            if robot_info_regex.group('revision'):
-                revision = int(robot_info_regex.group('revision'))
-            if robot_info_regex.group('virtual'):
-                virtual = True
-            return cls(model=model, revision=revision, is_virtual=virtual, version=robot_info_regex.group('version'))
-        except Exception as exception:
-            raise ValueError(f'Could not parse robot info string "{input_string}", error: {exception}')
-
-
-class TimestampedData:
-    """ Class for storing timestamped data.
-
-    Attributes
-    ----------
-    timestamp : number-like
-        Timestamp associated with data.
-    data : object
-        Data to be stored.
+
+    _file_logger : RobotDataLogger object
+        Collects RobotInformation, all RobotRtData and SentCommands during determined period
+    _monitoring_interval : float
+        Initial monitoring interval to restore after logging session
+
+    _robot_callbacks : RobotCallbacks instance
+        Stores user-defined callback functions.
+    _callback_queue : queue
+        Queue storing triggered callbacks.
+    _callback_thread : thread handle
+        Callbacks will run in this thread if so configured.
+
+    _user_checkpoints : dictionary
+        Stores checkpoints set or expected by user.
+    _internal_checkpoints : dictionary
+        Stores checkpoints set internally by the Robot class.
+    _internal_checkpoint_counter : int
+        Stores the next available checkpoint id for internal checkpoints.
+
+    _enable_synchronous_mode : boolean
+        If enabled, commands block until action is completed.
+
+    _clear_motion_requests : int
+        Number of pending ClearMotion requests.
+
+    logger : logger object
+        Logger used throughout class.
+
+    default_timeout : float
+        Default timeout to use for blocking operations.
+
+    _tmp_rt_joint_pos : list of float
+        Values from legacy MX_ST_GET_JOINTS event received in current cycle
+    _tmp_rt_cart_pos : list of float
+        Values from legacy MX_ST_GET_POSE event received in current cycle
+
+    _tx_sync : integer
+        Value sent in the most recent "Sync" request sent to robot
+    _rx_sync : integer
+        Most recent response to "Sync" (MX_ST_SYNC) received from the robot
 """
-
-    def __init__(self, timestamp: int, data: list[float]):
-        self.timestamp = timestamp
-        self.data = data
-        self.enabled = False
-
-    def clear_if_disabled(self):
-        """Clear timestamp and data if not reported by the robot (not part of enabled real-time monitoring events)
-        """
-        if not self.enabled:
-            self.timestamp = 0
-            self.data = TimestampedData.zeros(len(self.data)).data
-
-    def update_from_csv(self, input_string: str):
-        """Update from comma-separated string, only if timestamp is newer.
-
-        Parameters
-        ----------
-        input_string : string
-            Comma-separated string. First value is timestamp, rest is data.
-
-        """
-<<<<<<< HEAD
+    _UPDATE_TIMEOUT = 15 * 60  # 15 minutes timeout
+
+    def __init__(self):
+        """Constructor for an instance of the Robot class.
+        """
+        # Initialize member variables that are NOT reset by "with" block (i.e. by __enter__ and __exit__)
+        self._is_initialized = False
+        # (callbacks remain registered after "with" block
+        self._robot_callbacks = RobotCallbacks()
+        self._run_callbacks_in_separate_thread = False
+        self._reset()
+
+    def __del__(self):
+        """Destructor for an instance of the Robot class.
+
+        Warnings
+        --------
+        In python, the  destructor is called by garbage collector, it may not be called when Robot object
+        instance is released so make sure to explicitly Disconnect from the robot, or use "with" block if you
+        need to control when the disconnection with robot occurs.
+        """
+        self._reset()
+        self.UnregisterCallbacks()
+
+    def __enter__(self):
+        """Function called when entering "with" block with a Robot object instance.
+
+        Raises
+        ------
+        InvalidStateError
+            Exception raised if robot is already connected when entering "with" statement (since by design the usage
+            of the "with" statement is to ensure proper disconnection from the robot at the end of the "with" scope
+        """
+        if self.IsConnected():
+            raise InvalidStateError('Robot cannot be connected when entering \'with\' block')
+        return self
+
+    def __exit__(self, exc_type, exc_value, traceback):
+        """Function called when exiting "with" block with a Robot object instance.
+        This forces disconnection with the robot and reset of all states, except registered callbacks
+        which remain attached in case the same Robot object is reconnected later.
+        """
+        self._reset()
+
+    def _reset(self):
+        """ Reset the Robot class (disconnects, stop threads, clears queues, etc).
+        (this code is common to constructor, destructor and __exit__ implicit functions)
+        Only thing that is not reset are registered callbacks.
+        """
         if self._is_initialized:
             self.Disconnect()
             # Note: Don't unregister callbacks, we allow them to remain valid after a "with" block
@@ -829,425 +1256,6 @@
         self._external_tool_status = ExtToolStatus()
         self._gripper_state = GripperState()
         self._valve_state = ValveState()
-        self._robot_events = _RobotEvents()
-
-        self._file_logger = None
-
-        self._reset_disconnect_attributes()
-
-        self._enable_synchronous_mode = None
-        self._disconnect_on_exception = None
-=======
-        numbs = _string_to_numbers(input_string)
->>>>>>> 87a642bc
-
-        if (len(numbs) - 1) != len(self.data):
-            raise ValueError('Cannot update TimestampedData with incompatible data.')
-
-        if numbs[0] > self.timestamp:
-            self.timestamp = numbs[0]
-            self.data = numbs[1:]
-
-    def update_from_data(self, timestamp: int, data: list[float]):
-        """Update with data if timestamp is newer.
-
-        Parameters
-        ----------
-        timestamp : number-like
-            Timestamp associated with data.
-        data : object
-            Data to be stored if timestamp is newer.
-
-        """
-        if timestamp > self.timestamp:
-            self.timestamp = timestamp
-            self.data = data
-
-    @classmethod
-    def zeros(cls, length: int):
-        """ Construct empty TimestampedData object of specified length.
-
-        Parameters
-        ----------
-        length : int
-            Length of data to construct.
-
-        Return
-        ------
-        TimestampedData object
-
-        """
-        return cls(0, [0.] * length)
-
-    def __eq__(self, other):
-        """ Return true if other object has identical timestamp and data.
-
-        Parameters
-        ----------
-        other : object
-            Object to compare against.
-
-        Return
-        ------
-        bool
-            True if objects have same timestamp and data.
-
-        """
-        return other.timestamp == self.timestamp and other.data == self.data
-
-    def __ne__(self, other):
-        """ Return true if other object has different timestamp or data.
-
-        Parameters
-        ----------
-        other : object
-            Object to compare against.
-
-        Return
-        ------
-        bool
-            True if objects have different timestamp or data.
-
-        """
-        return not self == other
-
-
-class RobotRtData:
-    """Class for storing the internal real-time data of a Mecademic robot.
-
-    Note that the frequency and availability of real-time data depends on the monitoring interval and which monitoring
-    events are enabled. Monitoring events can be configured using SetMonitoringInterval() and SetRealTimeMonitoring().
-
-    Attributes
-    ----------
-    rt_target_joint_pos : TimestampedData
-        Controller desired joint positions in degrees [theta_1...6], includes timestamp.
-    rt_target_cart_pos : TimestampedData
-        Controller desired end effector pose [x, y, z, alpha, beta, gamma], includes timestamp.
-    rt_target_joint_vel : TimestampedData
-        Controller desired joint velocity in degrees/second [theta_dot_1...6], includes timestamp.
-    rt_target_cart_vel : TimestampedData
-        Controller desired end effector velocity with timestamp. Linear values in mm/s, angular in deg/s.
-        [linear_velocity_vector x, y, z, angular_velocity_vector omega-x, omega-y, omega-z]
-    rt_target_conf : TimestampedData
-        Controller joint configuration that corresponds to desired joint positions.
-    rt_target_conf_turn : TimestampedData
-        Controller last joint turn number that corresponds to desired joint positions.
-
-    rt_joint_pos : TimestampedData
-        Drive-measured joint positions in degrees [theta_1...6], includes timestamp.
-    rt_cart_pos : TimestampedData
-        Drive-measured end effector pose [x, y, z, alpha, beta, gamma], includes timestamp.
-    rt_joint_vel : TimestampedData
-        Drive-measured joint velocity in degrees/second [theta_dot_1...6], includes timestamp.
-    rt_joint_torq : TimestampedData
-        Drive-measured torque ratio as a percent of maximum [torque_1...6], includes timestamp.
-    rt_cart_vel : TimestampedData
-        Drive-measured end effector velocity with timestamp. Linear values in mm/s, angular in deg/s.
-        [linear_velocity_vector x, y, z, angular_velocity_vector omega-x, omega-y, omega-z]
-    rt_conf : TimestampedData
-        Controller joint configuration that corresponds to drives-measured joint positions.
-    rt_conf_turn : TimestampedData
-        Controller last joint turn number that corresponds to drives-measured joint positions.
-
-    rt_accelerometer : TimestampedData
-        Raw accelerometer measurements [accelerometer_id, x, y, z]. 16000 = 1g.
-"""
-
-    def __init__(self, num_joints: int):
-        self.rt_target_joint_pos = TimestampedData.zeros(num_joints)  # microseconds timestamp, degrees
-        self.rt_target_cart_pos = TimestampedData.zeros(6)  # microseconds timestamp, mm and degrees
-        self.rt_target_joint_vel = TimestampedData.zeros(num_joints)  # microseconds timestamp, degrees/second
-        self.rt_target_joint_torq = TimestampedData.zeros(num_joints)  # microseconds timestamp, percent of maximum
-        self.rt_target_cart_vel = TimestampedData.zeros(6)  # microseconds timestamp, mm/s and deg/s
-        self.rt_target_conf = TimestampedData.zeros(3)
-        self.rt_target_conf_turn = TimestampedData.zeros(1)
-
-        self.rt_joint_pos = TimestampedData.zeros(num_joints)  # microseconds timestamp, degrees
-        self.rt_cart_pos = TimestampedData.zeros(6)  # microseconds timestamp, mm and degrees
-        self.rt_joint_vel = TimestampedData.zeros(num_joints)  # microseconds timestamp, degrees/second
-        self.rt_joint_torq = TimestampedData.zeros(num_joints)  # microseconds timestamp, percent of maximum
-        self.rt_cart_vel = TimestampedData.zeros(6)  # microseconds timestamp, mm/s and deg/s
-        self.rt_conf = TimestampedData.zeros(3)
-        self.rt_conf_turn = TimestampedData.zeros(1)
-
-        # Contains dictionary of accelerometers stored in the robot indexed by joint number.
-        # For example, Meca500 currently only reports the accelerometer in joint 5.
-        self.rt_accelerometer = dict()  # 16000 = 1g
-
-        self.rt_wrf = TimestampedData.zeros(6)  # microseconds timestamp, mm and degrees
-        self.rt_trf = TimestampedData.zeros(6)  # microseconds timestamp, mm and degrees
-        self.rt_checkpoint = TimestampedData.zeros(1)  # microseconds timestamp, checkpointId
-
-        self.max_queue_size = 0
-
-    def _for_each_rt_data(self):
-        """Iterates for each TimestampedData type member of this class (rt_joint_pos, rt_cart_pos, etc.)
-        """
-        # Collect class member names
-        member_names = vars(self)
-        # Iterate though all "rt_" members
-        for member_name in member_names:
-            if not member_name.startswith('rt_'):
-                continue
-            member = getattr(self, member_name)
-            # Check member type (TimestampedData or dict of TimestampedData), then yield TimestampedData
-            if isinstance(member, TimestampedData):
-                yield member
-            elif isinstance(member, dict):
-                for sub_member in member.values():
-                    yield sub_member
-
-    def _reset_enabled(self):
-        """Clear the "enabled" flag of each member of this class of type TimestampedData
-        """
-        for rt_data in self._for_each_rt_data():
-            rt_data.enabled = False
-
-    def _clear_if_disabled(self):
-        """Clear real-time values that are disabled (not reported by robot's current real-time monitoring configuration)
-        """
-        for rt_data in self._for_each_rt_data():
-            rt_data.clear_if_disabled()
-
-
-class RobotStatus:
-    """Class for storing the status of a Mecademic robot.
-
-    Attributes
-    ----------
-    activation_state : bool
-        True if the robot is activated.
-    homing_state : bool
-        True if the robot is homed.
-    simulation_mode : bool
-        True if the robot is in simulation-only mode.
-    error_status : bool
-        True if the robot is in error.
-    pause_motion_status : bool
-        True if motion is currently paused.
-    end_of_block_status : bool
-        True if robot is not moving and motion queue is empty.
-"""
-
-    def __init__(self):
-
-        # The following are status fields.
-        self.activation_state = False
-        self.homing_state = False
-        self.simulation_mode = False
-        self.error_status = False
-        self.pause_motion_status = False
-        self.end_of_block_status = False
-
-
-class GripperStatus:
-    """Class for storing the Mecademic robot's gripper status.
-
-    Attributes
-    ----------
-    present : bool
-        True if the gripper is present on the robot.
-    homing_state : bool
-        True if the robot is homed.
-    homing_state : bool
-        True if the gripper has been homed (ready to be used).
-    holding_part : bool
-        True if the gripper is currently holding a part.
-    limit_reached : bool
-        True if the gripper is at a limit (fully opened or closed).
-    overload_error : bool
-        True if the gripper is in overload error state.
-"""
-
-    def __init__(self):
-
-        # The following are status fields.
-        self.present = False
-        self.homing_state = False
-        self.holding_part = False
-        self.limit_reached = False
-        self.error_status = False
-        self.overload_error = False
-
-
-class Robot:
-    """Class for controlling a Mecademic robot.
-
-    Attributes
-    ----------
-    _address : string
-        The IP address associated to the Mecademic Robot.
-    _command_socket : socket object
-        Socket connecting to the command port of the physical Mecademic robot.
-    _monitor_socket : socket object
-        Socket connecting to the monitor port of the physical Mecademic robot.
-
-    _command_rx_thread : thread handle
-        Thread used to receive messages from the command port.
-    _command_rx_queue : queue
-        Queue used to temporarily store messages from the command port.
-    _command_tx_thread : thread handle
-        Thread used to transmit messages to the command port.
-    _command_tx_queue : queue
-        Queue used to temporarily store commands to be sent to the command port.
-    _monitor_rx_thread : thread handle
-        Thread used to receive messages from the monitor port.
-    _monitor_rx_queue : queue
-        Queue used to temporarily store messages from the monitor port.
-
-    _command_response_handler_thread : thread handle
-        Thread used to read messages from the command response queue.
-    _monitor_handler_thread : thread handle
-        Thread used to read messages from the monitor queue.
-
-    _main_lock : recursive lock object
-        Used to protect internal state of the robot object.
-
-    _robot_info: RobotInfo object
-        Store information concerning robot (ex.: serial number)
-    _robot_rt_data : RobotRtData object
-        Stores most current robot real-time data.
-        All attributes of this object are the latest captured on monitor port, so they don't necessarily share the same
-        timestamp
-    _robot_rt_data_stable : RobotRtData object
-        Stores most current robot real-time data, but all attributes of object share the same timestamp
-    _robot_status: RobotStatus object
-        Stores most current robot status
-    _gripper_status: GripperStatus object
-        Stores most current gripper status
-    _robot_events : RobotEvents object
-        Stores events related to the robot state.
-
-    _file_logger : RobotDataLogger object
-        Collects RobotInformation, all RobotRtData and SentCommands during determined period
-    _monitoring_interval : float
-        Initial monitoring interval to restore after logging session
-
-    _robot_callbacks : RobotCallbacks instance
-        Stores user-defined callback functions.
-    _callback_queue : queue
-        Queue storing triggered callbacks.
-    _callback_thread : thread handle
-        Callbacks will run in this thread if so configured.
-
-    _user_checkpoints : dictionary
-        Stores checkpoints set or expected by user.
-    _internal_checkpoints : dictionary
-        Stores checkpoints set internally by the Robot class.
-    _internal_checkpoint_counter : int
-        Stores the next available checkpoint id for internal checkpoints.
-
-    _enable_synchronous_mode : boolean
-        If enabled, commands block until action is completed.
-
-    _clear_motion_requests : int
-        Number of pending ClearMotion requests.
-
-    logger : logger object
-        Logger used throughout class.
-
-    default_timeout : float
-        Default timeout to use for blocking operations.
-
-    _tmp_rt_joint_pos : list of float
-        Values from legacy MX_ST_GET_JOINTS event received in current cycle
-    _tmp_rt_cart_pos : list of float
-        Values from legacy MX_ST_GET_POSE event received in current cycle
-
-    _tx_sync : integer
-        Value sent in the most recent "Sync" request sent to robot
-    _rx_sync : integer
-        Most recent response to "Sync" (MX_ST_SYNC) received from the robot
-"""
-    _UPDATE_TIMEOUT = 15 * 60  # 15 minutes timeout
-
-    def __init__(self):
-        """Constructor for an instance of the Robot class.
-        """
-        # Initialize member variables that are NOT reset by "with" block (i.e. by __enter__ and __exit__)
-        self._is_initialized = False
-        # (callbacks remain registered after "with" block
-        self._robot_callbacks = RobotCallbacks()
-        self._run_callbacks_in_separate_thread = False
-        self._reset()
-
-    def __del__(self):
-        """Destructor for an instance of the Robot class.
-
-        Warnings
-        --------
-        In python, the  destructor is called by garbage collector, it may not be called when Robot object
-        instance is released so make sure to explicitly Disconnect from the robot, or use "with" block if you
-        need to control when the disconnection with robot occurs.
-        """
-        self._reset()
-        self.UnregisterCallbacks()
-
-    def __enter__(self):
-        """Function called when entering "with" block with a Robot object instance.
-
-        Raises
-        ------
-        InvalidStateError
-            Exception raised if robot is already connected when entering "with" statement (since by design the usage
-            of the "with" statement is to ensure proper disconnection from the robot at the end of the "with" scope
-        """
-        if self.IsConnected():
-            raise InvalidStateError('Robot cannot be connected when entering \'with\' block')
-        return self
-
-    def __exit__(self, exc_type, exc_value, traceback):
-        """Function called when exiting "with" block with a Robot object instance.
-        This forces disconnection with the robot and reset of all states, except registered callbacks
-        which remain attached in case the same Robot object is reconnected later.
-        """
-        self._reset()
-
-    def _reset(self):
-        """ Reset the Robot class (disconnects, stop threads, clears queues, etc).
-        (this code is common to constructor, destructor and __exit__ implicit functions)
-        Only thing that is not reset are registered callbacks.
-        """
-        if self._is_initialized:
-            self.Disconnect()
-            # Note: Don't unregister callbacks, we allow them to remain valid after a "with" block
-            # self.UnregisterCallbacks()
-
-        self._address = None
-
-        self._command_socket = None
-        self._monitor_socket = None
-
-<<<<<<< HEAD
-            self._robot_events.on_status_updated.set()
-            self._robot_events.on_status_gripper_updated.set()
-            self._robot_events.on_external_tool_status_updated.set()
-            self._robot_events.on_gripper_state_updated.set()
-            self._robot_events.on_valve_state_updated.set()
-
-            self._robot_events.on_joints_updated.set()
-            self._robot_events.on_pose_updated.set()
-=======
-        self._command_rx_thread = None
-        self._command_tx_thread = None
-        self._monitor_rx_thread = None
->>>>>>> 87a642bc
-
-        self._command_response_handler_thread = None
-        self._monitor_handler_thread = None
-
-        self._main_lock = threading.RLock()
-
-        # self._robot_callbacks = RobotCallbacks() -> Not reset here, only upon UnregisterCallback
-        self._callback_queue = _CallbackQueue(self._robot_callbacks)
-        self._callback_thread = None
-
-        self._robot_info = None
-        self._robot_rt_data = None
-        self._robot_rt_data_stable = None
-        self._robot_status = RobotStatus()
-        self._gripper_status = GripperStatus()
         self._robot_events = _RobotEvents()
 
         self._file_logger = None
@@ -1586,6 +1594,10 @@
 
             self._robot_events.on_status_updated.set()
             self._robot_events.on_status_gripper_updated.set()
+            self._robot_events.on_external_tool_status_updated.set()
+            self._robot_events.on_gripper_state_updated.set()
+            self._robot_events.on_valve_state_updated.set()
+
             self._robot_events.on_joints_updated.set()
             self._robot_events.on_pose_updated.set()
 
@@ -1809,26 +1821,8 @@
         self._send_motion_command('MoveJoints', args)
 
     @disconnect_on_exception
-<<<<<<< HEAD
-    def SetValveState(self, *args: list[int]):
-        """Set the pneumatic module valve states.
-
-        Parameters
-        ----------
-        valve_1...valve_n : int
-            The desired state for valve (-1.MX_VALVE_STATE_STAY, 0.MX_VALVE_STATE_CLOSE, 1.MX_VALVE_STATE_OPEN).
-            MPM500 pneumatic module has 2 valves.
-
-        """
-        self._send_motion_command('SetValveState', args)
-
-    @disconnect_on_exception
-    def SetJointAcc(self, p: float):
-        """Set target joint acceleration during MoveJoints commands.
-=======
     def MoveJointsRel(self, *args: list[float]):
         """Move the robot relative to current position by specifying each joint's offset angular position.
->>>>>>> 87a642bc
 
         Parameters
         ----------
@@ -2119,6 +2113,19 @@
         self._send_motion_command('SetGripperVel', [p])
 
     @disconnect_on_exception
+    def SetValveState(self, *args: list[int]):
+        """Set the pneumatic module valve states.
+
+        Parameters
+        ----------
+        valve_1...valve_n : int
+            The desired state for valve (-1.MX_VALVE_STATE_STAY, 0.MX_VALVE_STATE_CLOSE, 1.MX_VALVE_STATE_OPEN).
+            MPM500 pneumatic module has 2 valves.
+
+        """
+        self._send_motion_command('SetValveState', args)
+
+    @disconnect_on_exception
     def SetJointAcc(self, p: float):
         """Set target joint acceleration during MoveJoints commands.
 
@@ -2211,106 +2218,8 @@
             return self._set_checkpoint_impl(n, send_to_robot=False)
 
     @disconnect_on_exception
-<<<<<<< HEAD
-    def GetRtExtToolStatus(self,
-                           include_timestamp: bool = False,
-                           synchronous_update: bool = False,
-                           timeout: float = None):
-        """Return a copy of the current external tool status
-
-        Parameters
-        ----------
-        include_timestamp : bool
-            If true, return a TimestampedData object, otherwise just return states.
-        synchronous_update: boolean
-            True -> Synchronously get updated external tool status. False -> Get latest known status.
-        timeout: float
-            Timeout (in seconds) waiting for synchronous response from the robot.
-
-        Returns
-        -------
-        TimestampedData or ExtToolStatus
-            Object containing the current external tool status
-
-        """
-        if synchronous_update:
-            self._send_sync_command('GetRtExtToolStatus', self._robot_events.on_external_tool_status_updated, timeout)
-
-        with self._main_lock:
-            if include_timestamp:
-                return copy.deepcopy(self._robot_rt_data.rt_external_tool_status)
-            else:
-                return copy.deepcopy(self._external_tool_status)
-
-    @disconnect_on_exception
-    def GetRtGripperState(self,
-                          include_timestamp: bool = False,
-                          synchronous_update: bool = False,
-                          timeout: float = None):
-        """Return a copy of the current gripper state
-
-        Parameters
-        ----------
-        include_timestamp : bool
-            If true, return a TimestampedData object, otherwise just return states.
-        synchronous_update: boolean
-            True -> Synchronously get updated gripper state. False -> Get latest known status.
-        timeout: float
-            Timeout (in seconds) waiting for synchronous response from the robot.
-
-        Returns
-        -------
-        TimestampedData or GripperState
-            Object containing the current gripper state
-
-        """
-        if synchronous_update:
-            self._send_sync_command('GetRtGripperState', self._robot_events.on_gripper_state_updated, timeout)
-
-        with self._main_lock:
-            if include_timestamp:
-                return copy.deepcopy(self._robot_rt_data.rt_gripper_state)
-            else:
-                return copy.deepcopy(self._gripper_state)
-
-    @disconnect_on_exception
-    def GetRtValveState(self, include_timestamp: bool = False, synchronous_update: bool = False, timeout: float = None):
-        """Return a copy of the current valve state
-
-        Parameters
-        ----------
-        include_timestamp : bool
-            If true, return a TimestampedData object, otherwise just return states.
-        synchronous_update: boolean
-            True -> Synchronously get updated valve states. False -> Get latest known status.
-        timeout: float
-            Timeout (in seconds) waiting for synchronous response from the robot.
-
-        Returns
-        -------
-        TimestampedData or ValveState
-            Object containing the current valve state
-
-        """
-        if synchronous_update:
-            self._send_sync_command('GetRtValveState', self._robot_events.on_valve_state_updated, timeout)
-
-        with self._main_lock:
-            if include_timestamp:
-                return copy.deepcopy(self._robot_rt_data.rt_valve_state)
-            else:
-                return copy.deepcopy(self._valve_state)
-
-    @disconnect_on_exception
-    def GetRtTargetJointPos(self,
-                            include_timestamp: bool = False,
-                            synchronous_update: bool = False,
-                            timeout: float = None):
-        """Returns the real-time target joint positions of the robot.
-=======
     def WaitForAnyCheckpoint(self, timeout: float = None):
         """Pause program execution until any checkpoint has been received from the robot.
->>>>>>> 87a642bc
 
         Parameters
         ----------
@@ -2592,6 +2501,96 @@
                 raise InvalidStateError('Offline program start not confirmed. Does program {} exist?'.format(n))
 
     # Non-motion commands.
+
+    @disconnect_on_exception
+    def GetRtExtToolStatus(self,
+                           include_timestamp: bool = False,
+                           synchronous_update: bool = False,
+                           timeout: float = None):
+        """Return a copy of the current external tool status
+
+        Parameters
+        ----------
+        include_timestamp : bool
+            If true, return a TimestampedData object, otherwise just return states.
+        synchronous_update: boolean
+            True -> Synchronously get updated external tool status. False -> Get latest known status.
+        timeout: float
+            Timeout (in seconds) waiting for synchronous response from the robot.
+
+        Returns
+        -------
+        TimestampedData or ExtToolStatus
+            Object containing the current external tool status
+
+        """
+        if synchronous_update:
+            self._send_sync_command('GetRtExtToolStatus', self._robot_events.on_external_tool_status_updated, timeout)
+
+        with self._main_lock:
+            if include_timestamp:
+                return copy.deepcopy(self._robot_rt_data.rt_external_tool_status)
+            else:
+                return copy.deepcopy(self._external_tool_status)
+
+    @disconnect_on_exception
+    def GetRtGripperState(self,
+                          include_timestamp: bool = False,
+                          synchronous_update: bool = False,
+                          timeout: float = None):
+        """Return a copy of the current gripper state
+
+        Parameters
+        ----------
+        include_timestamp : bool
+            If true, return a TimestampedData object, otherwise just return states.
+        synchronous_update: boolean
+            True -> Synchronously get updated gripper state. False -> Get latest known status.
+        timeout: float
+            Timeout (in seconds) waiting for synchronous response from the robot.
+
+        Returns
+        -------
+        TimestampedData or GripperState
+            Object containing the current gripper state
+
+        """
+        if synchronous_update:
+            self._send_sync_command('GetRtGripperState', self._robot_events.on_gripper_state_updated, timeout)
+
+        with self._main_lock:
+            if include_timestamp:
+                return copy.deepcopy(self._robot_rt_data.rt_gripper_state)
+            else:
+                return copy.deepcopy(self._gripper_state)
+
+    @disconnect_on_exception
+    def GetRtValveState(self, include_timestamp: bool = False, synchronous_update: bool = False, timeout: float = None):
+        """Return a copy of the current valve state
+
+        Parameters
+        ----------
+        include_timestamp : bool
+            If true, return a TimestampedData object, otherwise just return states.
+        synchronous_update: boolean
+            True -> Synchronously get updated valve states. False -> Get latest known status.
+        timeout: float
+            Timeout (in seconds) waiting for synchronous response from the robot.
+
+        Returns
+        -------
+        TimestampedData or ValveState
+            Object containing the current valve state
+
+        """
+        if synchronous_update:
+            self._send_sync_command('GetRtValveState', self._robot_events.on_valve_state_updated, timeout)
+
+        with self._main_lock:
+            if include_timestamp:
+                return copy.deepcopy(self._robot_rt_data.rt_valve_state)
+            else:
+                return copy.deepcopy(self._valve_state)
 
     @disconnect_on_exception
     def GetRtTargetJointPos(self,
@@ -3342,24 +3341,8 @@
         thread.start()
         return thread
 
-<<<<<<< HEAD
-        elif response.id == mx_def.MX_ST_RT_EXTTOOL_STATUS:
-            self._handle_external_tool_status_response(response)
-
-        elif response.id == mx_def.MX_ST_RT_GRIPPER_STATE:
-            self._handle_gripper_state_response(response)
-
-        elif response.id == mx_def.MX_ST_RT_VALVE_STATE:
-            self._handle_valve_state_response(response)
-
-        elif response.id == mx_def.MX_ST_RT_TARGET_JOINT_POS:
-            self._robot_rt_data.rt_target_joint_pos.update_from_csv(response.data)
-            if self._is_in_sync():
-                self._robot_events.on_joints_updated.set()
-=======
     def _initialize_command_socket(self, timeout=0.1):
         """Establish the command socket and the associated thread.
->>>>>>> 87a642bc
 
         """
         if self._offline_mode:
@@ -3477,75 +3460,8 @@
     def _initialize_monitoring_connection(self):
         """Attempt to connect to the monitor port of the Mecademic Robot."""
 
-<<<<<<< HEAD
-    def _handle_external_tool_status_response(self, response: _Message):
-        """Parse external tool status response and update status fields and events.
-
-        Parameters
-        ----------
-        response : Message object
-            External tool status response to parse and handle.
-
-        """
-        assert response.id == mx_def.MX_ST_RT_EXTTOOL_STATUS
-        self._robot_rt_data.rt_external_tool_status.update_from_csv(response.data)
-        status_flags = self._robot_rt_data.rt_external_tool_status.data
-
-        self._external_tool_status.tool_type = status_flags[0]
-        self._external_tool_status.present = status_flags[1]
-        self._external_tool_status.homing_state = status_flags[2]
-        self._external_tool_status.error_status = status_flags[3]
-
-        if self._is_in_sync():
-            self._robot_events.on_external_tool_status_updated.set()
-            self._callback_queue.put('on_external_tool_status_updated')
-
-    def _handle_gripper_state_response(self, response: _Message):
-        """Parse gripper state response and update status fields and events.
-
-        Parameters
-        ----------
-        response : Message object
-            Gripper state response to parse and handle.
-
-        """
-        assert response.id == mx_def.MX_ST_RT_GRIPPER_STATE
-        self._robot_rt_data.rt_gripper_state.update_from_csv(response.data)
-        status_flags = self._robot_rt_data.rt_gripper_state.data
-
-        self._gripper_state.holding_part = status_flags[0]
-        self._gripper_state.limit_reached = status_flags[1]
-
-        if self._is_in_sync():
-            self._robot_events.on_gripper_state_updated.set()
-            self._callback_queue.put('on_gripper_state_updated')
-
-    def _handle_valve_state_response(self, response: _Message):
-        """Parse pneumatic valve state response and update status fields and events.
-
-        Parameters
-        ----------
-        response : Message object
-            Pneumatic valve state response to parse and handle.
-
-        """
-        assert response.id == mx_def.MX_ST_RT_VALVE_STATE
-        self._robot_rt_data.rt_valve_state.update_from_csv(response.data)
-        status_flags = self._robot_rt_data.rt_valve_state.data
-
-        self._valve_state.valve1_opened = status_flags[0]
-        self._valve_state.valve2_opened = status_flags[1]
-
-        if self._is_in_sync():
-            self._robot_events.on_valve_state_updated.set()
-            self._callback_queue.put('on_valve_state_updated')
-
-    def _handle_checkpoint_response(self, response: _Message):
-        """Handle the checkpoint message from the robot, set the appropriate events, etc.
-=======
         if self._monitor_mode:
             self._receive_welcome_message(self._monitor_rx_queue, False)
->>>>>>> 87a642bc
 
         self._monitor_handler_thread = self._launch_thread(target=self._monitor_handler, args=())
 
@@ -3599,7 +3515,613 @@
                 except Exception as e:
                     self.logger.error('Error shutting down monitor socket. ' + str(e))
 
-<<<<<<< HEAD
+            # Join threads which wait on a socket.
+            if self._command_rx_thread is not None:
+                self._command_rx_thread.join(timeout=self.default_timeout)
+                self._command_rx_thread = None
+
+            if self._monitor_rx_thread is not None:
+                self._monitor_rx_thread.join(timeout=self.default_timeout)
+                self._monitor_rx_thread = None
+
+    def _set_checkpoint_internal(self) -> InterruptableEvent:
+        """Set a checkpoint for internal use using the next available internal id.
+
+        Return
+        ------
+        Checkpoint object
+            Object to use to wait for the checkpoint.
+
+        """
+        with self._main_lock:
+            checkpoint_id = self._internal_checkpoint_counter
+
+            # Increment internal checkpoint counter.
+            self._internal_checkpoint_counter += 1
+            if self._internal_checkpoint_counter > _CHECKPOINT_ID_MAX_PRIVATE:
+                self._internal_checkpoint_counter = mx_def.MX_CHECKPOINT_ID_MAX + 1
+
+            return self._set_checkpoint_impl(checkpoint_id)
+
+    def _set_checkpoint_impl(self, n, send_to_robot=True) -> InterruptableEvent:
+        """Create a checkpoint object which can be used to wait for the checkpoint id to be received from the robot.
+
+        Checkpoints are implemented as a dictionary of lists, to support repeated checkpoints (which are discouraged),
+        and also to support expecting external checkpoints. Particularly so that ExpectExternalCheckpoints could be
+        called in any arbitrary order.
+
+        Returning an event object for the user to wait on also prevents activated checkpoints from being 'missed' by the
+        API, and prevents issues around waiting for checkpoints which may never arrive.
+
+        Parameters
+        ----------
+        n : int
+            Id of checkpoint.
+        send_to_robot : bool
+            If true, send the SetCheckpoint command to the robot.
+
+        Return
+        ------
+        Checkpoint object
+            Object to use to wait for the checkpoint.
+
+        """
+        with self._main_lock:
+            if not isinstance(n, int):
+                raise TypeError('Please provide an integer checkpoint id.')
+
+            # Find the correct dictionary to store checkpoint.
+            if mx_def.MX_CHECKPOINT_ID_MIN <= n <= mx_def.MX_CHECKPOINT_ID_MAX:
+                checkpoints_dict = self._user_checkpoints
+            elif mx_def.MX_CHECKPOINT_ID_MAX < n <= _CHECKPOINT_ID_MAX_PRIVATE:
+                checkpoints_dict = self._internal_checkpoints
+            else:
+                raise ValueError
+
+            self.logger.debug('Setting checkpoint %s', n)
+
+            if n not in checkpoints_dict:
+                checkpoints_dict[n] = list()
+            event = InterruptableEvent(n)
+            checkpoints_dict[n].append(event)
+
+            if send_to_robot:
+                self._send_command('SetCheckpoint', [n])
+
+            return event
+
+    def _invalidate_checkpoints(self, message=""):
+        '''Unblock all waiting checkpoints and have them throw InterruptException.
+
+        '''
+
+        for checkpoints_dict in [self._internal_checkpoints, self._user_checkpoints]:
+            for key, checkpoints_list in checkpoints_dict.items():
+                for event in checkpoints_list:
+                    event.abort(message)
+            checkpoints_dict.clear()
+
+        self._internal_checkpoint_counter = mx_def.MX_CHECKPOINT_ID_MAX + 1
+
+    def _send_motion_command(self, command: str, arg_list=None):
+        """Send generic motion command with support for synchronous mode and locking.
+
+        Parameters
+        ----------
+        command : string
+            The command to send.
+        args : list
+            List of arguments to be sent.
+
+        """
+        with self._main_lock:
+            self._check_internal_states()
+            self._send_command(command, arg_list)
+            if self._enable_synchronous_mode:
+                checkpoint = self._set_checkpoint_internal()
+
+        if self._enable_synchronous_mode:
+            checkpoint.wait()
+
+    def _monitor_handler(self):
+        """Handle messages from the monitoring port of the robot.
+
+        """
+
+        while True:
+            # Wait for a message in the queue.
+            response = self._monitor_rx_queue.get(block=True)
+
+            # Terminate thread if requested.
+            if response == _TERMINATE:
+                return
+
+            self._callback_queue.put('on_monitor_message', response)
+
+            queue_size = self._monitor_rx_queue.qsize()
+            if queue_size > self._robot_rt_data.max_queue_size:
+                self._robot_rt_data.max_queue_size = queue_size
+
+            with self._main_lock:
+
+                self._handle_common_messages(response)
+
+                # On non-rt monitoring capable platforms, no CYCLE_END event is sent, so use system time.
+                # GET_JOINTS and GET_POSE is still sent every cycle, so log RobotRtData upon GET_POSE.
+                if response.id == mx_def.MX_ST_GET_POSE and not self._robot_info.rt_message_capable:
+                    # On non rt_monitoring platforms, we will consider this moment to be the end of cycle
+                    self._robot_events.on_end_of_cycle.set()
+                    self._callback_queue.put('on_end_of_cycle')
+
+                    if self._file_logger:
+                        # Log time in microseconds to be consistent with real-time logging timestamp.
+                        self._file_logger.write_fields(time.time_ns() / 1000, self._robot_rt_data)
+                    self._make_stable_rt_data()
+
+    def _make_stable_rt_data(self):
+        """We have to create stable copy of rt_data, with consistent timestamp values for all attributes.
+        This consistent copy is used by GetRobotRtData()
+        """
+
+        self._robot_rt_data_stable = copy.deepcopy(self._robot_rt_data)
+
+        # Make sure not to report values that are not enabled in real-time monitoring
+        self._robot_rt_data_stable._clear_if_disabled()
+
+    def _command_response_handler(self):
+        """Handle received messages on the command socket.
+
+        """
+        while True:
+            # Wait for a response to be available from the queue.
+            response = self._command_rx_queue.get(block=True)
+
+            # Terminate thread if requested.
+            if response == _TERMINATE:
+                return
+
+            self._callback_queue.put('on_command_message', response)
+
+            with self._main_lock:
+
+                # Find and handle custom response event.
+                matched_events = (event for event in self._custom_response_events if response.id in event.data)
+                for event in matched_events:
+                    event.set(data=response)
+                    self._custom_response_events.remove(event)
+
+                if response.id == mx_def.MX_ST_CHECKPOINT_REACHED:
+                    self._handle_checkpoint_response(response)
+
+                elif response.id == mx_def.MX_ST_CLEAR_MOTION:
+                    if self._clear_motion_requests <= 1:
+                        self._clear_motion_requests = 0
+                        self._robot_events.on_motion_cleared.set()
+                        self._callback_queue.put('on_motion_cleared')
+                    else:
+                        self._clear_motion_requests -= 1
+
+                elif response.id == mx_def.MX_ST_PSTOP:
+                    if bool(int(response.data)):
+                        self._robot_events.on_p_stop_reset.clear()
+                        self._robot_events.on_p_stop.set()
+                        self._callback_queue.put('on_p_stop')
+                    else:
+                        self._robot_events.on_p_stop.clear()
+                        self._robot_events.on_p_stop_reset.set()
+                        self._callback_queue.put('on_p_stop_reset')
+
+                elif response.id == mx_def.MX_ST_BRAKES_ON:
+                    self._robot_events.on_brakes_deactivated.clear()
+                    self._robot_events.on_brakes_activated.set()
+
+                elif response.id == mx_def.MX_ST_BRAKES_OFF:
+                    self._robot_events.on_brakes_activated.clear()
+                    self._robot_events.on_brakes_deactivated.set()
+
+                elif response.id == mx_def.MX_ST_OFFLINE_START:
+                    self._robot_events.on_offline_program_started.set()
+                    self._callback_queue.put('on_offline_program_state')
+
+                elif response.id == mx_def.MX_ST_NO_OFFLINE_SAVED:
+                    self._robot_events.on_offline_program_started.abort("specified offline program id does not exist")
+
+                else:
+                    self._handle_common_messages(response)
+
+    def _handle_common_messages(self, response: _Message):
+        """Handle response messages which are received on the command and monitor port, and are processed the same way.
+
+        Parameters
+        ----------
+        response : Message object
+            Robot status response to parse and handle.
+
+        """
+
+        # Print error trace if this is an error code
+        if response.id in mx_def.robot_status_code_info:
+            code_info = mx_def.robot_status_code_info[response.id]
+            if code_info.is_error:
+                self.logger.error(f'Received robot error {code_info.code} ({code_info.name})')
+        else:
+            self.logger.debug(f'Received unknown robot status code {response.id}')
+
+        #
+        # Only update using legacy messages if robot is not capable of rt messages.
+        #
+        if self._robot_info.rt_message_capable:
+            # Temporarily save data if rt messages will be available to add timestamps.
+            # Note that if robot platform isn't RT message capable, the update occurs in _handle_common_messages.
+            if response.id == mx_def.MX_ST_GET_JOINTS:
+                self._tmp_rt_joint_pos = _string_to_numbers(response.data)
+            elif response.id == mx_def.MX_ST_GET_POSE:
+                self._tmp_rt_cart_pos = _string_to_numbers(response.data)
+            elif response.id == mx_def.MX_ST_RT_CYCLE_END:
+                if not self._robot_info.rt_message_capable:
+                    self._robot_info.rt_message_capable = True
+                timestamp = int(response.data)
+
+                # Useful to detect end of cycle for logging, to start logging on more consistent moment
+                self._robot_events.on_end_of_cycle.set()
+                self._callback_queue.put('on_end_of_cycle')
+
+                # Update joint and pose with legacy messages from current cycle plus the timestamps we just received
+                if self._tmp_rt_joint_pos:
+                    self._robot_rt_data.rt_target_joint_pos.update_from_data(timestamp, self._tmp_rt_joint_pos)
+                    self._robot_rt_data.rt_target_joint_pos.enabled = True
+                    self._tmp_rt_joint_pos = None
+                if self._tmp_rt_cart_pos:
+                    self._robot_rt_data.rt_target_cart_pos.update_from_data(timestamp, self._tmp_rt_cart_pos)
+                    self._robot_rt_data.rt_target_cart_pos.enabled = True
+                    self._tmp_rt_cart_pos = None
+
+                # If logging is active, log the current state.
+                if self._file_logger:
+                    self._file_logger.write_fields(timestamp, self._robot_rt_data)
+                self._make_stable_rt_data()
+        else:  # not self._robot_info.rt_message_capable
+            if response.id == mx_def.MX_ST_GET_JOINTS:
+                self._robot_rt_data.rt_target_joint_pos.data = _string_to_numbers(response.data)
+                self._robot_rt_data.rt_target_joint_pos.enabled = True
+                if self._is_in_sync():
+                    self._robot_events.on_joints_updated.set()
+
+            elif response.id == mx_def.MX_ST_GET_POSE:
+                self._robot_rt_data.rt_target_cart_pos.data = _string_to_numbers(response.data)
+                self._robot_rt_data.rt_target_cart_pos.enabled = True
+                if self._is_in_sync():
+                    self._robot_events.on_pose_updated.set()
+
+            elif response.id == mx_def.MX_ST_GET_CONF:
+                self._robot_rt_data.rt_target_conf.data = _string_to_numbers(response.data)
+                self._robot_rt_data.rt_target_conf.enabled = True
+
+            elif response.id == mx_def.MX_ST_GET_CONF_TURN:
+                self._robot_rt_data.rt_target_conf_turn.data = _string_to_numbers(response.data)
+                self._robot_rt_data.rt_target_conf_turn.enabled = True
+
+        #
+        # Handle various responses/events that we're interested into
+        #
+        if response.id == mx_def.MX_ST_GET_STATUS_ROBOT:
+            self._handle_robot_status_response(response)
+
+        elif response.id == mx_def.MX_ST_GET_STATUS_GRIPPER:
+            self._handle_gripper_status_response(response)
+
+        elif response.id == mx_def.MX_ST_RT_EXTTOOL_STATUS:
+            self._handle_external_tool_status_response(response)
+
+        elif response.id == mx_def.MX_ST_RT_GRIPPER_STATE:
+            self._handle_gripper_state_response(response)
+
+        elif response.id == mx_def.MX_ST_RT_VALVE_STATE:
+            self._handle_valve_state_response(response)
+
+        elif response.id == mx_def.MX_ST_RT_TARGET_JOINT_POS:
+            self._robot_rt_data.rt_target_joint_pos.update_from_csv(response.data)
+            if self._is_in_sync():
+                self._robot_events.on_joints_updated.set()
+
+        elif response.id == mx_def.MX_ST_RT_TARGET_CART_POS:
+            self._robot_rt_data.rt_target_cart_pos.update_from_csv(response.data)
+            if self._is_in_sync():
+                self._robot_events.on_pose_updated.set()
+
+        elif response.id == mx_def.MX_ST_RT_TARGET_JOINT_VEL:
+            self._robot_rt_data.rt_target_joint_vel.update_from_csv(response.data)
+        elif response.id == mx_def.MX_ST_RT_TARGET_JOINT_TORQ:
+            self._robot_rt_data.rt_target_joint_torq.update_from_csv(response.data)
+        elif response.id == mx_def.MX_ST_RT_TARGET_CART_VEL:
+            self._robot_rt_data.rt_target_cart_vel.update_from_csv(response.data)
+
+        elif response.id == mx_def.MX_ST_RT_TARGET_CONF:
+            self._robot_rt_data.rt_target_conf.update_from_csv(response.data)
+        elif response.id == mx_def.MX_ST_RT_TARGET_CONF_TURN:
+            self._robot_rt_data.rt_target_conf_turn.update_from_csv(response.data)
+
+        elif response.id == mx_def.MX_ST_RT_JOINT_POS:
+            self._robot_rt_data.rt_joint_pos.update_from_csv(response.data)
+        elif response.id == mx_def.MX_ST_RT_CART_POS:
+            self._robot_rt_data.rt_cart_pos.update_from_csv(response.data)
+        elif response.id == mx_def.MX_ST_RT_JOINT_VEL:
+            self._robot_rt_data.rt_joint_vel.update_from_csv(response.data)
+        elif response.id == mx_def.MX_ST_RT_JOINT_TORQ:
+            self._robot_rt_data.rt_joint_torq.update_from_csv(response.data)
+        elif response.id == mx_def.MX_ST_RT_CART_VEL:
+            self._robot_rt_data.rt_cart_vel.update_from_csv(response.data)
+
+        elif response.id == mx_def.MX_ST_RT_CONF:
+            self._robot_rt_data.rt_conf.update_from_csv(response.data)
+        elif response.id == mx_def.MX_ST_RT_CONF_TURN:
+            self._robot_rt_data.rt_conf_turn.update_from_csv(response.data)
+
+        elif response.id == mx_def.MX_ST_RT_ACCELEROMETER:
+            # The data is stored as [timestamp, index, {measurements...}]
+            timestamp, index, *measurements = _string_to_numbers(response.data)
+            # Record accelerometer measurement only if newer.
+            if index not in self._robot_rt_data.rt_accelerometer:
+                self._robot_rt_data.rt_accelerometer[index] = TimestampedData(timestamp, measurements)
+                self._robot_rt_data.rt_accelerometer[index].enabled = True
+            if timestamp > self._robot_rt_data.rt_accelerometer[index].timestamp:
+                self._robot_rt_data.rt_accelerometer[index].timestamp = timestamp
+                self._robot_rt_data.rt_accelerometer[index].data = measurements
+
+        elif response.id == mx_def.MX_ST_RT_WRF:
+            self._robot_rt_data.rt_wrf.update_from_csv(response.data)
+
+        elif response.id == mx_def.MX_ST_RT_TRF:
+            self._robot_rt_data.rt_trf.update_from_csv(response.data)
+
+        elif response.id == mx_def.MX_ST_RT_CHECKPOINT:
+            self._robot_rt_data.rt_checkpoint.update_from_csv(response.data)
+
+        elif response.id == mx_def.MX_ST_IMPOSSIBLE_RESET_ERR:
+            message = "Robot indicated that this error cannot be reset"
+            self.logger.error(message)
+            self._robot_events.on_error_reset.abort(message)
+
+        elif response.id == mx_def.MX_ST_GET_REAL_TIME_MONITORING:
+            self._handle_get_realtime_monitoring_response(response)
+
+        elif response.id == mx_def.MX_ST_SYNC:
+            self._handle_sync_response(response)
+
+    def _parse_response_bool(self, response: _Message) -> list[bool]:
+        """ Parse standard robot response, returns array of boolean values
+        """
+        if response.data.strip == '':
+            return []
+        else:
+            return [bool(int(x)) for x in response.data.split(',')]
+
+    def _parse_response_int(self, response: _Message) -> list[int]:
+        """ Parse standard robot response, returns array of integer values
+        """
+        if response.data.strip() == '':
+            return []
+        else:
+            return [int(x) for x in response.data.split(',')]
+
+    def _handle_robot_status_response(self, response: _Message):
+        """Parse robot status response and update status fields and events.
+
+        Parameters
+        ----------
+        response : Message object
+            Robot status response to parse and handle.
+
+        """
+        assert response.id == mx_def.MX_ST_GET_STATUS_ROBOT
+        status_flags = self._parse_response_bool(response)
+
+        if self._robot_status.activation_state != status_flags[0]:
+            if status_flags[0]:
+                self._robot_events.on_deactivated.clear()
+                self._robot_events.on_activated.set()
+                self._robot_events.on_brakes_activated.clear()
+                self._robot_events.on_brakes_deactivated.set()
+                self._callback_queue.put('on_activated')
+            else:
+                self._robot_events.on_activated.clear()
+                self._robot_events.on_deactivated.set()
+                self._robot_events.on_brakes_deactivated.clear()
+                self._robot_events.on_brakes_activated.set()
+                self._callback_queue.put('on_deactivated')
+            self._robot_status.activation_state = status_flags[0]
+
+        if self._robot_status.homing_state != status_flags[1]:
+            if status_flags[1]:
+                self._robot_events.on_homed.set()
+                self._callback_queue.put('on_homed')
+            else:
+                self._robot_events.on_homed.clear()
+            self._robot_status.homing_state = status_flags[1]
+
+        if self._robot_status.simulation_mode != status_flags[2]:
+            if status_flags[2]:
+                self._robot_events.on_deactivate_sim.clear()
+                self._robot_events.on_activate_sim.set()
+                self._callback_queue.put('on_activate_sim')
+            else:
+                self._robot_events.on_activate_sim.clear()
+                self._robot_events.on_deactivate_sim.set()
+                self._callback_queue.put('on_deactivate_sim')
+            self._robot_status.simulation_mode = status_flags[2]
+
+        if self._robot_status.error_status != status_flags[3]:
+            if status_flags[3]:
+                message = "robot is in error"
+                self._invalidate_checkpoints(message)
+                self._robot_events.on_error.set()
+                self._robot_events.abort_all_on_error(message)
+                self._robot_events.on_error_reset.clear()
+                self._callback_queue.put('on_error')
+            else:
+                self._robot_events.clear_abort_all()
+                self._robot_events.on_error.clear()
+                self._robot_events.on_error_reset.set()
+                self._callback_queue.put('on_error_reset')
+            self._robot_status.error_status = status_flags[3]
+
+        if self._robot_status.pause_motion_status != status_flags[4]:
+            if status_flags[4]:
+                self._robot_events.on_motion_resumed.clear()
+                self._robot_events.on_motion_paused.set()
+                self._callback_queue.put('on_motion_paused')
+            else:
+                self._robot_events.on_motion_paused.clear()
+                self._robot_events.on_motion_resumed.set()
+                self._callback_queue.put('on_motion_resumed')
+            self._robot_status.pause_motion_status = status_flags[4]
+
+        if self._robot_status.end_of_block_status != status_flags[5]:
+            if status_flags[5]:
+                self._robot_events.on_end_of_block.set()
+            else:
+                self._robot_events.on_end_of_block.clear()
+            self._robot_status.end_of_block_status = status_flags[5]
+
+        if self._is_in_sync():
+            self._robot_events.on_status_updated.set()
+        self._callback_queue.put('on_status_updated')
+
+    def _handle_gripper_status_response(self, response: _Message):
+        """Parse gripper status response and update status fields and events.
+
+        Parameters
+        ----------
+        response : Message object
+            Gripper status response to parse and handle.
+
+        """
+        assert response.id == mx_def.MX_ST_GET_STATUS_GRIPPER
+        status_flags = self._parse_response_bool(response)
+
+        self._gripper_status.present = status_flags[0]
+        self._gripper_status.homing_state = status_flags[1]
+        self._gripper_status.holding_part = status_flags[2]
+        self._gripper_status.limit_reached = status_flags[3]
+        self._gripper_status.error_status = status_flags[4]
+        self._gripper_status.overload_error = status_flags[5]
+
+        if self._is_in_sync():
+            self._robot_events.on_status_gripper_updated.set()
+            self._callback_queue.put('on_status_gripper_updated')
+
+    def _handle_external_tool_status_response(self, response: _Message):
+        """Parse external tool status response and update status fields and events.
+
+        Parameters
+        ----------
+        response : Message object
+            External tool status response to parse and handle.
+
+        """
+        assert response.id == mx_def.MX_ST_RT_EXTTOOL_STATUS
+        self._robot_rt_data.rt_external_tool_status.update_from_csv(response.data)
+        status_flags = self._robot_rt_data.rt_external_tool_status.data
+
+        self._external_tool_status.tool_type = status_flags[0]
+        self._external_tool_status.present = status_flags[1]
+        self._external_tool_status.homing_state = status_flags[2]
+        self._external_tool_status.error_status = status_flags[3]
+
+        if self._is_in_sync():
+            self._robot_events.on_external_tool_status_updated.set()
+            self._callback_queue.put('on_external_tool_status_updated')
+
+    def _handle_gripper_state_response(self, response: _Message):
+        """Parse gripper state response and update status fields and events.
+
+        Parameters
+        ----------
+        response : Message object
+            Gripper state response to parse and handle.
+
+        """
+        assert response.id == mx_def.MX_ST_RT_GRIPPER_STATE
+        self._robot_rt_data.rt_gripper_state.update_from_csv(response.data)
+        status_flags = self._robot_rt_data.rt_gripper_state.data
+
+        self._gripper_state.holding_part = status_flags[0]
+        self._gripper_state.limit_reached = status_flags[1]
+
+        if self._is_in_sync():
+            self._robot_events.on_gripper_state_updated.set()
+            self._callback_queue.put('on_gripper_state_updated')
+
+    def _handle_valve_state_response(self, response: _Message):
+        """Parse pneumatic valve state response and update status fields and events.
+
+        Parameters
+        ----------
+        response : Message object
+            Pneumatic valve state response to parse and handle.
+
+        """
+        assert response.id == mx_def.MX_ST_RT_VALVE_STATE
+        self._robot_rt_data.rt_valve_state.update_from_csv(response.data)
+        status_flags = self._robot_rt_data.rt_valve_state.data
+
+        self._valve_state.valve1_opened = status_flags[0]
+        self._valve_state.valve2_opened = status_flags[1]
+
+        if self._is_in_sync():
+            self._robot_events.on_valve_state_updated.set()
+            self._callback_queue.put('on_valve_state_updated')
+
+    def _handle_checkpoint_response(self, response: _Message):
+        """Handle the checkpoint message from the robot, set the appropriate events, etc.
+
+        Parameters
+        ----------
+        response : Message object
+            Response message which includes the received checkpoint id.
+
+        """
+        assert response.id == mx_def.MX_ST_CHECKPOINT_REACHED
+        checkpoint_id = int(response.data)
+
+        # Check user checkpoints.
+        if checkpoint_id in self._user_checkpoints and self._user_checkpoints[checkpoint_id]:
+            self._user_checkpoints[checkpoint_id].pop(0).set()
+            # If list corresponding to checkpoint id is empty, remove the key from the dict.
+            if not self._user_checkpoints[checkpoint_id]:
+                self._user_checkpoints.pop(checkpoint_id)
+            # If there are events are waiting on 'any checkpoint', set them all.
+            if '*' in self._internal_checkpoints and self._internal_checkpoints['*']:
+                for event in self._internal_checkpoints.pop('*'):
+                    event.set()
+            # Enqueue the on_checkpoint_reached callback.
+            self._callback_queue.put('on_checkpoint_reached', checkpoint_id)
+
+        # Check internal checkpoints.
+        elif checkpoint_id in self._internal_checkpoints and self._internal_checkpoints[checkpoint_id]:
+            self._internal_checkpoints[checkpoint_id].pop(0).set()
+            # If list corresponding to checkpoint id is empty, remove the key from the dict.
+            if not self._internal_checkpoints[checkpoint_id]:
+                self._internal_checkpoints.pop(checkpoint_id)
+        else:
+            self.logger.warning('Received un-tracked checkpoint. Please use ExpectExternalCheckpoint() to track.')
+
+    def _handle_get_realtime_monitoring_response(self, response: _Message):
+        """Parse robot response to "get" or "set" real-time monitoring.
+           This function identifies which real-time events are expected, and which are not enabled.
+
+
+        Parameters
+        ----------
+        response : Message object
+            Robot status response to parse and handle.
+
+        """
+        assert response.id == mx_def.MX_ST_GET_REAL_TIME_MONITORING
+
+        # Clear all "enabled" bits in real-time data
+        self._robot_rt_data._reset_enabled()
+
         # Parse the response to identify which are "enabled"
         enabled_event_ids = self._parse_response_int(response)
         for event_id in enabled_event_ids:
@@ -3646,694 +4168,6 @@
                 self._robot_rt_data.rt_gripper_state.enabled = True
             if event_id == mx_def.MX_ST_RT_VALVE_STATE:
                 self._robot_rt_data.rt_valve_state.enabled = True
-=======
-            # Join threads which wait on a socket.
-            if self._command_rx_thread is not None:
-                self._command_rx_thread.join(timeout=self.default_timeout)
-                self._command_rx_thread = None
->>>>>>> 87a642bc
-
-            if self._monitor_rx_thread is not None:
-                self._monitor_rx_thread.join(timeout=self.default_timeout)
-                self._monitor_rx_thread = None
-
-    def _set_checkpoint_internal(self) -> InterruptableEvent:
-        """Set a checkpoint for internal use using the next available internal id.
-
-        Return
-        ------
-        Checkpoint object
-            Object to use to wait for the checkpoint.
-
-        """
-        with self._main_lock:
-            checkpoint_id = self._internal_checkpoint_counter
-
-            # Increment internal checkpoint counter.
-            self._internal_checkpoint_counter += 1
-            if self._internal_checkpoint_counter > _CHECKPOINT_ID_MAX_PRIVATE:
-                self._internal_checkpoint_counter = mx_def.MX_CHECKPOINT_ID_MAX + 1
-
-            return self._set_checkpoint_impl(checkpoint_id)
-
-    def _set_checkpoint_impl(self, n, send_to_robot=True) -> InterruptableEvent:
-        """Create a checkpoint object which can be used to wait for the checkpoint id to be received from the robot.
-
-        Checkpoints are implemented as a dictionary of lists, to support repeated checkpoints (which are discouraged),
-        and also to support expecting external checkpoints. Particularly so that ExpectExternalCheckpoints could be
-        called in any arbitrary order.
-
-        Returning an event object for the user to wait on also prevents activated checkpoints from being 'missed' by the
-        API, and prevents issues around waiting for checkpoints which may never arrive.
-
-        Parameters
-        ----------
-        n : int
-            Id of checkpoint.
-        send_to_robot : bool
-            If true, send the SetCheckpoint command to the robot.
-
-        Return
-        ------
-        Checkpoint object
-            Object to use to wait for the checkpoint.
-
-        """
-        with self._main_lock:
-            if not isinstance(n, int):
-                raise TypeError('Please provide an integer checkpoint id.')
-
-            # Find the correct dictionary to store checkpoint.
-            if mx_def.MX_CHECKPOINT_ID_MIN <= n <= mx_def.MX_CHECKPOINT_ID_MAX:
-                checkpoints_dict = self._user_checkpoints
-            elif mx_def.MX_CHECKPOINT_ID_MAX < n <= _CHECKPOINT_ID_MAX_PRIVATE:
-                checkpoints_dict = self._internal_checkpoints
-            else:
-                raise ValueError
-
-            self.logger.debug('Setting checkpoint %s', n)
-
-            if n not in checkpoints_dict:
-                checkpoints_dict[n] = list()
-            event = InterruptableEvent(n)
-            checkpoints_dict[n].append(event)
-
-            if send_to_robot:
-                self._send_command('SetCheckpoint', [n])
-
-            return event
-
-    def _invalidate_checkpoints(self, message=""):
-        '''Unblock all waiting checkpoints and have them throw InterruptException.
-
-        '''
-
-        for checkpoints_dict in [self._internal_checkpoints, self._user_checkpoints]:
-            for key, checkpoints_list in checkpoints_dict.items():
-                for event in checkpoints_list:
-                    event.abort(message)
-            checkpoints_dict.clear()
-
-        self._internal_checkpoint_counter = mx_def.MX_CHECKPOINT_ID_MAX + 1
-
-    def _send_motion_command(self, command: str, arg_list=None):
-        """Send generic motion command with support for synchronous mode and locking.
-
-        Parameters
-        ----------
-        command : string
-            The command to send.
-        args : list
-            List of arguments to be sent.
-
-        """
-        with self._main_lock:
-            self._check_internal_states()
-            self._send_command(command, arg_list)
-            if self._enable_synchronous_mode:
-                checkpoint = self._set_checkpoint_internal()
-
-        if self._enable_synchronous_mode:
-            checkpoint.wait()
-
-    def _monitor_handler(self):
-        """Handle messages from the monitoring port of the robot.
-
-        """
-
-        while True:
-            # Wait for a message in the queue.
-            response = self._monitor_rx_queue.get(block=True)
-
-            # Terminate thread if requested.
-            if response == _TERMINATE:
-                return
-
-            self._callback_queue.put('on_monitor_message', response)
-
-            queue_size = self._monitor_rx_queue.qsize()
-            if queue_size > self._robot_rt_data.max_queue_size:
-                self._robot_rt_data.max_queue_size = queue_size
-
-            with self._main_lock:
-
-<<<<<<< HEAD
-    rt_accelerometer : TimestampedData
-        Raw accelerometer measurements [accelerometer_id, x, y, z]. 16000 = 1g.
-
-    rt_external_tool_status : TimestampedData
-        External tool status [exttool_type, activated, homed, error].
-    rt_gripper_state : TimestampedData
-        Gripper state [holding_part, limit_reached].
-    rt_valve_state : TimestampedData
-        Valve state [valve1_opened, valve2_opened].
-"""
-=======
-                self._handle_common_messages(response)
->>>>>>> 87a642bc
-
-                # On non-rt monitoring capable platforms, no CYCLE_END event is sent, so use system time.
-                # GET_JOINTS and GET_POSE is still sent every cycle, so log RobotRtData upon GET_POSE.
-                if response.id == mx_def.MX_ST_GET_POSE and not self._robot_info.rt_message_capable:
-                    # On non rt_monitoring platforms, we will consider this moment to be the end of cycle
-                    self._robot_events.on_end_of_cycle.set()
-                    self._callback_queue.put('on_end_of_cycle')
-
-                    if self._file_logger:
-                        # Log time in microseconds to be consistent with real-time logging timestamp.
-                        self._file_logger.write_fields(time.time_ns() / 1000, self._robot_rt_data)
-                    self._make_stable_rt_data()
-
-    def _make_stable_rt_data(self):
-        """We have to create stable copy of rt_data, with consistent timestamp values for all attributes.
-        This consistent copy is used by GetRobotRtData()
-        """
-
-<<<<<<< HEAD
-        self.rt_external_tool_status = TimestampedData.zeros(
-            4)  # microseconds timestamp, tool type, activated, homed, error
-        self.rt_gripper_state = TimestampedData.zeros(2)  # microseconds timestamp, holding part, limit reached
-        self.rt_valve_state = TimestampedData.zeros(2)  # microseconds timestamp, valve1 opened, valve2 opened
-
-        self.rt_wrf = TimestampedData.zeros(6)  # microseconds timestamp, mm and degrees
-        self.rt_trf = TimestampedData.zeros(6)  # microseconds timestamp, mm and degrees
-        self.rt_checkpoint = TimestampedData.zeros(1)  # microseconds timestamp, checkpointId
-=======
-        self._robot_rt_data_stable = copy.deepcopy(self._robot_rt_data)
->>>>>>> 87a642bc
-
-        # Make sure not to report values that are not enabled in real-time monitoring
-        self._robot_rt_data_stable._clear_if_disabled()
-
-    def _command_response_handler(self):
-        """Handle received messages on the command socket.
-
-        """
-        while True:
-            # Wait for a response to be available from the queue.
-            response = self._command_rx_queue.get(block=True)
-
-            # Terminate thread if requested.
-            if response == _TERMINATE:
-                return
-
-            self._callback_queue.put('on_command_message', response)
-
-            with self._main_lock:
-
-                # Find and handle custom response event.
-                matched_events = (event for event in self._custom_response_events if response.id in event.data)
-                for event in matched_events:
-                    event.set(data=response)
-                    self._custom_response_events.remove(event)
-
-                if response.id == mx_def.MX_ST_CHECKPOINT_REACHED:
-                    self._handle_checkpoint_response(response)
-
-                elif response.id == mx_def.MX_ST_CLEAR_MOTION:
-                    if self._clear_motion_requests <= 1:
-                        self._clear_motion_requests = 0
-                        self._robot_events.on_motion_cleared.set()
-                        self._callback_queue.put('on_motion_cleared')
-                    else:
-                        self._clear_motion_requests -= 1
-
-                elif response.id == mx_def.MX_ST_PSTOP:
-                    if bool(int(response.data)):
-                        self._robot_events.on_p_stop_reset.clear()
-                        self._robot_events.on_p_stop.set()
-                        self._callback_queue.put('on_p_stop')
-                    else:
-                        self._robot_events.on_p_stop.clear()
-                        self._robot_events.on_p_stop_reset.set()
-                        self._callback_queue.put('on_p_stop_reset')
-
-                elif response.id == mx_def.MX_ST_BRAKES_ON:
-                    self._robot_events.on_brakes_deactivated.clear()
-                    self._robot_events.on_brakes_activated.set()
-
-                elif response.id == mx_def.MX_ST_BRAKES_OFF:
-                    self._robot_events.on_brakes_activated.clear()
-                    self._robot_events.on_brakes_deactivated.set()
-
-                elif response.id == mx_def.MX_ST_OFFLINE_START:
-                    self._robot_events.on_offline_program_started.set()
-                    self._callback_queue.put('on_offline_program_state')
-
-                elif response.id == mx_def.MX_ST_NO_OFFLINE_SAVED:
-                    self._robot_events.on_offline_program_started.abort("specified offline program id does not exist")
-
-                else:
-                    self._handle_common_messages(response)
-
-    def _handle_common_messages(self, response: _Message):
-        """Handle response messages which are received on the command and monitor port, and are processed the same way.
-
-        Parameters
-        ----------
-        response : Message object
-            Robot status response to parse and handle.
-
-        """
-
-        # Print error trace if this is an error code
-        if response.id in mx_def.robot_status_code_info:
-            code_info = mx_def.robot_status_code_info[response.id]
-            if code_info.is_error:
-                self.logger.error(f'Received robot error {code_info.code} ({code_info.name})')
-        else:
-            self.logger.debug(f'Received unknown robot status code {response.id}')
-
-        #
-        # Only update using legacy messages if robot is not capable of rt messages.
-        #
-        if self._robot_info.rt_message_capable:
-            # Temporarily save data if rt messages will be available to add timestamps.
-            # Note that if robot platform isn't RT message capable, the update occurs in _handle_common_messages.
-            if response.id == mx_def.MX_ST_GET_JOINTS:
-                self._tmp_rt_joint_pos = _string_to_numbers(response.data)
-            elif response.id == mx_def.MX_ST_GET_POSE:
-                self._tmp_rt_cart_pos = _string_to_numbers(response.data)
-            elif response.id == mx_def.MX_ST_RT_CYCLE_END:
-                if not self._robot_info.rt_message_capable:
-                    self._robot_info.rt_message_capable = True
-                timestamp = int(response.data)
-
-                # Useful to detect end of cycle for logging, to start logging on more consistent moment
-                self._robot_events.on_end_of_cycle.set()
-                self._callback_queue.put('on_end_of_cycle')
-
-                # Update joint and pose with legacy messages from current cycle plus the timestamps we just received
-                if self._tmp_rt_joint_pos:
-                    self._robot_rt_data.rt_target_joint_pos.update_from_data(timestamp, self._tmp_rt_joint_pos)
-                    self._robot_rt_data.rt_target_joint_pos.enabled = True
-                    self._tmp_rt_joint_pos = None
-                if self._tmp_rt_cart_pos:
-                    self._robot_rt_data.rt_target_cart_pos.update_from_data(timestamp, self._tmp_rt_cart_pos)
-                    self._robot_rt_data.rt_target_cart_pos.enabled = True
-                    self._tmp_rt_cart_pos = None
-
-                # If logging is active, log the current state.
-                if self._file_logger:
-                    self._file_logger.write_fields(timestamp, self._robot_rt_data)
-                self._make_stable_rt_data()
-        else:  # not self._robot_info.rt_message_capable
-            if response.id == mx_def.MX_ST_GET_JOINTS:
-                self._robot_rt_data.rt_target_joint_pos.data = _string_to_numbers(response.data)
-                self._robot_rt_data.rt_target_joint_pos.enabled = True
-                if self._is_in_sync():
-                    self._robot_events.on_joints_updated.set()
-
-            elif response.id == mx_def.MX_ST_GET_POSE:
-                self._robot_rt_data.rt_target_cart_pos.data = _string_to_numbers(response.data)
-                self._robot_rt_data.rt_target_cart_pos.enabled = True
-                if self._is_in_sync():
-                    self._robot_events.on_pose_updated.set()
-
-            elif response.id == mx_def.MX_ST_GET_CONF:
-                self._robot_rt_data.rt_target_conf.data = _string_to_numbers(response.data)
-                self._robot_rt_data.rt_target_conf.enabled = True
-
-            elif response.id == mx_def.MX_ST_GET_CONF_TURN:
-                self._robot_rt_data.rt_target_conf_turn.data = _string_to_numbers(response.data)
-                self._robot_rt_data.rt_target_conf_turn.enabled = True
-
-        #
-        # Handle various responses/events that we're interested into
-        #
-        if response.id == mx_def.MX_ST_GET_STATUS_ROBOT:
-            self._handle_robot_status_response(response)
-
-        elif response.id == mx_def.MX_ST_GET_STATUS_GRIPPER:
-            self._handle_gripper_status_response(response)
-
-        elif response.id == mx_def.MX_ST_RT_TARGET_JOINT_POS:
-            self._robot_rt_data.rt_target_joint_pos.update_from_csv(response.data)
-            if self._is_in_sync():
-                self._robot_events.on_joints_updated.set()
-
-        elif response.id == mx_def.MX_ST_RT_TARGET_CART_POS:
-            self._robot_rt_data.rt_target_cart_pos.update_from_csv(response.data)
-            if self._is_in_sync():
-                self._robot_events.on_pose_updated.set()
-
-        elif response.id == mx_def.MX_ST_RT_TARGET_JOINT_VEL:
-            self._robot_rt_data.rt_target_joint_vel.update_from_csv(response.data)
-        elif response.id == mx_def.MX_ST_RT_TARGET_JOINT_TORQ:
-            self._robot_rt_data.rt_target_joint_torq.update_from_csv(response.data)
-        elif response.id == mx_def.MX_ST_RT_TARGET_CART_VEL:
-            self._robot_rt_data.rt_target_cart_vel.update_from_csv(response.data)
-
-        elif response.id == mx_def.MX_ST_RT_TARGET_CONF:
-            self._robot_rt_data.rt_target_conf.update_from_csv(response.data)
-        elif response.id == mx_def.MX_ST_RT_TARGET_CONF_TURN:
-            self._robot_rt_data.rt_target_conf_turn.update_from_csv(response.data)
-
-        elif response.id == mx_def.MX_ST_RT_JOINT_POS:
-            self._robot_rt_data.rt_joint_pos.update_from_csv(response.data)
-        elif response.id == mx_def.MX_ST_RT_CART_POS:
-            self._robot_rt_data.rt_cart_pos.update_from_csv(response.data)
-        elif response.id == mx_def.MX_ST_RT_JOINT_VEL:
-            self._robot_rt_data.rt_joint_vel.update_from_csv(response.data)
-        elif response.id == mx_def.MX_ST_RT_JOINT_TORQ:
-            self._robot_rt_data.rt_joint_torq.update_from_csv(response.data)
-        elif response.id == mx_def.MX_ST_RT_CART_VEL:
-            self._robot_rt_data.rt_cart_vel.update_from_csv(response.data)
-
-        elif response.id == mx_def.MX_ST_RT_CONF:
-            self._robot_rt_data.rt_conf.update_from_csv(response.data)
-        elif response.id == mx_def.MX_ST_RT_CONF_TURN:
-            self._robot_rt_data.rt_conf_turn.update_from_csv(response.data)
-
-        elif response.id == mx_def.MX_ST_RT_ACCELEROMETER:
-            # The data is stored as [timestamp, index, {measurements...}]
-            timestamp, index, *measurements = _string_to_numbers(response.data)
-            # Record accelerometer measurement only if newer.
-            if index not in self._robot_rt_data.rt_accelerometer:
-                self._robot_rt_data.rt_accelerometer[index] = TimestampedData(timestamp, measurements)
-                self._robot_rt_data.rt_accelerometer[index].enabled = True
-            if timestamp > self._robot_rt_data.rt_accelerometer[index].timestamp:
-                self._robot_rt_data.rt_accelerometer[index].timestamp = timestamp
-                self._robot_rt_data.rt_accelerometer[index].data = measurements
-
-        elif response.id == mx_def.MX_ST_RT_WRF:
-            self._robot_rt_data.rt_wrf.update_from_csv(response.data)
-
-        elif response.id == mx_def.MX_ST_RT_TRF:
-            self._robot_rt_data.rt_trf.update_from_csv(response.data)
-
-        elif response.id == mx_def.MX_ST_RT_CHECKPOINT:
-            self._robot_rt_data.rt_checkpoint.update_from_csv(response.data)
-
-        elif response.id == mx_def.MX_ST_IMPOSSIBLE_RESET_ERR:
-            message = "Robot indicated that this error cannot be reset"
-            self.logger.error(message)
-            self._robot_events.on_error_reset.abort(message)
-
-        elif response.id == mx_def.MX_ST_GET_REAL_TIME_MONITORING:
-            self._handle_get_realtime_monitoring_response(response)
-
-        elif response.id == mx_def.MX_ST_SYNC:
-            self._handle_sync_response(response)
-
-    def _parse_response_bool(self, response: _Message) -> list[bool]:
-        """ Parse standard robot response, returns array of boolean values
-        """
-        if response.data.strip == '':
-            return []
-        else:
-            return [bool(int(x)) for x in response.data.split(',')]
-
-    def _parse_response_int(self, response: _Message) -> list[int]:
-        """ Parse standard robot response, returns array of integer values
-        """
-        if response.data.strip() == '':
-            return []
-        else:
-            return [int(x) for x in response.data.split(',')]
-
-    def _handle_robot_status_response(self, response: _Message):
-        """Parse robot status response and update status fields and events.
-
-        Parameters
-        ----------
-        response : Message object
-            Robot status response to parse and handle.
-
-        """
-        assert response.id == mx_def.MX_ST_GET_STATUS_ROBOT
-        status_flags = self._parse_response_bool(response)
-
-        if self._robot_status.activation_state != status_flags[0]:
-            if status_flags[0]:
-                self._robot_events.on_deactivated.clear()
-                self._robot_events.on_activated.set()
-                self._robot_events.on_brakes_activated.clear()
-                self._robot_events.on_brakes_deactivated.set()
-                self._callback_queue.put('on_activated')
-            else:
-                self._robot_events.on_activated.clear()
-                self._robot_events.on_deactivated.set()
-                self._robot_events.on_brakes_deactivated.clear()
-                self._robot_events.on_brakes_activated.set()
-                self._callback_queue.put('on_deactivated')
-            self._robot_status.activation_state = status_flags[0]
-
-        if self._robot_status.homing_state != status_flags[1]:
-            if status_flags[1]:
-                self._robot_events.on_homed.set()
-                self._callback_queue.put('on_homed')
-            else:
-                self._robot_events.on_homed.clear()
-            self._robot_status.homing_state = status_flags[1]
-
-        if self._robot_status.simulation_mode != status_flags[2]:
-            if status_flags[2]:
-                self._robot_events.on_deactivate_sim.clear()
-                self._robot_events.on_activate_sim.set()
-                self._callback_queue.put('on_activate_sim')
-            else:
-                self._robot_events.on_activate_sim.clear()
-                self._robot_events.on_deactivate_sim.set()
-                self._callback_queue.put('on_deactivate_sim')
-            self._robot_status.simulation_mode = status_flags[2]
-
-        if self._robot_status.error_status != status_flags[3]:
-            if status_flags[3]:
-                message = "robot is in error"
-                self._invalidate_checkpoints(message)
-                self._robot_events.on_error.set()
-                self._robot_events.abort_all_on_error(message)
-                self._robot_events.on_error_reset.clear()
-                self._callback_queue.put('on_error')
-            else:
-                self._robot_events.clear_abort_all()
-                self._robot_events.on_error.clear()
-                self._robot_events.on_error_reset.set()
-                self._callback_queue.put('on_error_reset')
-            self._robot_status.error_status = status_flags[3]
-
-        if self._robot_status.pause_motion_status != status_flags[4]:
-            if status_flags[4]:
-                self._robot_events.on_motion_resumed.clear()
-                self._robot_events.on_motion_paused.set()
-                self._callback_queue.put('on_motion_paused')
-            else:
-                self._robot_events.on_motion_paused.clear()
-                self._robot_events.on_motion_resumed.set()
-                self._callback_queue.put('on_motion_resumed')
-            self._robot_status.pause_motion_status = status_flags[4]
-
-        if self._robot_status.end_of_block_status != status_flags[5]:
-            if status_flags[5]:
-                self._robot_events.on_end_of_block.set()
-            else:
-                self._robot_events.on_end_of_block.clear()
-            self._robot_status.end_of_block_status = status_flags[5]
-
-        if self._is_in_sync():
-            self._robot_events.on_status_updated.set()
-        self._callback_queue.put('on_status_updated')
-
-    def _handle_gripper_status_response(self, response: _Message):
-        """Parse gripper status response and update status fields and events.
-
-        Parameters
-        ----------
-        response : Message object
-            Gripper status response to parse and handle.
-
-        """
-        assert response.id == mx_def.MX_ST_GET_STATUS_GRIPPER
-        status_flags = self._parse_response_bool(response)
-
-        self._gripper_status.present = status_flags[0]
-        self._gripper_status.homing_state = status_flags[1]
-        self._gripper_status.holding_part = status_flags[2]
-        self._gripper_status.limit_reached = status_flags[3]
-        self._gripper_status.error_status = status_flags[4]
-        self._gripper_status.overload_error = status_flags[5]
-
-<<<<<<< HEAD
-    Attributes
-    ----------
-    present : bool
-        True if the gripper is present on the robot.
-    homing_state : bool
-        True if the gripper has been homed (ready to be used).
-    holding_part : bool
-        True if the gripper is currently holding a part.
-    limit_reached : bool
-        True if the gripper is at a limit (fully opened or closed).
-    error_status : bool
-        True if the gripper is in error state
-    overload_error : bool
-        True if the gripper is in overload error state.
-"""
-=======
-        if self._is_in_sync():
-            self._robot_events.on_status_gripper_updated.set()
-            self._callback_queue.put('on_status_gripper_updated')
->>>>>>> 87a642bc
-
-    def _handle_checkpoint_response(self, response: _Message):
-        """Handle the checkpoint message from the robot, set the appropriate events, etc.
-
-        Parameters
-        ----------
-        response : Message object
-            Response message which includes the received checkpoint id.
-
-        """
-        assert response.id == mx_def.MX_ST_CHECKPOINT_REACHED
-        checkpoint_id = int(response.data)
-
-<<<<<<< HEAD
-class ExtToolStatus:
-    """Class for storing the Mecademic robot's external tool status.
-
-    Attributes
-    ----------
-    tool_type : int
-        External tool type 0.None, 1.MEGP25, 3.MPM500
-    present : bool
-        True if the gripper is present on the robot.
-    homing_state : bool
-        True if the robot is homed.
-    error_status : bool
-        True if the gripper is in error state
-    overload_error : bool
-        True if the gripper is in overload error state.
-"""
-
-    def __init__(self):
-
-        # The following are status fields.
-        self.tool_type = 0
-        self.present = False
-        self.homing_state = False
-        self.error_status = False
-        self.overload_error = False
-
-
-class ValveState:
-    """Class for storing the Mecademic robot's pneumatic module valve states.
-
-    Attributes
-    ----------
-    valve1_opened : bool
-        True if the valve 1 is opened.
-    valve2_opened : bool
-        True if the valve 2 is opened.
-"""
-
-    def __init__(self):
-
-        # The following are status fields.
-        self.valve1_opened = False
-        self.valve2_opened = False
-
-
-class GripperState:
-    """Class for storing the Mecademic robot's gripper state.
-
-    Attributes
-    ----------
-    holding_part : bool
-        True if the gripper is currently holding a part.
-    limit_reached : bool
-        True if the gripper is at a limit (fully opened or closed).
-"""
-
-    def __init__(self):
-
-        # The following are status fields.
-        self.holding_part = False
-        self.limit_reached = False
-
-
-class RobotInfo:
-    """Class for storing metadata about a robot.
-=======
-        # Check user checkpoints.
-        if checkpoint_id in self._user_checkpoints and self._user_checkpoints[checkpoint_id]:
-            self._user_checkpoints[checkpoint_id].pop(0).set()
-            # If list corresponding to checkpoint id is empty, remove the key from the dict.
-            if not self._user_checkpoints[checkpoint_id]:
-                self._user_checkpoints.pop(checkpoint_id)
-            # If there are events are waiting on 'any checkpoint', set them all.
-            if '*' in self._internal_checkpoints and self._internal_checkpoints['*']:
-                for event in self._internal_checkpoints.pop('*'):
-                    event.set()
-            # Enqueue the on_checkpoint_reached callback.
-            self._callback_queue.put('on_checkpoint_reached', checkpoint_id)
->>>>>>> 87a642bc
-
-        # Check internal checkpoints.
-        elif checkpoint_id in self._internal_checkpoints and self._internal_checkpoints[checkpoint_id]:
-            self._internal_checkpoints[checkpoint_id].pop(0).set()
-            # If list corresponding to checkpoint id is empty, remove the key from the dict.
-            if not self._internal_checkpoints[checkpoint_id]:
-                self._internal_checkpoints.pop(checkpoint_id)
-        else:
-            self.logger.warning('Received un-tracked checkpoint. Please use ExpectExternalCheckpoint() to track.')
-
-    def _handle_get_realtime_monitoring_response(self, response: _Message):
-        """Parse robot response to "get" or "set" real-time monitoring.
-           This function identifies which real-time events are expected, and which are not enabled.
-
-
-        Parameters
-        ----------
-        response : Message object
-            Robot status response to parse and handle.
-
-        """
-        assert response.id == mx_def.MX_ST_GET_REAL_TIME_MONITORING
-
-        # Clear all "enabled" bits in real-time data
-        self._robot_rt_data._reset_enabled()
-
-        # Parse the response to identify which are "enabled"
-        enabled_event_ids = self._parse_response_int(response)
-        for event_id in enabled_event_ids:
-            if event_id == mx_def.MX_ST_RT_TARGET_JOINT_POS:
-                self._robot_rt_data.rt_target_joint_pos.enabled = True
-            if event_id == mx_def.MX_ST_RT_TARGET_CART_POS:
-                self._robot_rt_data.rt_target_cart_pos.enabled = True
-            if event_id == mx_def.MX_ST_RT_TARGET_JOINT_VEL:
-                self._robot_rt_data.rt_target_joint_vel.enabled = True
-            if event_id == mx_def.MX_ST_RT_TARGET_JOINT_TORQ:
-                self._robot_rt_data.rt_target_joint_torq.enabled = True
-            if event_id == mx_def.MX_ST_RT_TARGET_CART_VEL:
-                self._robot_rt_data.rt_target_cart_vel.enabled = True
-            if event_id == mx_def.MX_ST_RT_TARGET_CONF:
-                self._robot_rt_data.rt_target_conf.enabled = True
-            if event_id == mx_def.MX_ST_RT_TARGET_CONF_TURN:
-                self._robot_rt_data.rt_target_conf_turn.enabled = True
-            if event_id == mx_def.MX_ST_RT_JOINT_POS:
-                self._robot_rt_data.rt_joint_pos.enabled = True
-            if event_id == mx_def.MX_ST_RT_CART_POS:
-                self._robot_rt_data.rt_cart_pos.enabled = True
-            if event_id == mx_def.MX_ST_RT_JOINT_VEL:
-                self._robot_rt_data.rt_joint_vel.enabled = True
-            if event_id == mx_def.MX_ST_RT_JOINT_TORQ:
-                self._robot_rt_data.rt_joint_torq.enabled = True
-            if event_id == mx_def.MX_ST_RT_CART_VEL:
-                self._robot_rt_data.rt_cart_vel.enabled = True
-            if event_id == mx_def.MX_ST_RT_CONF:
-                self._robot_rt_data.rt_conf.enabled = True
-            if event_id == mx_def.MX_ST_RT_CONF_TURN:
-                self._robot_rt_data.rt_conf_turn.enabled = True
-            if event_id == mx_def.MX_ST_RT_WRF:
-                self._robot_rt_data.rt_wrf.enabled = True
-            if event_id == mx_def.MX_ST_RT_TRF:
-                self._robot_rt_data.rt_trf.enabled = True
-            if event_id == mx_def.MX_ST_RT_CHECKPOINT:
-                self._robot_rt_data.rt_checkpoint.enabled = True
-            if event_id == mx_def.MX_ST_RT_ACCELEROMETER:
-                for accelerometer in self._robot_rt_data.rt_accelerometer.values():
-                    accelerometer.enabled = True
 
         # Make sure to clear values that we should no more received
         self._robot_rt_data._clear_if_disabled()
