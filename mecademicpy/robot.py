--- conflicted
+++ resolved
@@ -736,7 +736,6 @@
     data : object
         Data to be stored.
 """
-    _UPDATE_TIMEOUT = 15 * 60  # 15 minutes timeout
 
     def __init__(self, timestamp: int, data: list[float]):
         self.timestamp = timestamp
@@ -1078,6 +1077,7 @@
     _rx_sync : integer
         Most recent response to "Sync" (MX_ST_SYNC) received from the robot
 """
+    _UPDATE_TIMEOUT = 15 * 60  # 15 minutes timeout
 
     def __init__(self):
         """Constructor for an instance of the Robot class.
@@ -1145,17 +1145,9 @@
 
         self._main_lock = threading.RLock()
 
-<<<<<<< HEAD
         # self._robot_callbacks = RobotCallbacks() -> Not reset here, only upon UnregisterCallback
         self._callback_queue = _CallbackQueue(self._robot_callbacks)
         self._callback_thread = None
-=======
-            # Fetch full version
-            full_version_response = self.SendCustomCommand('GetFwVersionFull', [mx_def.MX_ST_GET_FW_VERSION_FULL])
-            full_version_response.wait(timeout=self.default_timeout)
-            full_version = full_version_response.data.data
-            self._robot_info.version.update_version(full_version)
->>>>>>> 71a4c217
 
         self._robot_info = None
         self._robot_rt_data = None
@@ -1514,9 +1506,9 @@
             self._robot_info.serial = serial_response_message.data
 
             # Fetch full version
-            full_version_responce = self.SendCustomCommand('GetFwVersionFull', [mx_def.MX_ST_GET_FW_VERSION_FULL])
-            full_version_responce.wait(timeout=self.default_timeout)
-            full_version = full_version_responce.data.data
+            full_version_response = self.SendCustomCommand('GetFwVersionFull', [mx_def.MX_ST_GET_FW_VERSION_FULL])
+            full_version_response.wait(timeout=self.default_timeout)
+            full_version = full_version_response.data.data
             self._robot_info.version.update_version(full_version)
 
             # Fetch the current real-time monitoring settings
@@ -2493,24 +2485,12 @@
             enables the target joint positions and target end effector pose messages.
             Can also use events='all' to enable all.
 
-<<<<<<< HEAD
         """
         with self._main_lock:
             self._check_internal_states()
             if isinstance(events, tuple):
                 events = list(events)
             self._send_command('SetRealTimeMonitoring', events)
-=======
-        self.logger.info(f"Upgrading the robot")
-        update_done = False
-        progress = ''
-        last_progress = ''
-
-        start_time = time.monotonic()
-        while not update_done:
-            # Give time to the web server restart, the function doesn't handle well errors.
-            time.sleep(2)
->>>>>>> 71a4c217
 
     @disconnect_on_exception
     def SetRTC(self, t: int):
@@ -2539,18 +2519,10 @@
     def DeactivateSim(self):
         """Disables simulation mode. Motors will now move normally.
 
-<<<<<<< HEAD
         """
         with self._main_lock:
             self._check_internal_states()
             self._send_command('DeactivateSim')
-=======
-            if time.monotonic() > start_time + self._UPDATE_TIMEOUT:
-                error_message = f"Timeout while waiting for update done response, after {self._UPDATE_TIMEOUT} seconds"
-                raise TimeoutError(error_message)
-
-        self.logger.info(f"Update completed, waiting for robot to reboot")
->>>>>>> 71a4c217
 
     @disconnect_on_exception
     def SetGripperSim(self, activated: bool = True):
@@ -2864,6 +2836,8 @@
         update_done = False
         progress = ''
         last_progress = ''
+
+        start_time = time.monotonic()
         while not update_done:
             # Give time to the web server restart, the function doesn't handle well errors.
             time.sleep(2)
@@ -2917,6 +2891,10 @@
                 error_message = f"error while updating: {status_msg}"
                 self.logger.error(error_message)
                 raise RuntimeError(error_message)
+
+            if time.monotonic() > start_time + self._UPDATE_TIMEOUT:
+                error_message = f"Timeout while waiting for update done response, after {self._UPDATE_TIMEOUT} seconds"
+                raise TimeoutError(error_message)
 
         self.logger.info(f"Update completed, waiting for robot to reboot")
 
