#!/usr/bin/env python3
from __future__ import annotations
from argparse import ArgumentError
import contextlib
import copy
import functools
import ipaddress
import json
import logging
import math
import pathlib
import queue
import re
import requests
import socket
import threading
import time
from typing import Tuple, Union

import mecademicpy.mx_robot_def as mx_def
import mecademicpy.tools as tools

from ._robot_trajectory_logger import _RobotTrajectoryLogger

GRIPPER_OPEN = True
GRIPPER_CLOSE = False

DEFAULT_WAIT_TIMEOUT = 10

# Available levels for SetTorqueLimitsCfg
TORQUE_LIMIT_SEVERITIES = {'disabled': 0, 'warning': 1, 'pause-motion': 2, 'clear-motion': 3, 'error': 4}

_CHECKPOINT_ID_MAX_PRIVATE = 8191  # Max allowable checkpoint id, inclusive

_TERMINATE = '--terminate--'


def _string_to_numbers(input_string) -> list:
    """Convert comma-separated floats in string form to relevant type.

    Parameters
    ----------
    input_string : string
        Comma-separated floats values encoded as a string.

    Returns
    -------
    list of numbers
        Returns converted list of floats or integers, depending on nature of element in 'input_string'.
"""

    return [(float(x) if ('.' in x) else int(x)) for x in input_string.split(',')]


def disconnect_on_exception(func):
    """Decorator to call disconnect if an exception is raised. Needs to be declared outside of class.

    Attributes
    ----------
    func : function object
        Function to wrap.
"""

    @functools.wraps(func)
    def wrap(self, *args, **kwargs):
        try:
            return func(self, *args, **kwargs)
        except BaseException as e:
            if self._disconnect_on_exception:
                self._disconnect()
                raise DisconnectError('Automatically disconnected as a result of exception, '
                                      'set \'disconnect_on_exception\' to False to disable.') from e
            else:
                raise e

    return wrap


class MecademicException(Exception):
    """Base exception class for Mecademic-related exceptions.
"""
    pass


class InvalidStateError(MecademicException):
    """The internal state of the instance is invalid.
"""
    pass


class CommunicationError(MecademicException):
    """There is a communication issue with the robot.
"""
    pass


class DisconnectError(MecademicException):
    """A non-nominal disconnection has occurred.
"""
    pass


class InterruptException(MecademicException):
    """An event has encountered an error. Perhaps it will never be set.
"""
    pass


class TimeoutException(MecademicException):
    """Requested timeout during a blocking operation (synchronous mode or Wait* functions) has been reached.
       (raised by InterruptableEvent)"""
    pass


class RobotCallbacks:
    """Class for storing possible status events for the Mecademic robot.

    Attributes
    ----------
        on_connected : function object
            Function to be called once connected.
        on_disconnected : function object
            Function to be called once disconnected.
        on_status_updated : function object
            Function to be called once robot status is updated.
        on_status_gripper_updated : function object
            Function to be called once gripper status is updated (legacy, use following external tools callbacks).
        on_external_tool_status_updated: function object
            Function to be called once external tool status is updated.
        on_gripper_state_updated: function object
            Function to be called once gripper state is updated.
        on_valve_state_updated: function object
            Function to be called once valve state is updated.
        on_activated : function object
            Function to be called once activated.
        on_deactivated : function object
            Function to be called once deactivated.
        on_homed : function object
            Function to be called once homing is complete.
        on_error : function object
            Function to be called if robot enters an error state.
        on_error_reset : function object
            Function to be called once error is reset.
        on_p_stop : function object
            Function to be called if PStop is activated.
        on_p_stop_reset : function object
            Function to be called if PStop is reset.
        on_motion_paused : function object
            Function to be called once motion is paused.
        on_motion_cleared : function object
            Function to be called once motion is cleared.
        on_motion_resumed : function object
            Function to be called once motion is resumed.
        on_checkpoint_reached : function object
            Function to be called if a checkpoint is reached.
        on_activate_sim : function object
            Function to be called once sim mode is activated.
        on_deactivate_sim : function object
            Function to be called once sim mode is deactivated.
        on_activate_ext_tool_sim : function object
            Function to be called once gripper sim mode is activated.
        on_deactivate_ext_tool_sim : function object
            Function to be called once gripper sim mode is deactivated.
        on_activate_recovery_mode : function object
            Function to be called once recovery mode is activated.
        on_deactivate_recovery_mode : function object
            Function to be called once recovery mode is deactivated.
        on_command_message : function object
            Function to be called each time a command response is received.
        on_monitor_message : function object
            Function to be called each time a monitor response is received.
        on_offline_program_state : function object
            Function to be called each time an offline program starts or fails to start.
        on_end_of_cycle : function object
            Function to be called each time end of cycle is reached"""

    def __init__(self):
        self.on_connected = None
        self.on_disconnected = None

        self.on_status_updated = None
        self.on_status_gripper_updated = None

        self.on_external_tool_status_updated = None
        self.on_gripper_state_updated = None
        self.on_valve_state_updated = None

        self.on_activated = None
        self.on_deactivated = None

        self.on_homed = None

        self.on_error = None
        self.on_error_reset = None
        self.on_p_stop = None
        self.on_p_stop_reset = None

        self.on_motion_paused = None
        self.on_motion_cleared = None
        self.on_motion_resumed = None

        self.on_checkpoint_reached = None

        self.on_activate_sim = None
        self.on_deactivate_sim = None

        self.on_activate_ext_tool_sim = None
        self.on_deactivate_ext_tool_sim = None

        self.on_activate_recovery_mode = None
        self.on_deactivate_recovery_mode = None

        self.on_command_message = None
        self.on_monitor_message = None

        self.on_offline_program_state = None

        self.on_end_of_cycle = None


class _Message:
    """Class for storing a response message from a Mecademic robot.

    Attributes
    ----------
    id : integer
        The id of the message, representing the type of message.
    data : string
        The raw payload of the message.
"""

    def __init__(self, id, data):
        self.id = id
        self.data = data

    def __repr__(self):
        return "Message with id={}, data={}".format(self.id, self.data)

    @classmethod
    def from_string(cls, input):
        """Construct message object from raw string input.

        Parameters
        ----------
        input : string
            Input string to convert to message.

        """
        id_start = input.find('[') + 1
        id_end = input.find(']', id_start)
        id = int(input[id_start:id_end])
        # Find next square brackets (contains data).
        data_start = input.find('[', id_end) + 1
        data_end = input.find(']', data_start)

        data = ''
        if data_start != -1 and data_end != -1:
            data = input[data_start:data_end]

        return cls(id, data)


class InterruptableEvent:
    """Extend default event class to also be able to unblock and raise an exception.

    Attributes
    ----------
    id : int or None
        Id for event.
    _event : event object
        A standard event-type object.
    _lock : lock object
        Used to ensure atomic operations.
    _interrupted : boolean
        If true, event is in an error state.
    _interrupted_msg : string
        User message that explains the reason of interruption
"""

    def __init__(self, id=None, data=None):
        self._id = id
        self._data = data
        self._event = threading.Event()
        self._lock = threading.Lock()
        self._interrupted = False
        self._interrupted_msg = ""

    def check_interrupted(self):
        if self._interrupted:
            if self._interrupted_msg != "":
                raise InterruptException('Event received exception because ' + self._interrupted_msg)
            else:
                raise InterruptException('Event received exception, possibly because event will never be triggered.')

    def wait(self, timeout: float = None) -> _Message:
        """Block until event is set or should raise an exception (InterruptException or TimeoutException).

        Attributes
        ----------
        timeout : float
            Maximum duration to wait in seconds.

        Return
        ------
        data : object
            Return the data object (or None for events not returning any data)

        """
        self.check_interrupted()
        wait_result = self._event.wait(timeout=timeout)
        self.check_interrupted()
        if not wait_result:
            raise TimeoutException()
        return self._data

    def set(self, data: _Message = None):
        """Set the event and unblock all waits. Optionally modify data before setting.

        """
        with self._lock:
            self._data = data
            self._event.set()

    def abort(self, message=""):
        """Unblock any waits and raise an exception.

        """
        with self._lock:
            if not self._event.is_set():
                self._interrupted_msg = message
                self._interrupted = True
                self._event.set()  # Awake all threads
                self._event.clear()  # Restore previous state (important to keep state even if interrupted)

    def clear(self):
        """Reset the event to its initial state.

        """
        with self._lock:
            self._interrupted = False
            self._event.clear()

    def is_set(self) -> bool:
        """Checks if the event is set.

        Return
        ------
        boolean
            False if event is not set or instance should '_interrupted'. True otherwise.

        """
        with self._lock:
            if self._interrupted:
                return False
            else:
                return self._event.is_set()

    def clear_abort(self):
        """Clears the abort.

        """
        with self._lock:
            if self._interrupted:
                self._interrupted = False

    @property
    def id(self) -> int:
        """Make id a read-only property since it should not be changed after instantiation.

        """
        return self._id

    @property
    def data(self) -> _Message:
        """Make data a read-only property and enforce that it is only assignable at construction or using set().

        """
        return self._data


class _RobotEvents:
    """Class for storing possible status events for the Mecademic robot.

    Attributes
    ----------
    on_connected : event
        Set if robot is connected.
    on_disconnected : event
        Set if robot is disconnected.
    on_status_updated : event
        Set if robot status is updated.
     on_status_gripper_updated : event
        Set if gripper status is updated.
    on_external_tool_status_updated: event
        Set if external tool status has been updated.
    on_gripper_state_updated: event
        Set if gripper state has been updated.
    on_valve_state_updated: event
        Set if pneumatic module valve state has been updated.
    on_activated : event
        Set if robot is activated.
    on_deactivated : event
        Set if robot is deactivated.
    on_homed : event
        Set if robot is homed.
    on_error : event
        Set if robot is in error.
    on_error_reset : event
        Set if robot error has been reset.
    on_p_stop : event
        Set if robot receives p_stop.
    on_p_stop_reset : event
        Set if p_stop is reset.
    on_motion_paused : event
        Set if robot motion is paused.
    on_motion_resumed : event
        Set if robot motion is not paused.
    on_motion_cleared : event
        Set if there are no pending ClearMotion commands.
    on_activate_sim : event
        Set if robot is in sim mode.
    on_deactivate_sim : event
        Set if robot is not in sim mode.
    on_activate_ext_tool_sim : event
        Set if robot is in gripper sim mode.
    on_deactivate_ext_tool_sim : event
        Set if robot is not in gripper sim mode.
    on_activate_recovery_mode : event
        Set if robot is in recovery mode.
    on_deactivate_recovery_mode : event
        Set if robot is not in recovery mode.
    on_joints_updated : event
        Set if joint angles has been updated.
    on_pose_updated : event
        Set if robot pose has been updated.
    on_brakes_activated : event
        Set if brakes are activated.
    on_brakes_deactivated : event
        Set if brakes are deactivated.
    on_offline_program_started : event
        Set if there has been a change in the offline program state.
    on_end_of_block : event
        Set if end of block has been reached.
    on_end_of_cycle: event
        Set if end of cycle has been reached

"""

    def __init__(self):
        self.on_connected = InterruptableEvent()
        self.on_disconnected = InterruptableEvent()

        self.on_status_updated = InterruptableEvent()
        self.on_status_gripper_updated = InterruptableEvent()

        self.on_external_tool_status_updated = InterruptableEvent()
        self.on_gripper_state_updated = InterruptableEvent()
        self.on_valve_state_updated = InterruptableEvent()

        self.on_activated = InterruptableEvent()
        self.on_deactivated = InterruptableEvent()

        self.on_homed = InterruptableEvent()

        self.on_error = InterruptableEvent()
        self.on_error_reset = InterruptableEvent()
        self.on_p_stop = InterruptableEvent()
        self.on_p_stop_reset = InterruptableEvent()

        self.on_motion_paused = InterruptableEvent()
        self.on_motion_resumed = InterruptableEvent()
        self.on_motion_cleared = InterruptableEvent()

        self.on_activate_sim = InterruptableEvent()
        self.on_deactivate_sim = InterruptableEvent()

        self.on_activate_ext_tool_sim = InterruptableEvent()
        self.on_deactivate_ext_tool_sim = InterruptableEvent()

        self.on_activate_recovery_mode = InterruptableEvent()
        self.on_deactivate_recovery_mode = InterruptableEvent()

        self.on_joints_updated = InterruptableEvent()
        self.on_pose_updated = InterruptableEvent()

        self.on_brakes_activated = InterruptableEvent()
        self.on_brakes_deactivated = InterruptableEvent()

        self.on_offline_program_started = InterruptableEvent()

        self.on_end_of_block = InterruptableEvent()
        self.on_end_of_cycle = InterruptableEvent()

        self.on_disconnected.set()
        self.on_deactivated.set()
        self.on_error_reset.set()
        self.on_p_stop_reset.set()
        self.on_motion_resumed.set()
        self.on_deactivate_sim.set()

        self.on_status_updated.set()
        self.on_status_gripper_updated.set()
        self.on_external_tool_status_updated.set()
        self.on_gripper_state_updated.set()
        self.on_valve_state_updated.set()

        self.on_joints_updated.set()
        self.on_pose_updated.set()
        self.on_brakes_activated.set()

    def clear_all(self):
        """Clear all events.

        """
        for attr in self.__dict__:
            self.__dict__[attr].clear()

    def abort_all(self, skipped_events=[], message=""):
        """Abort all events, except for events in skipped_events list.

        """
        for attr in self.__dict__:
            if attr not in skipped_events:
                self.__dict__[attr].abort(message)

    def abort_all_on_error(self, message=""):
        """Abort all events in the specific case where the robot has reported an error.

        """
        self.abort_all(
            skipped_events=[
                'on_connected',  # Don't abort a wait for "on_connected" (should be done by now anyways)
                'on_status_updated',  # Don't abort a wait for "on_status_updated", that's what we're doing!
                'on_error_reset',  # Don't abort a wait for "on_error_reset" because we got an error
                'on_end_of_cycle'  # Don't abort a wait for "on_end_of_cycle", cycles should continue during error
            ],
            message=message)

    def clear_abort_all(self):
        """Clear aborts for all events.

        """
        for attr in self.__dict__:
            self.__dict__[attr].clear_abort()


class _CallbackQueue():
    """Queue class for storing triggered callbacks. Only registered callbacks are added to the queue.

    Attributes
    ----------
    _queue : queue
        Queue to use to store callback names and associated data.
    _registered_callbacks : set
        Set of names of registered callbacks.
"""

    def __init__(self, robot_callbacks):
        self._queue = queue.Queue()
        self._registered_callbacks = set()

        for attr in robot_callbacks.__dict__:
            if robot_callbacks.__dict__[attr] is not None:
                self._registered_callbacks.add(attr)

    def qsize(self) -> int:
        """Returns the queue size.

        """
        return self._queue.qsize()

    def put(self, callback_name, data=None):
        """Put the callback name and associated data into the queue if is registered.

        Parameters
        ----------
        callback_name : str
            Name of callback.
        data : any object type
            Associated data.

        """
        if callback_name in self._registered_callbacks or callback_name == _TERMINATE:
            self._queue.put((callback_name, data))

    def get(self, block=False, timeout: float = None) -> str:
        """Get the next callback in the queue.

        Parameters
        ----------
        block : bool
            Block on next available callback if true.
        timeout : float
            Maximum time to wait on a callback.

        Returns
        -------
        tuple of callback name and data

        """
        return self._queue.get(block=block, timeout=timeout)


class RobotVersion:
    """
        Robot utility class to handle firmware version.

    Attributes
    ----------

    build : integer
        Build firmware version value, None if unavailable

    extra : string
        Extra firmware version name, None if unavailable

    full_version : string
        Full firmware version containing major.minor.path.build-extra

    major : integer
        Major firmware version value

    minor : integer
        Minor firmware version value

    patch : interger
        Patch firmware version value

    short_version : string
        Firmware version containing major.minor.patch only

    """

    REGEX_VERSION_BUILD = r"(?P<version>\d+\.\d+\.\d+)\.?(?P<build>\d+)?-?(?P<extra>[0-9a-zA-Z_-]*).*"

    def __init__(self, version):
        """Creates

        :param version: version of firmware. Supports multiple version formats
        """
        self.full_version = version
        self.update_version(self.full_version)

    def __str__(self) -> str:
        return self.full_version

    def update_version(self, version: str):
        """Update object firmware version values.

        :param version: string
            New version of firmware. Supports multiple version formats
            ie. 8.1.9, 8.4.3.1805-official
        """
        regex_version = re.search(self.REGEX_VERSION_BUILD, version)
        self.short_version = regex_version.group("version")
        splitted_version = self.short_version.split(".")
        self.major = int(splitted_version[0])
        self.minor = int(splitted_version[1])
        self.patch = int(splitted_version[2])
        self.build = None
        self.extra = None
        if regex_version.group("build"):
            self.build = int(regex_version.group("build"))
        if regex_version.group("extra"):
            self.extra = regex_version.group("extra")

        self.full_version = self.short_version
        if self.build:
            self.full_version += f".{self.build}"

        if self.extra:
            self.full_version += f"-{self.extra}"

    def is_at_least(self, major, minor=0, patch=0) -> bool:
        """Tells if this RobotInfo instance's version is at least the specified version

        Parameters
        ----------
        major : integer
            Minimum desired major version
        minor : integer
            Minimum desired minor version
        patch : integer
            Minimum desired patch version

        Returns
        -------
        boolean
            True if this RobotInfo instance's version is at least the specified version
        """
        # Check major
        if self.major > major:
            return True
        elif self.major < major:
            return False

        # Same major, check minor
        if self.minor > minor:
            return True
        elif self.minor < minor:
            return False

        # Same minor, check patch
        if self.patch >= patch:
            return True

        return False


class RobotInfo:
    """Class for storing metadata about a robot.

    Attributes
    ----------
    model : string
        Model of robot.
    revision : int
        Robot revision.
    is_virtual : bool
        True if is a virtual robot.
    version : RobotVersion object
        robot firmware revision number.
    serial : string
        Serial identifier of robot.
    rt_message_capable : bool
        True if robot is capable of sending real-time monitoring messages.
    rt_on_ctrl_port_capable : bool
        True if robot is capable of sending real-time monitoring messages on control port (SetCtrlPortMonitoring)
    num_joints : int
        Number of joints on the robot.
    requires_homing : bool
        Tells if this robot requires homing
    supports_ext_tool : bool
        Tells if this robot supports connecting external tools (gripper, valve box...)
"""

    def __init__(self,
                 model: str = None,
                 revision: int = None,
                 is_virtual: bool = None,
                 version: RobotVersion = None,
                 serial: str = None):
        self.model = model
        self.revision = revision
        self.is_virtual = is_virtual
        self.version = RobotVersion(version)
        self.serial = serial
        self.rt_message_capable = False
        self.rt_on_ctrl_port_capable = False

        if self.model == 'Meca500':
            self.num_joints = 6
            self.requires_homing = True
            self.supports_ext_tool = True
        elif self.model == 'Scara':
            self.num_joints = 4
            self.requires_homing = False
            self.supports_ext_tool = False
        elif self.model is None:
            self.num_joints = 1
            self.requires_homing = False
            self.supports_ext_tool = False
        else:
            raise ValueError(f'Invalid robot model: {self.model}')

        # Check if this robot supports real-time monitoring events
        if self.version.is_at_least(8, 4):
            self.rt_message_capable = True
        # Check if this robot supports real-time monitoring on control port (8.4.3+)
        if self.version.is_at_least(9, 0):
            self.rt_on_ctrl_port_capable = True

    @classmethod
    def from_command_response_string(cls, input_string: str):
        """Generate robot information from standard robot connection response string.

        String format should be "Connected to {model} R{revision}{-virtual} v{fw_major_num}.{fw_minor_num}.{patch_num}"

        Parameters
        ----------
        input_string : string
            Input string to be parsed.

        """
        ROBOT_CONNECTION_STRING = \
            r"Connected to (?P<model>\w+) ?R?(?P<revision>\d)?(?P<virtual>-virtual)?( v|_)?(?P<version>\d+\.\d+\.\d+)"

        virtual = False
        try:
            robot_info_regex = re.search(ROBOT_CONNECTION_STRING, input_string)
            if robot_info_regex.group('model'):
                model = robot_info_regex.group('model')
            if robot_info_regex.group('revision'):
                revision = int(robot_info_regex.group('revision'))
            if robot_info_regex.group('virtual'):
                virtual = True
            return cls(model=model, revision=revision, is_virtual=virtual, version=robot_info_regex.group('version'))
        except Exception as exception:
            raise ValueError(f'Could not parse robot info string "{input_string}", error: {exception}')


class TimestampedData:
    """ Class for storing timestamped data.

    Attributes
    ----------
    timestamp : number-like
        Timestamp associated with data.
    data : object
        Data to be stored.
"""

    def __init__(self, timestamp: int, data: list[float]):
        self.timestamp = timestamp
        self.data = data
        self.enabled = False

    def clear_if_disabled(self):
        """Clear timestamp and data if not reported by the robot (not part of enabled real-time monitoring events)
        """
        if not self.enabled:
            self.timestamp = 0
            self.data = TimestampedData.zeros(len(self.data)).data

    def update_from_csv(self, input_string: str):
        """Update from comma-separated string, only if timestamp is newer.

        Parameters
        ----------
        input_string : string
            Comma-separated string. First value is timestamp, rest is data.

        """
        numbs = _string_to_numbers(input_string)

        if (len(numbs) - 1) != len(self.data):
            raise ValueError('Cannot update TimestampedData with incompatible data.')

        if numbs[0] >= self.timestamp:
            self.timestamp = numbs[0]
            self.data = numbs[1:]

    def update_from_data(self, timestamp: int, data: list[float]):
        """Update with data unless timestamp is older

        Parameters
        ----------
        timestamp : number-like
            Timestamp associated with data.
        data : object
            Data to be stored if timestamp is newer.

        """
        if timestamp >= self.timestamp:
            self.timestamp = timestamp
            self.data = data

    @classmethod
    def zeros(cls, length: int):
        """ Construct empty TimestampedData object of specified length.

        Parameters
        ----------
        length : int
            Length of data to construct.

        Return
        ------
        TimestampedData object

        """
        return cls(0, [0.] * length)

    def __eq__(self, other):
        """ Return true if other object has identical timestamp and data.

        Parameters
        ----------
        other : object
            Object to compare against.

        Return
        ------
        bool
            True if objects have same timestamp and data.

        """
        return other.timestamp == self.timestamp and other.data == self.data

    def __ne__(self, other):
        """ Return true if other object has different timestamp or data.

        Parameters
        ----------
        other : object
            Object to compare against.

        Return
        ------
        bool
            True if objects have different timestamp or data.

        """
        return not self == other


class RobotRtData:
    """Class for storing the internal real-time data of a Mecademic robot.

    Note that the frequency and availability of real-time data depends on the monitoring interval and which monitoring
    events are enabled. Monitoring events can be configured using SetMonitoringInterval() and SetRealTimeMonitoring().

    Attributes
    ----------
    rt_target_joint_pos : TimestampedData
        Controller desired joint positions in degrees [theta_1...6], includes timestamp.
    rt_target_cart_pos : TimestampedData
        Controller desired end effector pose [x, y, z, alpha, beta, gamma], includes timestamp.
    rt_target_joint_vel : TimestampedData
        Controller desired joint velocity in degrees/second [theta_dot_1...6], includes timestamp.
    rt_target_cart_vel : TimestampedData
        Controller desired end effector velocity with timestamp. Linear values in mm/s, angular in deg/s.
        [linear_velocity_vector x, y, z, angular_velocity_vector omega-x, omega-y, omega-z]
    rt_target_conf : TimestampedData
        Controller joint configuration that corresponds to desired joint positions.
    rt_target_conf_turn : TimestampedData
        Controller last joint turn number that corresponds to desired joint positions.

    rt_joint_pos : TimestampedData
        Drive-measured joint positions in degrees [theta_1...6], includes timestamp.
    rt_cart_pos : TimestampedData
        Drive-measured end effector pose [x, y, z, alpha, beta, gamma], includes timestamp.
    rt_joint_vel : TimestampedData
        Drive-measured joint velocity in degrees/second [theta_dot_1...6], includes timestamp.
    rt_joint_torq : TimestampedData
        Drive-measured torque ratio as a percent of maximum [torque_1...6], includes timestamp.
    rt_cart_vel : TimestampedData
        Drive-measured end effector velocity with timestamp. Linear values in mm/s, angular in deg/s.
        [linear_velocity_vector x, y, z, angular_velocity_vector omega-x, omega-y, omega-z]
    rt_conf : TimestampedData
        Controller joint configuration that corresponds to drives-measured joint positions.
    rt_conf_turn : TimestampedData
        Controller last joint turn number that corresponds to drives-measured joint positions.

    rt_accelerometer : TimestampedData
        Raw accelerometer measurements [accelerometer_id, x, y, z]. 16000 = 1g.

    rt_external_tool_status : TimestampedData
        External tool status [exttool_type, activated, homed, error].
    rt_valve_state : TimestampedData
        Valve state [valve_opened[0], valve_opened[1]].
    rt_gripper_state : TimestampedData
        Gripper state [holding_part, target_pos_reached].
    rt_gripper_force : TimestampedData
        Gripper force in % of maximum force.
    rt_gripper_pos : TimestampedData
        Gripper position in mm.


"""

    def __init__(self, num_joints: int):
        self.rt_target_joint_pos = TimestampedData.zeros(num_joints)  # microseconds timestamp, degrees
        self.rt_target_cart_pos = TimestampedData.zeros(6)  # microseconds timestamp, mm and degrees
        self.rt_target_joint_vel = TimestampedData.zeros(num_joints)  # microseconds timestamp, degrees/second
        self.rt_target_joint_torq = TimestampedData.zeros(num_joints)  # microseconds timestamp, percent of maximum
        self.rt_target_cart_vel = TimestampedData.zeros(6)  # microseconds timestamp, mm/s and deg/s
        self.rt_target_conf = TimestampedData.zeros(3)
        self.rt_target_conf_turn = TimestampedData.zeros(1)

        self.rt_joint_pos = TimestampedData.zeros(num_joints)  # microseconds timestamp, degrees
        self.rt_cart_pos = TimestampedData.zeros(6)  # microseconds timestamp, mm and degrees
        self.rt_joint_vel = TimestampedData.zeros(num_joints)  # microseconds timestamp, degrees/second
        self.rt_joint_torq = TimestampedData.zeros(num_joints)  # microseconds timestamp, percent of maximum
        self.rt_cart_vel = TimestampedData.zeros(6)  # microseconds timestamp, mm/s and deg/s
        self.rt_conf = TimestampedData.zeros(3)
        self.rt_conf_turn = TimestampedData.zeros(1)

        # Contains dictionary of accelerometers stored in the robot indexed by joint number.
        # For example, Meca500 currently only reports the accelerometer in joint 5.
        self.rt_accelerometer = dict()  # 16000 = 1g

<<<<<<< HEAD
        # microseconds timestamp, current tool type (physical or simulated), physical tool type, activated, homed, error
        self.rt_external_tool_status = TimestampedData.zeros(5)
        # microseconds timestamp, valve1 opened, valve2 opened
        self.rt_valve_state = TimestampedData.zeros(mx_def.MX_EXT_TOOL_MPM500_NB_VALVES)
        # microseconds timestamp, holding part, target pos reached, closed, opened
        self.rt_gripper_state = TimestampedData.zeros(4)
=======
        self.rt_external_tool_status = TimestampedData.zeros(
            5)  # microseconds timestamp, sim tool type, physical tool type, activated, homed, error
        self.rt_valve_state = TimestampedData.zeros(
            mx_def.MX_EXT_TOOL_MPM500_NB_VALVES)  # microseconds timestamp, valve1 opened, valve2 opened
        self.rt_gripper_state = TimestampedData.zeros(2)  # microseconds timestamp, holding part, target pos reached
>>>>>>> a8335602
        self.rt_gripper_force = TimestampedData.zeros(1)  # microseconds timestamp, gripper force [%]
        self.rt_gripper_pos = TimestampedData.zeros(1)  # microseconds timestamp, gripper position [mm]

        self.rt_wrf = TimestampedData.zeros(6)  # microseconds timestamp, mm and degrees
        self.rt_trf = TimestampedData.zeros(6)  # microseconds timestamp, mm and degrees
        self.rt_checkpoint = TimestampedData.zeros(1)  # microseconds timestamp, checkpointId

        self.max_queue_size = 0

    def _for_each_rt_data(self):
        """Iterates for each TimestampedData type member of this class (rt_joint_pos, rt_cart_pos, etc.)
        """
        # Collect class member names
        member_names = vars(self)
        # Iterate though all "rt_" members
        for member_name in member_names:
            if not member_name.startswith('rt_'):
                continue
            member = getattr(self, member_name)
            # Check member type (TimestampedData or dict of TimestampedData), then yield TimestampedData
            if isinstance(member, TimestampedData):
                yield member
            elif isinstance(member, dict):
                for sub_member in member.values():
                    yield sub_member

    def _reset_enabled(self):
        """Clear the "enabled" flag of each member of this class of type TimestampedData
        """
        for rt_data in self._for_each_rt_data():
            rt_data.enabled = False

    def _clear_if_disabled(self):
        """Clear real-time values that are disabled (not reported by robot's current real-time monitoring configuration)
        """
        for rt_data in self._for_each_rt_data():
            rt_data.clear_if_disabled()


class RobotStatus:
    """Class for storing the status of a Mecademic robot.

    Attributes
    ----------
    activation_state : bool
        True if the robot is activated.
    homing_state : bool
        True if the robot is homed.
    simulation_mode : bool
        True if the robot is in simulation-only mode.
    error_status : bool
        True if the robot is in error.
    pause_motion_status : bool
        True if motion is currently paused.
    end_of_block_status : bool
        True if robot is not moving and motion queue is empty.
"""

    def __init__(self):

        # The following are status fields.
        self.activation_state = False
        self.homing_state = False
        self.simulation_mode = False
        self.error_status = False
        self.pause_motion_status = False
        self.end_of_block_status = False


class GripperStatus:
    """Class for storing the Mecademic robot's gripper status.

    Attributes
    ----------
    present : bool
        True if the gripper is present on the robot.
    homing_state : bool
        True if the gripper has been homed (ready to be used).
    holding_part : bool
        True if the gripper is currently holding a part.
    target_pos_reached : bool
        True if the gripper is at target position or at a limit (fully opened or closed).
    error_status : bool
        True if the gripper is in error state
    overload_error : bool
        True if the gripper is in overload error state.
"""

    def __init__(self):

        # The following are status fields.
        self.present = False
        self.homing_state = False
        self.holding_part = False
        self.target_pos_reached = False
        self.error_status = False
        self.overload_error = False


class ExtToolStatus:
    """Class for storing the Mecademic robot's external tool status.

    Attributes
    ----------
    sim_tool_type : int
        Simulated tool type.
         0: mx_def.MX_EXT_TOOL_NONE
        10: mx_def.MX_EXT_TOOL_MEGP25_SHORT
        11: mx_def.MX_EXT_TOOL_MEGP25_LONG
        20: mx_def.MX_EXT_TOOL_VBOX_2VALVES
    physical_tool_type : int
        Physical external tool type.
    homing_state : bool
        True if the gripper is homed.
    error_status : bool
        True if the gripper is in error state
    overload_error : bool
        True if the gripper is in overload error state.
"""

    def __init__(self):

        # The following are status fields.
        self.sim_tool_type = mx_def.MX_EXT_TOOL_NONE
        self.physical_tool_type = mx_def.MX_EXT_TOOL_NONE
        self.homing_state = False
        self.error_status = False
        self.overload_error = False

    def current_tool_type(self) -> int:
        """Returns current external tool type (simulated or physical)

        Returns
        -------
        int
            Current external tool
        """
        return self.sim_tool_type if self.sim_tool_type != mx_def.MX_EXT_TOOL_NONE else self.physical_tool_type

    def is_physical_tool_present(self) -> bool:
        """Returns if physical tool is connected

        Returns
        -------
        bool
            True if physical gripper is connected, False otherwise
        """
        return self.physical_tool_type != mx_def.MX_EXT_TOOL_NONE

    def is_tool_sim(self) -> bool:
        """Returns if tool is simulated or not

        Returns
        -------
        bool
            True if tool is simulated, False otherwise
        """
        return self.sim_tool_type != mx_def.MX_EXT_TOOL_NONE

    def is_gripper(self, physical: bool = False) -> bool:
        """Returns if current external tool (simulated or physical) is a gripper

        Parameters
        ----------
        physical : bool
            True check physical gripper, False use current one (simulated or physical)

        Returns
        -------
        bool
            True if tool is a gripper, False otherwise
        """
        tool_type = self.physical_tool_type if physical else self.current_tool_type()
        return tool_type in [mx_def.MX_EXT_TOOL_MEGP25_SHORT, mx_def.MX_EXT_TOOL_MEGP25_LONG]

    def is_pneumatic_module(self, physical: bool = False) -> bool:
        """Returns if current external tool (simulated or physical) is a pneumatic module

        Parameters
        ----------
        physical : bool
            True check physical gripper, False use current one (simulated or physical)

        Returns
        -------
        bool
            True if tool is a pneumatic module, False otherwise
        """
        tool_type = self.physical_tool_type if physical else self.current_tool_type()
        return tool_type in [mx_def.MX_EXT_TOOL_VBOX_2VALVES]


class ValveState:
    """Class for storing the Mecademic robot's pneumatic module valve states.

    Attributes
    ----------
    valve_opened
        List of valve state. True if valve is opened, false otherwise.
"""

    def __init__(self):

        # The following are status fields.
        self.valve_opened = [int] * mx_def.MX_EXT_TOOL_VBOX_MAX_VALVES


class GripperState:
    """Class for storing the Mecademic robot's gripper state.

    Attributes
    ----------
    holding_part : bool
        True if the gripper is currently holding a part.
    target_pos_reached : bool
        True if the gripper is at target position or at a limit (fully opened or closed).
    closed : bool
        True if the gripper is at the configured 'close' position (ref SetGripperRanger) or less.
    opened : bool
        True if the gripper is at the configured 'open' position (ref SetGripperRanger) or more.

"""

    def __init__(self):

        # The following are status fields.
        self.holding_part = False
        self.target_pos_reached = False
        self.closed = False
        self.opened = False

    def __str__(self):
        return f'holding={self.holding_part} pos_reached={self.target_pos_reached} closed={self.closed} opened={self.opened}'


class Robot:
    """Class for controlling a Mecademic robot.

    Attributes
    ----------
    _address : string
        The IP address associated to the Mecademic Robot.
    _command_socket : socket object
        Socket connecting to the command port of the physical Mecademic robot.
    _monitor_socket : socket object
        Socket connecting to the monitor port of the physical Mecademic robot.

    _command_rx_thread : thread handle
        Thread used to receive messages from the command port.
    _command_rx_queue : queue
        Queue used to temporarily store messages from the command port.
    _command_tx_thread : thread handle
        Thread used to transmit messages to the command port.
    _command_tx_queue : queue
        Queue used to temporarily store commands to be sent to the command port.
    _monitor_rx_thread : thread handle
        Thread used to receive messages from the monitor port.
    _monitor_rx_queue : queue
        Queue used to temporarily store messages from the monitor port.

    _command_response_handler_thread : thread handle
        Thread used to read messages from the command response queue.
    _monitor_handler_thread : thread handle
        Thread used to read messages from the monitor queue.

    _main_lock : recursive lock object
        Used to protect internal state of the robot object.

    _robot_info: RobotInfo object
        Store information concerning robot (ex.: serial number)
    _robot_rt_data : RobotRtData object
        Stores most current robot real-time data.
        All attributes of this object are the latest captured on monitor port, so they don't necessarily share the same
        timestamp
    _robot_rt_data_stable : RobotRtData object
        Stores most current robot real-time data, but all attributes of object share the same timestamp
    _robot_status: RobotStatus object
        Stores most current robot status
    _gripper_status: GripperStatus object
        Stores most current gripper status
    _external_tool_status: ExtToolStatus object
        Stores most current external tool status
    _gripper_state: GripperState object
        Stores most current gripper state
    _valve_state: ValveState object
        Stores most current pneumatic valve state
    _robot_events : RobotEvents object
        Stores events related to the robot state.

    _file_logger : RobotDataLogger object
        Collects RobotInformation, all RobotRtData and SentCommands during determined period
    _monitoring_interval : float
        Initial monitoring interval to restore after logging session

    _robot_callbacks : RobotCallbacks instance
        Stores user-defined callback functions.
    _callback_queue : queue
        Queue storing triggered callbacks.
    _callback_thread : thread handle
        Callbacks will run in this thread if so configured.

    _user_checkpoints : dictionary
        Stores checkpoints set or expected by user.
    _internal_checkpoints : dictionary
        Stores checkpoints set internally by the Robot class.
    _internal_checkpoint_counter : int
        Stores the next available checkpoint id for internal checkpoints.

    _enable_synchronous_mode : boolean
        If enabled, commands block until action is completed.

    _clear_motion_requests : int
        Number of pending ClearMotion requests.

    logger : logger object
        Logger used throughout class.

    default_timeout : float
        Default timeout to use for blocking operations.

    _tmp_rt_joint_pos : list of float
        Values from legacy MX_ST_GET_JOINTS event received in current cycle
    _tmp_rt_cart_pos : list of float
        Values from legacy MX_ST_GET_POSE event received in current cycle

    _tx_sync : integer
        Value sent in the most recent "SyncCmdQueue" request sent to robot
    _rx_sync : integer
        Most recent response to "SyncCmdQueue" (MX_ST_SYNC_CMD_QUEUE) received from the robot
"""
    _UPDATE_TIMEOUT = 15 * 60  # 15 minutes timeout

    def __init__(self):
        """Constructor for an instance of the Robot class.
        """
        # Initialize member variables that are NOT reset by "with" block (i.e. by __enter__ and __exit__)
        self._is_initialized = False
        # (callbacks remain registered after "with" block
        self._robot_callbacks = RobotCallbacks()
        self._run_callbacks_in_separate_thread = False
        self._reset()

    def __del__(self):
        """Destructor for an instance of the Robot class.

        Warnings
        --------
        In python, the  destructor is called by garbage collector, it may not be called when Robot object
        instance is released so make sure to explicitly Disconnect from the robot, or use "with" block if you
        need to control when the disconnection with robot occurs.
        """
        self._reset()
        self.UnregisterCallbacks()

    def __enter__(self):
        """Function called when entering "with" block with a Robot object instance.

        Raises
        ------
        InvalidStateError
            Exception raised if robot is already connected when entering "with" statement (since by design the usage
            of the "with" statement is to ensure proper disconnection from the robot at the end of the "with" scope
        """
        if self.IsConnected():
            raise InvalidStateError('Robot cannot be connected when entering \'with\' block')
        return self

    def __exit__(self, exc_type, exc_value, traceback):
        """Function called when exiting "with" block with a Robot object instance.
        This forces disconnection with the robot and reset of all states, except registered callbacks
        which remain attached in case the same Robot object is reconnected later.
        """
        self._reset()

    def _reset(self):
        """ Reset the Robot class (disconnects, stop threads, clears queues, etc).
        (this code is common to constructor, destructor and __exit__ implicit functions)
        Only thing that is not reset are registered callbacks.
        """
        if self._is_initialized and self.IsConnected():
            self._disconnect()
            # Note: Don't unregister callbacks, we allow them to remain valid after a "with" block
            # self.UnregisterCallbacks()

        self._address = None

        self._command_socket = None
        self._monitor_socket = None

        self._command_rx_thread = None
        self._command_tx_thread = None
        self._monitor_rx_thread = None

        self._command_response_handler_thread = None
        self._monitor_handler_thread = None

        self._main_lock = threading.RLock()

        # self._robot_callbacks = RobotCallbacks() -> Not reset here, only upon UnregisterCallback
        self._callback_queue = _CallbackQueue(self._robot_callbacks)
        self._callback_thread = None

        self._robot_info = None
        self._robot_rt_data = None
        self._robot_rt_data_stable = None
        self._robot_status = RobotStatus()
        self._first_robot_status_received = False
        self._gripper_status = GripperStatus()
        self._external_tool_status = ExtToolStatus()
        self._gripper_state = GripperState()
        self._valve_state = ValveState()
        self._robot_events = _RobotEvents()

        self._file_logger = None
        self._monitoring_interval = None
        self._monitoring_interval_to_restore = None

        self._reset_disconnect_attributes()

        self._enable_synchronous_mode = None
        self._disconnect_on_exception = None

        self._offline_mode = None
        self._monitor_mode = None

        self.logger = logging.getLogger(__name__)
        self.default_timeout = DEFAULT_WAIT_TIMEOUT

        # Variables to hold joint positions and poses while waiting for timestamp.
        self._tmp_rt_joint_pos = None
        self._tmp_rt_cart_pos = None

        self._tx_sync = 0
        self._rx_sync = 0

        self._is_initialized = True

    def _reset_disconnect_attributes(self):
        self._command_rx_queue = queue.Queue()
        self._command_tx_queue = queue.Queue()
        self._monitor_rx_queue = queue.Queue()
        self._custom_response_events = list()

        self._user_checkpoints = dict()
        self._internal_checkpoints = dict()
        self._internal_checkpoint_counter = mx_def.MX_CHECKPOINT_ID_MAX + 1

        self._clear_motion_requests = 0

    #####################################################################################
    # Static methods.
    #####################################################################################

    @staticmethod
    def _deactivate_on_exception(func, command_socket: socket.socket, *args, **kwargs):
        """Wrap input function to send deactivate signal to command_socket on exception.

        Parameters
        ----------
        func : function handle
            Function to execute.

        command_socket : socket
            Socket to send the deactivate command to.

        """
        try:
            return func(*args, **kwargs)
        except BaseException as e:
            if command_socket:
                command_socket.sendall(b'DeactivateRobot\0')
            raise e

    @staticmethod
    def _handle_socket_rx(robot_socket: socket.socket, rx_queue: queue.Queue, logger):
        """Handle received data on the socket.

        Parameters
        ----------
        robot_socket : socket
            Socket to use for receiving data.

        rx_queue : queue
            Thread-safe queue to push complete messages onto.

        logger : logger instance
            Logger to use.

        """
        remainder = ''
        while True:
            # Wait for a message from the robot.
            try:
                robot_socket.setblocking(True)
                raw_responses = robot_socket.recv(1024)
            except (ConnectionAbortedError, BrokenPipeError, OSError):
                return

            # Socket has been closed.
            if raw_responses == b'':
                return

            responses = raw_responses.decode('ascii').split('\0')

            # Add the remainder from the previous message if necessary.
            if remainder != '':
                responses[0] = remainder + responses[0]

            # Set the remainder as the last response (which is '' if complete).
            remainder = responses[-1]

            # Put all responses into the queue.
            for response in responses[:-1]:

                logger.debug(f'Socket Rx - Response: {response}')
                rx_queue.put(_Message.from_string(response))

    @staticmethod
    def _handle_socket_tx(robot_socket: socket.socket, tx_queue: queue.Queue, logger):
        """Handle sending data on the socket.

        Parameters
        ----------
        robot_socket : socket
            Socket to use for sending data.

        tx_queue : queue
            Thread-safe queue to get messages from.

        logger : logger instance
            Logger to use.

        """
        while True:
            # Wait for a command to be available from the queue.
            command = tx_queue.get(block=True)

            # Terminate thread if requested, otherwise send the command.
            if command == _TERMINATE:
                return
            else:
                logger.debug(f'Socket Tx - Command: {command}')
                robot_socket.sendall((command + '\0').encode('ascii'))

    @staticmethod
    def _connect_socket(logger, address: str, port: int, socket_timeout=0.1) -> socket.socket:
        """Connects to an arbitrary socket.

        Parameters
        ----------
        logger : logger instance
            Logger to use.
        address : string
            Address to use.
        port : int
            Port number to use.
        socket_timeout: seconds
            Time allocated (in seconds) to connect to robot

        Returns
        -------
        new_socket : socket object
            Successfully-connected socket object.

        """
        logger.debug(f'Attempting to connect to {address}:{port}')

        connect_loops = math.ceil(socket_timeout / 0.1)
        for _ in range(connect_loops):
            # Create socket and attempt connection.
            new_socket = socket.socket(socket.AF_INET, socket.SOCK_STREAM)
            new_socket.settimeout(100)
            try:
                new_socket.connect((address, port))
                break
            except (socket.timeout, TimeoutError) as e:
                logger.debug(f'Timeout connecting to {address}:{port}, retrying in 100ms.')
                continue
            except ConnectionRefusedError:
                logger.debug(f'Connection refused to {address}:{port}, retrying in 100ms.')
                time.sleep(0.1)
                continue
            except Exception as exception:
                raise TimeoutError(f'Unable to connect to {address}:{port}, exception: {exception}')

        if new_socket is None:
            raise TimeoutError(f'Timeout while connecting to {address}:{port}.')

        logger.info(f'Connected to {address}:{port}.')
        return new_socket

    @staticmethod
    def _handle_callbacks(logger, callback_queue: _CallbackQueue, callbacks: RobotCallbacks, timeout: float = None):
        """Runs callbacks found in callback_queue.

        Parameters
        ----------
        logger : logger instance
            Logger to use.
        callback_queue : queue
            Stores triggered callbacks.
        callbacks : RobotCallbacks instance
            Stores user-defined callback functions.
        timeout : float or None
            If none, block forever on empty queue, if 0, don't block, else block with timeout.
        """
        block_on_empty = (timeout != 0)

        while True:
            # If we are not blocking on empty, return if empty.
            if not block_on_empty and callback_queue.qsize() == 0:
                return

            callback_name, data = callback_queue.get(block=block_on_empty, timeout=timeout)

            if callback_name == _TERMINATE:
                return

            callback_function = callbacks.__dict__[callback_name]
            if callback_function is not None:
                if data is not None:
                    callback_function(data)
                else:
                    callback_function()

    #####################################################################################
    # Public methods = Pascal case is used to maintain consistency with text and c++ API.
    #####################################################################################

    # General management functions.

    def RegisterCallbacks(self, callbacks: RobotCallbacks, run_callbacks_in_separate_thread: bool):
        """Register callback functions to be executed.

        Parameters
        ----------
        callbacks : RobotCallbacks object
            Object containing all callback functions.
        run_callbacks_in_separate_thread : bool
            If true, callbacks are run automatically in thread. If false, RunCallbacks must be used.
            **Running callbacks in a separate thread means the user application MUST BE THREAD SAFE!**
        """
        # Check that callbacks are an instance of the appropriate class.
        if not isinstance(callbacks, RobotCallbacks):
            raise TypeError('Callbacks object is not the appropriate class.')

        if self.IsConnected():
            raise InvalidStateError('Callbacks cannot be set if already connected.')

        self._callback_queue = _CallbackQueue(callbacks)

        # Remember user provided callbacks. Callback thread will actually be started upon Connect.
        self._robot_callbacks = callbacks
        self._run_callbacks_in_separate_thread = run_callbacks_in_separate_thread

    def UnregisterCallbacks(self):
        """Unregister callback functions and terminate callback handler thread if applicable.

        """
        self._stop_callback_thread()

        self._robot_callbacks = RobotCallbacks()
        self._run_callbacks_in_separate_thread = False
        self._callback_queue = _CallbackQueue(self._robot_callbacks)
        self._callback_thread = None

    def RunCallbacks(self):
        """Run all triggered callback functions.

        """
        if self._callback_thread:
            raise InvalidStateError(
                'Cannot call RunCallbacks since callback handler is already running in separate thread.')

        # Setting timeout=0 means we don't block on an empty queue.
        self._handle_callbacks(self.logger, self._callback_queue, self._robot_callbacks, timeout=0)

    def _start_callback_thread(self):
        if self._run_callbacks_in_separate_thread and self._callback_thread is None:
            self._callback_thread = threading.Thread(target=self._handle_callbacks,
                                                     args=(
                                                         self.logger,
                                                         self._callback_queue,
                                                         self._robot_callbacks,
                                                     ))
            self._callback_thread.setDaemon(True)  # Make sure thread does not prevent application from quitting
            self._callback_thread.start()

    def _stop_callback_thread(self):
        if self._callback_thread:
            self._callback_queue.put(_TERMINATE)
            self._callback_thread.join(timeout=self.default_timeout)
            self._callback_thread = None

    # Robot control functions.

    def Connect(self,
                address: str = mx_def.MX_DEFAULT_ROBOT_IP,
                enable_synchronous_mode: bool = False,
                disconnect_on_exception: bool = True,
                monitor_mode: bool = False,
                offline_mode: bool = False,
                timeout=0.1):
        """Attempt to connect to a physical Mecademic Robot.
           This function is synchronous (awaits for success or timeout) even when connecting in asynchronous mode.

        Parameters
        ----------
        address : string
            The IP address associated to the Mecademic Robot.
        enable_synchronous_mode : bool
            If true, each command will wait until previous is done executing.
        disconnect_on_exception : bool
            If true, will attempt to disconnect from the robot on exception from api call.
        monitor_mode : bool
            If true, command connection will not be established.
        offline_mode : bool
            If true, socket connections are not created, only used for testing.

        """
        try:
            with self._main_lock:

                if self.IsConnected():
                    try:
                        self._check_internal_states(refresh_monitoring_mode=True)
                        return  # Still connected -> Do nothing
                    except Exception:
                        self.logger.info('Connection to robot was lost, attempting re-connection.')

                # Check that the ip address is valid and set address.
                if not isinstance(address, str):
                    raise TypeError(f'Invalid IP address ({address}).')

                self.logger.info("Connecting to robot: " + address)
                ipaddress.ip_address(address)
                self._address = address

                self._enable_synchronous_mode = enable_synchronous_mode
                self._disconnect_on_exception = disconnect_on_exception

                self._offline_mode = offline_mode
                self._monitor_mode = monitor_mode

                self._first_robot_status_received = False

                if not self._monitor_mode:
                    self._initialize_command_socket(timeout)
                    self._initialize_command_connection()

                self._robot_events.clear_all()

                self._robot_events.on_deactivated.set()
                self._robot_events.on_error_reset.set()
                self._robot_events.on_p_stop_reset.set()
                self._robot_events.on_motion_resumed.set()
                self._robot_events.on_brakes_activated.set()

                self._robot_events.on_status_updated.set()
                self._robot_events.on_status_gripper_updated.set()
                self._robot_events.on_external_tool_status_updated.set()
                self._robot_events.on_gripper_state_updated.set()
                self._robot_events.on_valve_state_updated.set()

                self._robot_events.on_joints_updated.set()
                self._robot_events.on_pose_updated.set()

                # Start callback thread if necessary
                self._start_callback_thread()

            connect_to_monitoring_port = True
            if not self._monitor_mode and self._robot_info.version.major >= 8:
                # Fetch the robot serial number
                serial_response = self._send_custom_command('GetRobotSerial',
                                                            expected_responses=[mx_def.MX_ST_GET_ROBOT_SERIAL],
                                                            skip_internal_check=True)
                serial_response_message = serial_response.wait(timeout=self.default_timeout)
                self._robot_info.serial = serial_response_message.data

                # Fetch full version
                full_version_response = self.SendCustomCommand('GetFwVersionFull', [mx_def.MX_ST_GET_FW_VERSION_FULL])
                full_version_response.wait(timeout=self.default_timeout)
                full_version = full_version_response.data.data
                self._robot_info.version.update_version(full_version)

                # Fetch the current real-time monitoring settings
                if self._robot_info.rt_message_capable:
                    real_time_monitoring_response = self._send_custom_command(
                        'GetRealTimeMonitoring',
                        expected_responses=[mx_def.MX_ST_GET_REAL_TIME_MONITORING],
                        skip_internal_check=True)
                    real_time_monitoring_response.wait(timeout=self.default_timeout)

                    # Get initial monitoring interval
                    monitoring_interval_response = self._send_custom_command(
                        'GetMonitoringInterval',
                        expected_responses=[mx_def.MX_ST_GET_MONITORING_INTERVAL],
                        skip_internal_check=True)
                    result = monitoring_interval_response.wait(timeout=self.default_timeout)
                    self._monitoring_interval = float(result.data)
                    self._monitoring_interval_to_restore = self._monitoring_interval

                # Check if this robot supports sending monitoring data on ctrl port (which we want to do to avoid race
                # conditions between the two sockets causing potential problems with this API)
                # Also make sure we have received a robot status event before continuing
                if self._robot_info.rt_on_ctrl_port_capable:
                    connect_to_monitoring_port = False  # We won't need to connect to monitoring port
                    robot_status_event = self._send_custom_command('SetCtrlPortMonitoring(1)',
                                                                   expected_responses=[mx_def.MX_ST_GET_STATUS_ROBOT],
                                                                   skip_internal_check=True)
                else:
                    robot_status_event = self._send_custom_command('GetStatusRobot',
                                                                   expected_responses=[mx_def.MX_ST_GET_STATUS_ROBOT],
                                                                   skip_internal_check=True)
                robot_status_event.wait(timeout=self.default_timeout)

            if connect_to_monitoring_port:
                with self._main_lock:
                    self._initialize_monitoring_socket(timeout)
                    self._initialize_monitoring_connection()

            if self._robot_info.version.major < 8:
                self.logger.warning('Python API not supported for firmware under version 8')

            self._robot_events.on_connected.set()
            self._callback_queue.put('on_connected')
        except Exception:
            self._disconnect()
            raise

    def Disconnect(self):
        """Disconnects Mecademic Robot object from the physical Mecademic robot.
           This function is synchronous (awaits for disconnection or timeout) even when connected in asynchronous mode.

        """
        if self.IsConnected():
            self.logger.info('Disconnecting from the robot.')
            self._disconnect()
        else:
            self.logger.debug('Ignoring Disconnect() called on a non-connected robot.')

    def _disconnect(self):
        """
        Internal function to disconnect Mecademic Robot object from the physical
        Mecademic robot and cleanup internal states.

        """
        # Don't acquire _main_lock while shutting down queues to avoid deadlock.
        self._shut_down_queue_threads()

        with self._main_lock:
            message = "explicitly disconnected from the robot"
            self._shut_down_socket_threads()

            # Invalidate checkpoints.
            self._invalidate_checkpoints(message)

            # Reset attributes which should not persist after disconnect.
            self._reset_disconnect_attributes()

            # Finally, close sockets.
            if self._command_socket is not None:
                try:
                    self._command_socket.close()
                except Exception as e:
                    self.logger.error('Error closing command socket. ' + str(e))
                self._command_socket = None
            if self._monitor_socket is not None:
                try:
                    self._monitor_socket.close()
                except Exception as e:
                    self.logger.error('Error closing monitor socket. ' + str(e))
                self._monitor_socket = None

            self._robot_events.on_connected.clear()
            self._robot_events.on_disconnected.set()
            self._callback_queue.put('on_disconnected')

            self._robot_events.abort_all(message=message)

        # Now that we're disconnected and posted 'on_disconnected' callback we can stop the callback thread
        self._stop_callback_thread()

    def IsConnected(self) -> bool:
        """Tells if we're actually connected to the robot"""
        return self._robot_events.on_connected.is_set()

    def IsAllowedToMove(self) -> bool:
        """Tells if the robot is currently allowed to be moved (i.e. homed, or activated in recovery mode)"""
        can_move = False
        with self._main_lock:
            can_move = self._robot_status.homing_state or (self._robot_status.activation_state
                                                           and self._robot_events.on_activate_recovery_mode.is_set())
        return can_move

    def SetSynchronousMode(self, sync_mode: bool = True):
        """Enables synchronous mode. In this mode, all commands are blocking until robot's response is received.
           Note that this will apply to next API calls.
           So disabling synchronous mode will not not awake thread already awaiting on synchronous operations.

        Parameters
        ----------
        sync_mode : bool, optional
            Synchronous mode enabled (else asynchronous mode), by default True
        """
        self._enable_synchronous_mode = sync_mode

    @disconnect_on_exception
    def ActivateRobot(self):
        """Activate the robot.

        """
        with self._main_lock:
            self._check_internal_states()
            self._send_command('ActivateRobot')

        if self._enable_synchronous_mode:
            self.WaitActivated()

    @disconnect_on_exception
    def Home(self):
        """Home the robot.

        """
        with self._main_lock:
            self._check_internal_states()
            self._send_command('Home')

        if self._enable_synchronous_mode:
            self.WaitHomed()

    @disconnect_on_exception
    def ActivateAndHome(self):
        """Utility function that combines activate and home.

        """
        self.ActivateRobot()
        self.Home()

    @disconnect_on_exception
    def PauseMotion(self):
        """Immediately pause robot motion.

        """
        with self._main_lock:
            self._check_internal_states()
            self._send_command('PauseMotion')

        if self._enable_synchronous_mode:
            self._robot_events.on_motion_paused.wait(timeout=self.default_timeout)

    @disconnect_on_exception
    def ResumeMotion(self):
        """Un-pause robot motion.

        """
        with self._main_lock:
            self._check_internal_states()
            self._send_command('ResumeMotion')

        if self._enable_synchronous_mode:
            self.WaitMotionResumed(timeout=self.default_timeout)

    @disconnect_on_exception
    def DeactivateRobot(self):
        """Deactivate the robot.

        """
        with self._main_lock:
            self._check_internal_states()
            self._send_command('DeactivateRobot')

        if self._enable_synchronous_mode:
            self.WaitDeactivated()

    @disconnect_on_exception
    def ClearMotion(self):
        """Clear the motion queue, includes implicit PauseMotion command.

        """
        with self._main_lock:
            self._check_internal_states()

            # Increment the number of pending ClearMotion requests.
            self._clear_motion_requests += 1
            self._robot_events.on_motion_cleared.clear()

            self._send_command('ClearMotion')

            # Clearing the motion queue also requires clearing checkpoints, as the robot will not send them anymore.
            self._invalidate_checkpoints("motion was cleared")

        if self._enable_synchronous_mode:
            self.WaitMotionCleared(timeout=self.default_timeout)

    @disconnect_on_exception
    def MoveJoints(self, *args: list[float]):
        """Move the robot by specifying each joint's target angular position.

        Parameters
        ----------
        joint_1...joint_n : float
            Desired joint angles in degrees.

        """
        if len(args) != self._robot_info.num_joints:
            raise ValueError('Incorrect number of joints sent to command.')

        self._send_motion_command('MoveJoints', args)

    @disconnect_on_exception
    def MoveJointsRel(self, *args: list[float]):
        """Move the robot relative to current position by specifying each joint's offset angular position.

        Parameters
        ----------
        joint_1...joint_n : float
            Desired joint angles offsets in degrees.

        """
        if len(args) != self._robot_info.num_joints:
            raise ValueError('Incorrect number of joints sent to command.')

        self._send_motion_command('MoveJointsRel', args)

    @disconnect_on_exception
    def MoveJointsVel(self, *args: list[float]):
        """Moves joints to at desired velocities.

        Parameters
        ----------
        joint_1...joint_n : float
            Desired joint velocities in degrees per second.

        """
        if len(args) != self._robot_info.num_joints:
            raise ValueError('Incorrect number of joints sent to command.')

        self._send_motion_command('MoveJointsVel', args)

    @disconnect_on_exception
    def MovePose(self, x: float, y: float, z: float, alpha: float, beta: float, gamma: float):
        """Move robot's tool to an absolute Cartesian position (non-linear move, but all joints arrive simultaneously).

        Parameters
        ----------
        x, y, z : float
            Desired end effector coordinates in mm.
        alpha, beta, gamma
            Desired end effector orientation in degrees.

        """
        self._send_motion_command('MovePose', [x, y, z, alpha, beta, gamma])

    @disconnect_on_exception
    def MoveLin(self, x: float, y: float, z: float, alpha: float, beta: float, gamma: float):
        """Linearly move robot's tool to an absolute Cartesian position.

        Parameters
        ----------
        x, y, z : float
            Desired end effector coordinates in mm.
        alpha, beta, gamma
            Desired end effector orientation in degrees.

        """
        self._send_motion_command('MoveLin', [x, y, z, alpha, beta, gamma])

    @disconnect_on_exception
    def MoveLinRelTRF(self, x: float, y: float, z: float, alpha: float, beta: float, gamma: float):
        """Linearly move robot's tool to a Cartesian position relative to current TRF position.

        Parameters
        ----------
        x, y, z : float
            Desired displacement in mm.
        alpha, beta, gamma
            Desired orientation change in deg.

        """
        self._send_motion_command('MoveLinRelTRF', [x, y, z, alpha, beta, gamma])

    @disconnect_on_exception
    def MoveLinRelWRF(self, x: float, y: float, z: float, alpha: float, beta: float, gamma: float):
        """Linearly move robot's tool to a Cartesian position relative to a reference frame that has the same
        orientation.

        Parameters
        ----------
        x, y, z : float
            Desired displacement in mm.
        alpha, beta, gamma
            Desired orientation change in deg.

        """
        self._send_motion_command('MoveLinRelWRF', [x, y, z, alpha, beta, gamma])

    @disconnect_on_exception
    def MoveLinVelTRF(self, x: float, y: float, z: float, alpha: float, beta: float, gamma: float):
        """Move robot's by Cartesian velocity relative to the TRF.

           Joints will move for a time controlled by velocity timeout (SetVelTimeout).

        Parameters
        ----------
        x, y, z : float
            Desired velocity in mm/s.
        alpha, beta, gamma
            Desired angular velocity in degrees/s.

        """
        self._send_motion_command('MoveLinVelTRF', [x, y, z, alpha, beta, gamma])

    @disconnect_on_exception
    def MoveLinVelWRF(self, x: float, y: float, z: float, alpha: float, beta: float, gamma: float):
        """Move robot's by Cartesian velocity relative to the WRF.

           Joints will move for a time controlled by velocity timeout (SetVelTimeout).

        Parameters
        ----------
        x, y, z : float
            Desired velocity in mm/s.
        alpha, beta, gamma
            Desired angular velocity in degrees/s.

        """
        self._send_motion_command('MoveLinVelWRF', [x, y, z, alpha, beta, gamma])

    @disconnect_on_exception
    def SetVelTimeout(self, t: float):
        """Maximum time the robot will continue to move after a velocity move command was sent.

        (Can be stopped earlier by sending a velocity command with 0 velocity values.)

        Parameters
        ----------
        t : float
            Desired duration for velocity-mode motion commands.

        """
        self._send_motion_command('SetVelTimeout', [t])

    @disconnect_on_exception
    def SetConf(self, shoulder: int, elbow: int, wrist: int):
        """Manually set inverse kinematics options (and disable auto-conf).

        Parameters
        ----------
        shoulder : +1 or -1
            Shoulder inverse kinematics parameter.
        elbow : +1 or -1
            Elbow inverse kinematics parameter.
        wrist : +1 or -1
            Wrist inverse kinematics parameter.

        """
        self._send_motion_command('SetConf', [shoulder, elbow, wrist])

    @disconnect_on_exception
    def SetAutoConf(self, e: int):
        """Enable or disable auto-conf (automatic selection of inverse kinematics options).

        Parameters
        ----------
        e : boolean
            If true, robot will automatically choose the best configuration for the desired pose.

        """
        self._send_motion_command('SetAutoConf', [int(e)])

    @disconnect_on_exception
    def SetConfTurn(self, n: int):
        """Manually set the last joint turn configuration parameter.

        Parameters
        ----------
        n : integer
            The turn number for joint 6.

        """
        self._send_motion_command('SetConfTurn', [n])

    @disconnect_on_exception
    def SetAutoConfTurn(self, e: int):
        """Enable or disable auto-conf (automatic selection of inverse kinematics options) for joint 6..

        Parameters
        ----------
        e : boolean
            If true, robot will automatically choose the best configuration for the desired pose.

        """
        self._send_motion_command('SetAutoConfTurn', [int(e)])

    @disconnect_on_exception
    def SetBlending(self, p: float):
        """Set percentage of blending between consecutive movements in the same mode (velocity or cartesian).

        Note: There can't be blending between joint mode and Cartesian mode moves.

        Parameters
        ----------
        p : float
            Percentage blending between actions.

        """
        self._send_motion_command('SetBlending', [p])

    @disconnect_on_exception
    def SetCartAcc(self, p: float):
        """Set target acceleration (linear and angular) during MoveLin commands.

        Parameters
        ----------
        p : float
            Percentage of maximum acceleration.

        """
        self._send_motion_command('SetCartAcc', [p])

    @disconnect_on_exception
    def SetCartAngVel(self, w: float):
        """Set maximum angular velocity during MoveLin commands.

        Parameters
        ----------
        p : float
            Maximum angular velocity in deg/s.

        """
        self._send_motion_command('SetCartAngVel', [w])

    @disconnect_on_exception
    def SetCartLinVel(self, w: float):
        """Set maximum linear velocity during MoveLin commands.

        Note: Actual linear velocity may be lower if necessary to avoid exceeding maximum angular velocity.

        Parameters
        ----------
        p : float
            Maximum angular velocity in deg/s.

        """
        self._send_motion_command('SetCartLinVel', [w])

    def WaitGripperMoveCompletion(self, timeout: float = None):
        """Wait for the gripper move to complete.

        Parameters
        ----------
        timeout : float
            Maximum time to spend waiting for the move to complete (in seconds).
        """
        if timeout is not None and timeout <= 0:
            raise ValueError("timeout must be None or a positive value")

        DEFAULT_START_MOVE_TIMEOUT = 0.2
        DEFAULT_COMPLETE_MOVE_TIMEOUT = 2
        if timeout is not None:
            complete_move_timeout = timeout
        else:
            complete_move_timeout = DEFAULT_COMPLETE_MOVE_TIMEOUT

        # Use a checkpoint to make sure the last gripper command has been processed
        if not self._enable_synchronous_mode:
            start_time = time.monotonic()
            checkpoint = self._set_checkpoint_internal()
            checkpoint.wait(complete_move_timeout)
            # Update timeout left
            complete_move_timeout -= (time.monotonic() - start_time)

        start_move_timeout = DEFAULT_START_MOVE_TIMEOUT
        if start_move_timeout > complete_move_timeout:
            start_move_timeout = complete_move_timeout

        # Detect a rising edge of either `target_pos_reached` or `holding_part` to rapidly confirm the end of move.
        # This is needed to ensure the gripper has started moving and we're not reporting a previous state.
        # When we have given the gripper enough time to start moving and `target_pos_reached` or `holding_part`
        # are still true, it means that the gripper was already at target position or that an object is preventing
        # the gripper from reaching that position, so the move completes.
        holding_part_seen_false = False
        pos_reached_seen_false = False

        current_time = time.monotonic()
        start_time = current_time
        timeout_time = start_time + start_move_timeout
        waiting_move_start = True
        while current_time < timeout_time:
            wait_duration = timeout_time - current_time
            self.logger.debug(f'WaitGripperMoveCompletion: Waiting for {wait_duration}s')
            try:
                self._robot_events.on_gripper_state_updated.wait(wait_duration)
                with self._main_lock:
                    gripper_state = self._gripper_state
                    self._robot_events.on_gripper_state_updated.clear()
                    self.logger.debug(f'WaitGripperMoveCompletion: New state is {str(gripper_state)}')

                if waiting_move_start:
                    if pos_reached_seen_false and gripper_state.target_pos_reached:
                        self.logger.debug(f'WaitGripperMoveCompletion: target_pos_reached')
                        return
                    if holding_part_seen_false and gripper_state.holding_part:
                        self.logger.debug(f'WaitGripperMoveCompletion: holding_part')
                        return

                    if gripper_state.holding_part is False:
                        self.logger.debug(f'WaitGripperMoveCompletion: holding_part_seen_false')
                        holding_part_seen_false = True

                    if gripper_state.target_pos_reached is False:
                        self.logger.debug(f'WaitGripperMoveCompletion: pos_reached_seen_false')
                        pos_reached_seen_false = True
                else:
                    if gripper_state.target_pos_reached or gripper_state.holding_part:
                        self.logger.debug(f'WaitGripperMoveCompletion: move completed ')
                        return
            except TimeoutException:
                if waiting_move_start:
                    self.logger.debug(f'WaitGripperMoveCompletion: start_move_timeout reached')
                    gripper_state = self._gripper_state
                    if gripper_state.target_pos_reached or gripper_state.holding_part:
                        # Gripper had time to start moving and the state still report that the gripper is at the target
                        # position or holding a part. This happens when the gripper was not able to move because it is
                        # forcing on an object.
                        self.logger.debug(
                            f'WaitGripperMoveCompletion: start_move_timeout reached with no change detected')
                        return
                    # We now give enough time for the move to complete
                    waiting_move_start = False
                    timeout_time = start_time + complete_move_timeout
            current_time = time.monotonic()

        if not gripper_state.target_pos_reached and not gripper_state.holding_part:
            self.logger.warning(f'WaitGripperMoveCompletion: Timeout reached')
            raise TimeoutException('Timeout while waiting for gripper to complete movement.')

    @disconnect_on_exception
    def GripperOpen(self):
        """Open the gripper.

        """

        self._send_motion_command('GripperOpen')

        if self._enable_synchronous_mode:
            gripper_state = self.GetRtGripperState(synchronous_update=True)
            if gripper_state.opened:
                return
            self.WaitGripperMoveCompletion()

    @disconnect_on_exception
    def GripperClose(self):
        """Close the gripper.

        """

        self._send_motion_command('GripperClose')

        if self._enable_synchronous_mode:
            gripper_state = self.GetRtGripperState(synchronous_update=True)
            if gripper_state.closed:
                return
            self.WaitGripperMoveCompletion()

    @disconnect_on_exception
    def MoveGripper(self, target: Union[bool, float]):
        """Move the gripper to a target position.
           If the target specified is a boolean, it indicates if the target position is the opened (True, GRIPPER_OPEN) or
           closed (False, GRIPPER_CLOSE) position.
           Otherwhise the target position indicates the opening of the gripper, in mm from the most closed position.

        Corresponds to text API calls "GripperOpen" / "GripperClose" / "MoveGripper".


        Parameters
        ----------
        target : boolean or float
            boolean type: Open or close the gripper (GRIPPER_OPEN or GRIPPER_CLOSE)
            float type: The gripper's target position, in mm from the most closed position.

        """
        if isinstance(target, bool):
            if target:
                self.GripperOpen()
            else:
                self.GripperClose()
        else:
            self._send_motion_command('MoveGripper', [target])
            if self._enable_synchronous_mode:
                rt_data = self.GetRobotRtData(synchronous_update=True)
                if math.isclose(rt_data.rt_gripper_pos.data[0], target, abs_tol=0.1):
                    return
                self.WaitGripperMoveCompletion()

    @disconnect_on_exception
    def SetGripperForce(self, p: float):
        """Set the gripper's force in percent.

        Parameters
        ----------
        p : float
            The desired force in percent.

        """
        self._send_motion_command('SetGripperForce', [p])

    @disconnect_on_exception
    def SetGripperVel(self, p: float):
        """Set the gripper's velocity in percent.

        Parameters
        ----------
        p : float
            The desired velocity in percent.

        """
        self._send_motion_command('SetGripperVel', [p])

    @disconnect_on_exception
    def SetGripperRange(self, closePos: float, openPos):
        """Set the gripper's range that will be used when calling GripperClose and GripperOpen.
           This function is useful for example to set a smaller (and thus quicker) movement range when it is not
           required to fully open the gripper to release objects. This is especially apparent on long-stroke grippers.

           Setting both values to 0 will reset the range to the maximum range found during homing.

        Parameters
        ----------
        closePos : float
            The position relative to the completely closed position that the gripper will move to when calling
            GripperClose. In mm.
        openPos : float
            The position relative to the completely closed position that the gripper will move to when calling
            GripperOpen. In mm.

        """
        self._send_motion_command('SetGripperRange', [closePos, openPos])

    @disconnect_on_exception
    def SetValveState(self, *args: list[int]):
        """Set the pneumatic module valve states.

        Parameters
        ----------
        valve_1...valve_n : int
            The desired state for valve (-1.MX_VALVE_STATE_STAY, 0.MX_VALVE_STATE_CLOSE, 1.MX_VALVE_STATE_OPEN).
            MPM500 pneumatic module has 2 valves.

        """

        self._send_motion_command('SetValveState', args)

    @disconnect_on_exception
    def SetJointAcc(self, p: float):
        """Set target joint acceleration during MoveJoints commands.

        Parameters
        ----------
        p : float
            Target acceleration, in percent.

        """
        self._send_motion_command('SetJointAcc', [p])

    @disconnect_on_exception
    def SetJointVel(self, p: float):
        """Set target joint velocity during MoveJoints commands.

        Parameters
        ----------
        p : float
            Target joint velocity, in percent.

        """
        self._send_motion_command('SetJointVel', [p])

    @disconnect_on_exception
    def SetTRF(self, x: float, y: float, z: float, alpha: float, beta: float, gamma: float):
        """Set the TRF (tool reference frame) Cartesian position.

        Parameters
        ----------
        x, y, z : float
            Desired reference coordinates in mm.
        alpha, beta, gamma
            Desired reference orientation in degrees.

        """
        self._send_motion_command('SetTRF', [x, y, z, alpha, beta, gamma])

    @disconnect_on_exception
    def SetWRF(self, x: float, y: float, z: float, alpha: float, beta: float, gamma: float):
        """Set the WRF (world reference frame) Cartesian position.

        Parameters
        ----------
        x, y, z : float
            Desired reference coordinates in mm.
        alpha, beta, gamma
            Desired reference orientation in degrees.

        """
        self._send_motion_command('SetWRF', [x, y, z, alpha, beta, gamma])

    @disconnect_on_exception
    def SetCheckpoint(self, n: int) -> InterruptableEvent:
        """Set checkpoint with desired id.
           This method is non-blocking whether robot connection is in asynchronous or synchronous mode.
           Therefore, it is required to use the wait() method of the return object to catch the checkpoint event.

        Parameters
        ----------
        n : int
            Desired checkpoint id.

        Return
        ------
        Checkpoint object
            Object to use to wait for the checkpoint.

        """
        with self._main_lock:
            self._check_internal_states()
            assert mx_def.MX_CHECKPOINT_ID_MIN <= n <= mx_def.MX_CHECKPOINT_ID_MAX
            return self._set_checkpoint_impl(n)

    @disconnect_on_exception
    def ExpectExternalCheckpoint(self, n: int) -> InterruptableEvent:
        """Expect the robot to receive a checkpoint with given id (e.g. from saved program).

        Parameters
        ----------
        n : int
            Id of expected checkpoint.

        Return
        ------
        Checkpoint object
            Object to use to wait for the checkpoint.

        """
        with self._main_lock:
            self._check_internal_states()
            assert mx_def.MX_CHECKPOINT_ID_MIN <= n <= mx_def.MX_CHECKPOINT_ID_MAX
            return self._set_checkpoint_impl(n, send_to_robot=False)

    @disconnect_on_exception
    def WaitForAnyCheckpoint(self, timeout: float = None):
        """Pause program execution until any checkpoint has been received from the robot.

        Parameters
        ----------
        timeout : float
            Maximum time to spend waiting for the checkpoint (in seconds).
        """
        with self._main_lock:
            self._check_internal_states()
            if '*' not in self._internal_checkpoints:
                self._internal_checkpoints['*'] = list()
            event = InterruptableEvent()
            self._internal_checkpoints['*'].append(event)

        event.wait(timeout=timeout)

    @disconnect_on_exception
    def WaitConnected(self, timeout: float = None):
        """Pause program execution until robot is connected.
           Since the Connect() command is always blocking, this command is only useful if a separate thread wants to
           wait for the connection to be established.

        Parameters
        ----------
        timeout : float, defaults to DEFAULT_WAIT_TIMEOUT
            Maximum time to spend waiting for the event (in seconds).
        """
        # Use appropriate default timeout of not specified
        if timeout is None:
            timeout = self.default_timeout
        self._robot_events.on_connected.wait(timeout=timeout)

    @disconnect_on_exception
    def WaitDisconnected(self, timeout: float = None):
        """Pause program execution until the robot is disconnected.
           Since the Disconnect() command is always blocking, this command is only useful if a separate thread wants to
           wait for the disconnection.
        Parameters
        ----------
        timeout : float, defaults to DEFAULT_WAIT_TIMEOUT
            Maximum time to spend waiting for the event (in seconds).
        """
        # Use appropriate default timeout of not specified
        if timeout is None:
            timeout = self.default_timeout
        self._robot_events.on_disconnected.wait(timeout=timeout)

    @disconnect_on_exception
    def WaitActivated(self, timeout: float = None):
        """Pause program execution until the robot is activated.

        Parameters
        ----------
        timeout : float, by default 15
            Maximum time to spend waiting for the event (in seconds).
        """
        # Use appropriate default timeout of not specified
        if timeout is None:
            timeout = 15.0
        self._robot_events.on_activated.wait(timeout=timeout)

    @disconnect_on_exception
    def WaitDeactivated(self, timeout: float = None):
        """Pause program execution until the robot is deactivated.

        Parameters
        ----------
        timeout : float, defaults to DEFAULT_WAIT_TIMEOUT
            Maximum time to spend waiting for the event (in seconds).
        """
        # Use appropriate default timeout of not specified
        if timeout is None:
            timeout = self.default_timeout
        self._robot_events.on_deactivated.wait(timeout=timeout)

    @disconnect_on_exception
    def WaitHomed(self, timeout: float = None):
        """Pause program execution until the robot is homed.

        Parameters
        ----------
        timeout : float, by default 40
            Maximum time to spend waiting for the event (in seconds).
        """
        # Use appropriate default timeout of not specified
        if timeout is None:
            timeout = 40.0
        self._robot_events.on_homed.wait(timeout=timeout)

    @disconnect_on_exception
    def WaitSimActivated(self, timeout: float = None):
        """Pause program execution until the robot simulation mode is activated.

        Parameters
        ----------
        timeout : float, defaults to DEFAULT_WAIT_TIMEOUT
            Maximum time to spend waiting for the event (in seconds).

        """
        # Use appropriate default timeout of not specified
        if timeout is None:
            timeout = self.default_timeout
        self._robot_events.on_activate_sim.wait(timeout=timeout)

    @disconnect_on_exception
    def WaitSimDeactivated(self, timeout: float = None):
        """Pause program execution until the robot simulation mode is deactivated.

        Parameters
        ----------
        timeout : float, defaults to DEFAULT_WAIT_TIMEOUT
            Maximum time to spend waiting for the event (in seconds).
        """
        # Use appropriate default timeout of not specified
        if timeout is None:
            timeout = self.default_timeout
        self._robot_events.on_deactivate_sim.wait(timeout=timeout)

    @disconnect_on_exception
    def WaitExtToolSimActivated(self, timeout: float = None):
        """Pause program execution until the robot external tool simulation mode is activated.

        Parameters
        ----------
        timeout : float, defaults to DEFAULT_WAIT_TIMEOUT
            Maximum time to spend waiting for the event (in seconds).

        """
        # Use appropriate default timeout of not specified
        if timeout is None:
            timeout = self.default_timeout
        self._robot_events.on_activate_ext_tool_sim.wait(timeout=timeout)

    @disconnect_on_exception
    def WaitExtToolSimDeactivated(self, timeout: float = None):
        """Pause program execution until the robot external tool simulation mode is deactivated.

        Parameters
        ----------
        timeout : float, defaults to DEFAULT_WAIT_TIMEOUT
            Maximum time to spend waiting for the event (in seconds).
        """
        # Use appropriate default timeout of not specified
        if timeout is None:
            timeout = self.default_timeout
        self._robot_events.on_deactivate_ext_tool_sim.wait(timeout=timeout)

    @disconnect_on_exception
    def WaitRecoveryMode(self, activated: bool, timeout: float = None):
        """Pause program execution until the robot recovery mode is in the requested state.

        Parameters
        ----------
        activated : bool
            Recovery mode to wait for (activated or deactivated
        timeout : float, defaults to DEFAULT_WAIT_TIMEOUT
            Maximum time to spend waiting for the event (in seconds).
        """
        # Use appropriate default timeout of not specified
        if timeout is None:
            timeout = self.default_timeout
        if activated:
            self._robot_events.on_activate_recovery_mode.wait(timeout=timeout)
        else:
            self._robot_events.on_deactivate_recovery_mode.wait(timeout=timeout)

    @disconnect_on_exception
    def WaitForError(self, timeout: float = None):
        """Pause program execution until the robot is in error state.

        Parameters
        ----------
        timeout : float
            Maximum time to spend waiting for the event (in seconds).
        """
        self._robot_events.on_error.wait(timeout=timeout)

    @disconnect_on_exception
    def WaitErrorReset(self, timeout: float = None):
        """Pause program execution until the robot is not in an error state.

        Parameters
        ----------
        timeout : float, defaults to DEFAULT_WAIT_TIMEOUT
            Maximum time to spend waiting for the event (in seconds).
        """
        # Use appropriate default timeout of not specified
        if timeout is None:
            timeout = self.default_timeout
        self._robot_events.on_error_reset.wait(timeout=timeout)

    @disconnect_on_exception
    def WaitMotionResumed(self, timeout: float = None):
        """Pause program execution until the robot motion is resumed.

        Parameters
        ----------
        timeout : float, defaults to DEFAULT_WAIT_TIMEOUT
            Maximum time to spend waiting for the event (in seconds).
        """
        # Use appropriate default timeout of not specified
        if timeout is None:
            timeout = self.default_timeout
        self._robot_events.on_motion_resumed.wait(timeout=timeout)

    @disconnect_on_exception
    def WaitMotionPaused(self, timeout: float = None):
        """Pause program execution until the robot motion is paused.

        Parameters
        ----------
        timeout : float, defaults to DEFAULT_WAIT_TIMEOUT
            Maximum time to spend waiting for the event (in seconds).
        """
        # Use appropriate default timeout of not specified
        if timeout is None:
            timeout = self.default_timeout
        self._robot_events.on_motion_paused.wait(timeout=timeout)

    @disconnect_on_exception
    def WaitMotionCleared(self, timeout: float = None):
        """Pause program execution until all pending request to clear motion have been acknowledged.

        Parameters
        ----------
        timeout : float, defaults to DEFAULT_WAIT_TIMEOUT
            Maximum time to spend waiting for the event (in seconds).
        """

        # Use appropriate default timeout of not specified
        if timeout is None:
            timeout = self.default_timeout
        self._robot_events.on_motion_cleared.wait(timeout=timeout)

    @disconnect_on_exception
    def WaitEndOfCycle(self, timeout: float = None):
        """Pause program execution until all messages in a message cycle are received

        Parameters
        ----------
        timeout : float, defaults to DEFAULT_WAIT_TIMEOUT
            Maximum time to spend waiting for the event (in seconds).
        """
        if self._robot_events.on_end_of_cycle.is_set():
            self._robot_events.on_end_of_cycle.clear()

        # Use appropriate default timeout of not specified
        if timeout is None:
            timeout = 2
        self._robot_events.on_end_of_cycle.wait(timeout=timeout)

    @disconnect_on_exception
    def WaitIdle(self, timeout: float = None):
        """Pause program execution until robot is idle.

        Parameters
        ----------
        timeout : float
            Maximum time to spend waiting for the event (in seconds).
        """
        with self._main_lock:
            # Can't wait if robot is in error (already "idle")
            if self._robot_status.error_status:
                raise InterruptException('Robot is in error')
        checkpoint = self._set_checkpoint_internal()

        start_time = time.time()
        checkpoint.wait(timeout=timeout)
        end_time = time.time()

        if timeout:
            remaining_timeout = timeout - (end_time - start_time)
        else:
            remaining_timeout = None

        self._robot_events.on_end_of_block.wait(timeout=remaining_timeout)

    @disconnect_on_exception
    def ResetError(self):
        """Attempt to reset robot error.

        """
        with self._main_lock:
            self._check_internal_states()
            self._send_command('ResetError')

        if self._enable_synchronous_mode:
            self._robot_events.on_error_reset.wait(timeout=self.default_timeout)

    @disconnect_on_exception
    def ResetPStop(self):
        """Attempt to reset robot pstop.

        """
        with self._main_lock:
            self._check_internal_states()
            self._send_command('ResetPStop')

        if self._enable_synchronous_mode:
            self._robot_events.on_p_stop_reset.wait(timeout=self.default_timeout)

    @disconnect_on_exception
    def Delay(self, t: float):
        """Set a delay between motion commands.

        Parameters
        ----------
        t : float
            Desired pause duration in seconds.

        """
        with self._main_lock:
            self._check_internal_states()
            if not self._robot_events.on_homed.is_set():
                raise InvalidStateError('This command requires robot to be homed.')
            self._send_command('Delay', [t])
            if self._enable_synchronous_mode:
                checkpoint = self._set_checkpoint_internal()

        if self._enable_synchronous_mode:
            checkpoint.wait()

    @disconnect_on_exception
    def SendCustomCommand(self, command: str, expected_responses: list[int] = None) -> InterruptableEvent:
        """Send custom command to robot.

        Parameters
        ----------
        command : str
            Desired custom command.

        expected_responses : None or list of integers.
            If not none, wait for and return one of the expected responses.

        Return
        ------
        If expected_responses is not None, return an event. The user can use
        event.wait() to wait for and get the response message.

        """
        return self._send_custom_command(command, expected_responses, skip_internal_check=True)

    @disconnect_on_exception
    def StartOfflineProgram(self, n: int, timeout: float = None):
        """Start an offline program.

        Offline programs need to be recorded using the robot's Web Portal (or text API).
        This API can only start an already recorded offline program.
        Callback on_offline_program_state will indicate when program is started or not.

        Parameters
        ----------
        n : int
            Id of offline program to start.

        """
        with self._main_lock:
            self._check_internal_states()
            self._robot_events.on_offline_program_started.clear()

            self._send_command('StartProgram', [n])

        if self._enable_synchronous_mode:
            try:
                self._robot_events.on_offline_program_started.wait(timeout=timeout)
            except InterruptException:
                raise InvalidStateError('Offline program start not confirmed. Does program {} exist?'.format(n))

    # Non-motion commands.

    @disconnect_on_exception
    def GetRtExtToolStatus(self,
                           include_timestamp: bool = False,
                           synchronous_update: bool = False,
                           timeout: float = None) -> ExtToolStatus:
        """Return a copy of the current external tool status

        Parameters
        ----------
        include_timestamp : bool
            If true, return a TimestampedData object, otherwise just return states.
        synchronous_update: boolean
            True -> Synchronously get updated external tool status. False -> Get latest known status.
        timeout: float
            Timeout (in seconds) waiting for synchronous response from the robot.

        Returns
        -------
        TimestampedData or ExtToolStatus
            Object containing the current external tool status

        """
        if synchronous_update:
            self._send_sync_command('GetRtExtToolStatus', self._robot_events.on_external_tool_status_updated, timeout)

        with self._main_lock:
            if include_timestamp:
                return copy.deepcopy(self._robot_rt_data.rt_external_tool_status)
            else:
                return copy.deepcopy(self._external_tool_status)

    @disconnect_on_exception
    def GetRtGripperState(self,
                          include_timestamp: bool = False,
                          synchronous_update: bool = False,
                          timeout: float = None) -> GripperState:
        """Return a copy of the current gripper state

        Parameters
        ----------
        include_timestamp : bool
            If true, return a TimestampedData object, otherwise just return states.
        synchronous_update: boolean
            True -> Synchronously get updated gripper state. False -> Get latest known status.
        timeout: float
            Timeout (in seconds) waiting for synchronous response from the robot.

        Returns
        -------
        TimestampedData or GripperState
            Object containing the current gripper state

        """
        if synchronous_update:
            self._send_sync_command('GetRtGripperState', self._robot_events.on_gripper_state_updated, timeout)

        with self._main_lock:
            if include_timestamp:
                return copy.deepcopy(self._robot_rt_data.rt_gripper_state)
            else:
                return copy.deepcopy(self._gripper_state)

    @disconnect_on_exception
    def GetRtValveState(self,
                        include_timestamp: bool = False,
                        synchronous_update: bool = False,
                        timeout: float = None) -> ValveState:
        """Return a copy of the current valve state

        Parameters
        ----------
        include_timestamp : bool
            If true, return a TimestampedData object, otherwise just return states.
        synchronous_update: boolean
            True -> Synchronously get updated valve states. False -> Get latest known status.
        timeout: float
            Timeout (in seconds) waiting for synchronous response from the robot.

        Returns
        -------
        TimestampedData or ValveState
            Object containing the current valve state

        """
        if synchronous_update:
            self._send_sync_command('GetRtValveState', self._robot_events.on_valve_state_updated, timeout)

        with self._main_lock:
            if include_timestamp:
                return copy.deepcopy(self._robot_rt_data.rt_valve_state)
            else:
                return copy.deepcopy(self._valve_state)

    @disconnect_on_exception
    def GetRtTargetJointPos(self,
                            include_timestamp: bool = False,
                            synchronous_update: bool = False,
                            timeout: float = None) -> TimestampedData:
        """Returns the real-time target joint positions of the robot.

        Parameters
        ----------
        include_timestamp : bool
            If true, return a TimestampedData object, otherwise just return joints angles.
        synchronous_update : bool
            If true, requests updated joints positions and waits for response, else uses last known positions.
        timeout : float, defaults to DEFAULT_WAIT_TIMEOUT
            Maximum time in second to wait for forced update.

        Return
        ------
        TimestampedData or list of floats
            Returns joint positions in degrees.

        """
        # Use appropriate default timeout of not specified
        if timeout is None:
            timeout = self.default_timeout
        if synchronous_update:
            if self._robot_info.rt_message_capable:
                self._send_sync_command('GetRtTargetJointPos', self._robot_events.on_joints_updated, timeout)
            else:
                # This robot does not have GetRtTargetJointPos, use legacy GetJoints (but won't get timestamp)
                self._send_sync_command('GetJoints', self._robot_events.on_joints_updated, timeout)

            # Wait until response is received (this will throw TimeoutException if appropriate)
            self._robot_events.on_joints_updated.wait(timeout=timeout)

        with self._main_lock:
            if include_timestamp:
                if not self._robot_info.rt_message_capable:
                    raise InvalidStateError('Cannot provide timestamp with current robot firmware or model.')
                else:
                    return copy.deepcopy(self._robot_rt_data.rt_target_joint_pos)

            return copy.deepcopy(self._robot_rt_data.rt_target_joint_pos.data)

    def GetJoints(self, synchronous_update: bool = False, timeout: float = None):
        """Legacy command. Please use GetRtTargetJointPos instead"""
        # Use appropriate default timeout of not specified
        if timeout is None:
            timeout = self.default_timeout
        return self.GetRtTargetJointPos(include_timestamp=False, synchronous_update=synchronous_update, timeout=timeout)

    @disconnect_on_exception
    def GetRtTargetCartPos(self,
                           include_timestamp: bool = False,
                           synchronous_update: bool = False,
                           timeout: float = None) -> TimestampedData:
        """Returns the current end-effector pose of the robot. WARNING: NOT UNIQUE.

        Parameters
        ----------
        include_timestamp : bool
            If true, return a TimestampedData object, otherwise just return joints angles.
        synchronous_update : bool
            If true, requests updated pose and waits for response, else uses last know pose.
        timeout : float, defaults to DEFAULT_WAIT_TIMEOUT
            Maximum time in second to wait for forced update.

        Return
        ------
        TimestampedData or list of floats
            Returns end-effector pose [x, y, z, alpha, beta, gamma].

        """

        # Use appropriate default timeout of not specified
        if timeout is None:
            timeout = self.default_timeout
        if synchronous_update:
            if self._robot_info.rt_message_capable:
                self._send_sync_command('GetRtTargetCartPos', self._robot_events.on_pose_updated, timeout)
            else:
                # This robot does not have GetRtTargetCartPos, use legacy GetPose (but won't get timestamp)
                self._send_sync_command('GetPose', self._robot_events.on_pose_updated, timeout)

        with self._main_lock:
            if include_timestamp:
                if not self._robot_info.rt_message_capable:
                    raise InvalidStateError('Cannot provide timestamp with current robot firmware or model.')
                else:
                    return copy.deepcopy(self._robot_rt_data.rt_target_cart_pos)

            return copy.deepcopy(self._robot_rt_data.rt_target_cart_pos.data)

    def GetPose(self, synchronous_update: bool = False, timeout: float = None) -> TimestampedData:
        """Legacy command. Please use GetRtTargetCartPos instead"""
        # Use appropriate default timeout of not specified
        if timeout is None:
            timeout = self.default_timeout
        return self.GetRtTargetCartPos(include_timestamp=False, synchronous_update=synchronous_update, timeout=timeout)

    def _set_monitoring_internval_internal(self, t: float):
        """Sets the rate at which the monitoring port sends data.

        Parameters
        ----------
        t : float
            Monitoring interval duration in seconds.

        """
        with self._main_lock:
            self._send_command('SetMonitoringInterval', [t])
            self._monitoring_interval = t

    @disconnect_on_exception
    def SetMonitoringInterval(self, t: float):
        """Sets the rate at which the monitoring port sends data.

        Parameters
        ----------
        t : float
            Monitoring interval duration in seconds.

        """
        with self._main_lock:
            self._check_internal_states()
            self._set_monitoring_internval_internal(t)
            self._monitoring_interval_to_restore = t

    @disconnect_on_exception
    def SetRealTimeMonitoring(self, *events: list):
        """Configure which real-time monitoring events to enable.

        Parameters
        ----------
        events : list of event IDs
            List of event IDs to enable. For instance: events=[MX_ST_RT_TARGET_JOINT_POS, MX_ST_RT_TARGET_CART_POS]
            enables the target joint positions and target end effector pose messages.
            Can also use events='all' to enable all.

        """
        with self._main_lock:
            self._check_internal_states()
            if isinstance(events, tuple):
                events = list(events)
            self._send_command('SetRealTimeMonitoring', events)

    @disconnect_on_exception
    def SetRTC(self, t: int):
        """Sets the rate at which the monitoring port sends data.

        Parameters
        ----------
        t : int
            Unix epoch time (seconds since 00:00:00 UTC Jan 1, 1970).

        """
        with self._main_lock:
            self._check_internal_states()
            self._send_command('SetRTC', [t])

    @disconnect_on_exception
    def ActivateSim(self):
        """Enables simulation mode. Motors don't move, but commands will be processed.

        """
        with self._main_lock:
            self._check_internal_states()
            self._send_command('ActivateSim')
        if self._enable_synchronous_mode:
            self._robot_events.on_activate_sim.wait(timeout=self.default_timeout)

    @disconnect_on_exception
    def DeactivateSim(self):
        """Disables simulation mode. Motors will now move normally.

        """
        with self._main_lock:
            self._check_internal_states()
            self._send_command('DeactivateSim')
        if self._enable_synchronous_mode:
            self._robot_events.on_deactivate_sim.wait(timeout=self.default_timeout)

    @disconnect_on_exception
    def SetExtToolSim(self, sim_ext_tool_type: int = mx_def.MX_EXT_TOOL_MEGP25_SHORT):
        """Simulate an external tool, allowing GripperOpen/Close, MoveGripper and SetValveState commands
            on a robot without an external tool present.

        Parameters
        ----------
        sim_ext_tool_type : int or mx_def constants
            0: mx_def.MX_EXT_TOOL_NONE
            1: mx_def.MX_EXT_TOOL_CURRENT
           10: mx_def.MX_EXT_TOOL_MEGP25_SHORT
           11: mx_def.MX_EXT_TOOL_MEGP25_LONG
           20: mx_def.MX_EXT_TOOL_VBOX_2VALVES
        """
        with self._main_lock:
            self._check_internal_states()
            self._send_command('SetExtToolSim', [sim_ext_tool_type])

        if self._enable_synchronous_mode:
            if sim_ext_tool_type == mx_def.MX_EXT_TOOL_NONE:
                self._robot_events.on_deactivate_ext_tool_sim.wait(timeout=self.default_timeout)
            else:
                self._robot_events.on_activate_ext_tool_sim.wait(timeout=self.default_timeout)

    @disconnect_on_exception
    def SetRecoveryMode(self, activated: bool = True):
        """Enable/disable recovery mode, allowing robot to move (slowly) without homing and without joint limits."""
        with self._main_lock:
            self._check_internal_states()
            if activated:
                self._send_command('SetRecoveryMode', [1])
            else:
                self._send_command('SetRecoveryMode', [0])

        if self._enable_synchronous_mode:
            if activated:
                self._robot_events.on_activate_recovery_mode.wait(timeout=self.default_timeout)
            else:
                self._robot_events.on_deactivate_recovery_mode.wait(timeout=self.default_timeout)

    @disconnect_on_exception
    def SetTorqueLimitsCfg(self, severity: str = 'error', skip_acceleration=True):
        """Change the torque limits configuration (enable/disable, choose severity, etc.).
        Note that the per-joint torque limit is configured by calling SetTorqueLimits.

        Parameters
        ----------
        severity : str
            Severity-level of exceeding torque limits.
            Available severity levels (see TORQUE_LIMIT_SEVERITIES):
                - 0 or 'disabled':     Torque limits disabled (this by default when robot is activated)
                - 1 or 'warning':      Send a warning event (MX_ST_EXCESSIVE_TRQ) when torque exceeds the limit
                - 2 or 'pause-motion': Pause motion when torque exceeds the limit
                - 3 or 'clear-motion': Pause motion when torque exceeds the limit
                - 4 or 'error':        Set robot in error state when torque exceeds the limit
        skip_acceleration : bool
            When True, torque limits are ignored during acceleration periods (allowing fast accelerations without
            triggering torque limits exceeded condition)
        """
        severity_int = severity if type(severity) == int else TORQUE_LIMIT_SEVERITIES[severity]
        skip_acceleration_int = 1 if skip_acceleration else 0
        self._send_motion_command('SetTorqueLimitsCfg', [severity_int, skip_acceleration_int])

    @disconnect_on_exception
    def SetTorqueLimits(self, *args: list[float]):
        """Set the torque limit (in percent) for each joint.
        Note that torque limits will be applied only if severity mode is set to other than 'disabled' by
        calling SetTorqueLimitsCfg.

        Parameters
        ----------
        joint_1...joint_n : float
            Desired torque limit in percent.

        """
        if len(args) != self._robot_info.num_joints:
            raise ValueError('Incorrect number of joints sent to command.')

        self._send_motion_command('SetTorqueLimits', args)

    @disconnect_on_exception
    def ActivateBrakes(self, activated: bool = True):
        """Enable/disable the brakes. These commands are only available when the robot is deactivated.

        By default, brakes are enabled until robot is activated (brakes are automatically disabled upon activation).
        Corresponds to text API calls "BrakesOn" / "BrakesOff".

        Parameters
        ----------
        activated : bool
            Engage brakes if true, otherwise disengage brakes.

        """
        with self._main_lock:
            self._check_internal_states()
            if activated:
                self._send_command('BrakesOn')
            else:
                self._send_command('BrakesOff')

        if self._enable_synchronous_mode:
            if activated:
                self._robot_events.on_brakes_activated.wait(timeout=self.default_timeout)
            else:
                self._robot_events.on_brakes_deactivated.wait(timeout=self.default_timeout)

    def GetRobotInfo(self) -> RobotInfo:
        """Return a copy of the known robot information.

        Return
        ------
        RobotInfo
            Object containing robot information.

        """
        with self._main_lock:
            return copy.deepcopy(self._robot_info)

    def GetRobotRtData(self, synchronous_update: bool = False, timeout: float = None) -> RobotRtData:
        """Return a copy of the current robot real-time data, with all values associated with the same timestamp

        Parameters
        ----------
        synchronous_update: boolean
            True -> Synchronously wait for the next data cycle to get updated data. False -> Get latest known data.
        timeout: float
            Timeout (in seconds) waiting for updated cyclic data from the robot. Only used for synchronous requests.

        Return
        ------
        RobotRtData
            Object containing the current robot real-time data

        """
        if synchronous_update:
            self.WaitEndOfCycle(timeout)

        with self._main_lock:
            return copy.deepcopy(self._robot_rt_data_stable)

    @disconnect_on_exception
    def GetStatusRobot(self, synchronous_update: bool = False, timeout: float = None) -> RobotStatus:
        """Return a copy of the current robot status

        Parameters
        ----------
        synchronous_update: boolean
            True -> Synchronously get updated robot status. False -> Get latest known status.
        timeout: float, defaults to DEFAULT_WAIT_TIMEOUT
            Timeout (in seconds) waiting for synchronous response from the robot.

        Returns
        -------
        RobotStatus
            Object containing the current robot status

        """
        # Use appropriate default timeout of not specified
        if timeout is None:
            timeout = self.default_timeout
        if synchronous_update:
            self._send_sync_command('GetStatusRobot', self._robot_events.on_status_updated, timeout)

        with self._main_lock:
            return copy.deepcopy(self._robot_status)

    @disconnect_on_exception
    def GetStatusGripper(self, synchronous_update: bool = False, timeout: float = None) -> GripperStatus:
        """Return a copy of the current gripper status

        Parameters
        ----------
        synchronous_update: boolean
            True -> Synchronously get updated gripper status. False -> Get latest known status.
        timeout: float, defaults to DEFAULT_WAIT_TIMEOUT
            Timeout (in seconds) waiting for synchronous response from the robot.

        Returns
        -------
        GripperStatus
            Object containing the current gripper status

        """
        # Use appropriate default timeout of not specified
        if timeout is None:
            timeout = self.default_timeout
        if synchronous_update:
            self._send_sync_command('GetStatusGripper', self._robot_events.on_status_gripper_updated, timeout)

        with self._main_lock:
            return copy.deepcopy(self._gripper_status)

    @disconnect_on_exception
    def GetGripperRange(self, timeout: float = None) -> Tuple[float, float]:
        """Return the currently configured gripper range.
            Note that the reported values are valid only when the robot is activated and homed.

        Parameters
        ----------
        timeout: float, defaults to DEFAULT_WAIT_TIMEOUT
            Timeout (in seconds) waiting for synchronous response from the robot.

        Returns
        -------
        Tupple [close_pos, open_pos]
            Tupple indicating the close and open position of the gripper, in mm from the completely closed position
            detected during homing.

        """
        # Use appropriate default timeout of not specified
        if timeout is None:
            timeout = self.default_timeout

        response = self._send_custom_command('GetGripperRange', expected_responses=[mx_def.MX_ST_GET_GRIPPER_RANGE])
        response.wait(timeout=self.default_timeout)
        positions = _string_to_numbers(response.data.data)
        assert len(positions) == 2
        return positions[0], positions[1]

    def LogTrace(self, trace: str):
        """Send a text trace that is printed in the robot's log internal file (which can be retrieved from robot's Web
           portal under menu "Options -> Get Log").
           (useful for clearly identifying steps of a program within robot's log when reporting problems to
            Mecademic support team!)

        Parameters
        ----------
        trace : string
            Text string to print in robot's internal log file
        """
        # Escape any " in the provided string
        trace = trace.replace('"', '\"')
        self.SendCustomCommand(f"LogTrace({trace})")

    def StartLogging(self,
                     monitoringInterval: float,
                     file_name: str = None,
                     file_path: str = None,
                     fields: list = None,
                     record_time: bool = True):
        """Start logging robot state to file.

        Fields logged are controlled by SetRealtimeMonitoring(). Logging frequency is set by SetMonitoringInterval().
        By default, will wait until robot is idle before logging.

        Parameters
        ----------
        monitoring_interval: float
            Indicates rate at which state from robot will be received on monitor port. Unit: seconds

        file_name: string or None
            Log file name
            If None, file name will be built with date/time and robot information (robot type, serial, version).

        file_path : string or None
            Path to save the zip file that contains logged data.
            If not provided, file will be saved in working directory.

        fields : list of strings or None
            List of fields to log. Taken from RobotRtData attributes. None means log all compatible fields.

        record_time : bool
            If true, current date and time will be recorded in file.



        """
        if self._file_logger is not None:
            raise InvalidStateError('Another file logging operation is in progress.')

        self._set_monitoring_internval_internal(monitoringInterval)
        if self._robot_info.rt_message_capable:
            if fields is None:
                self.SetRealTimeMonitoring('all')
            else:
                self.SetRealTimeMonitoring(*fields)

            # Use a synchronous "GetRealTimeMonitoring" to ensure that we've started receiving data for all the
            # requested real-time monitoring fields we just enabled
            response = self._send_custom_command('GetRealTimeMonitoring',
                                                 expected_responses=[mx_def.MX_ST_GET_REAL_TIME_MONITORING],
                                                 skip_internal_check=True)
            response.wait(timeout=self.default_timeout)
            if not self._robot_info.rt_on_ctrl_port_capable:
                # Older version -> can't be sure that monitoring and control port are in sync, let's wait few
                self.WaitEndOfCycle()
                time.sleep(0.01)
                self.WaitEndOfCycle()

        self._file_logger = _RobotTrajectoryLogger(self._robot_info,
                                                   self._robot_rt_data,
                                                   fields,
                                                   file_name=file_name,
                                                   file_path=file_path,
                                                   record_time=record_time,
                                                   monitoring_interval=monitoringInterval)

    def EndLogging(self) -> str:
        """Stop logging robot real-time data to file.

        """
        if self._file_logger is None:
            raise InvalidStateError('No existing logger to stop.')

        # Deactivate logging to avoid logging the following SetMonitoringInterval
        self._file_logger.stop_logging_commands()

        if self._robot_info.rt_message_capable:
            if self._monitoring_interval_to_restore != self._monitoring_interval:
                # Restore default slower monitoring interval
                self._set_monitoring_internval_internal(self._monitoring_interval_to_restore)

            # Send a synchronous command to ensure we've received all monitoring data for this test
            response = self._send_custom_command('GetRealTimeMonitoring',
                                                 expected_responses=[mx_def.MX_ST_GET_REAL_TIME_MONITORING],
                                                 skip_internal_check=True)
            response.wait(timeout=self.default_timeout)

        file_name = self._file_logger.end_log()
        self._file_logger = None

        return file_name

    @contextlib.contextmanager
    def FileLogger(self,
                   monitoringInterval: float,
                   file_name: str = None,
                   file_path: str = None,
                   fields: list = None,
                   record_time: bool = True):
        """Contextmanager interface for file logger.

        Parameters
        ----------
        monitoring_interval: float
            Indicates rate at which real-time data from robot will be received on monitor port. Unit: seconds

        file_name: string or None
            Log file name
            If None, file name will be built with date/time and robot information (robot type, serial, version).

        file_path : string or None
            Path to save the zip file that contains logged data.
            If not provided, file will be saved in working directory.

        fields : list of strings or None
            List of fields to log. Taken from RobotRtData attributes. None means log all compatible fields.

        record_time : bool
            If true, current date and time will be recorded in file.

        """
        self.StartLogging(
            monitoringInterval,
            file_name=file_name,
            file_path=file_path,
            fields=fields,
            record_time=record_time,
        )
        try:
            yield
        finally:
            self.EndLogging()

    def UpdateRobot(self, firmware: str, address: str = None):
        """
        Install a new firmware and verifies robot version afterward.

        Parameters
        ----------
        firmware: pathlib object or string
            Path of robot firmware file

        address: string
            Robot IP address (optional if already connected)

        """
        firmware_file = None
        if type(firmware) == pathlib.WindowsPath or type(firmware) == pathlib.PosixPath:
            firmware_file = firmware
        elif type(firmware) == str:
            firmware_file = pathlib.Path(firmware)
        else:
            raise ArgumentError(f'Unsupported firmware type. received: {type(firmware)}, expecting pathlib or str')

        firmware_file_version = RobotVersion(firmware_file.name)

        # Validates robot IP address is available to script
        if address is None and not self.IsConnected():
            raise ArgumentError(f"address parameter can't be None and not connected to a robot.")
        if address is None:
            address = self._address
        elif address != self._address:
            raise ArgumentError(f"Trying to update robot at IP {address} but currently connected to {self._address}")

        # Making sure we can send command to robot
        if not self.IsConnected():
            self.Connect(address=address)
        elif self._monitor_mode:
            self.logger.info(f'Connected to robot in monitoring mode only, attempting connection in command mode'
                             'to deactivate robot')
            self.Connect(address=address)

        if self.GetStatusRobot(synchronous_update=True).activation_state:
            self.logger.info(f'Robot is activated, will attempt to deactivate before updating firmware')
            self.DeactivateRobot()
        self.Disconnect()

        robot_url = f"http://{address}/"

        self.logger.info(f"Installing firmware: {firmware_file.absolute()}")

        with open(firmware_file.absolute(), 'rb') as firmware_file:
            firmware_data = firmware_file.read()
            firmware_data_size = str(len(firmware_data))

        headers = {
            'Connection': 'keep-alive',
            'Content-type': 'application/x-gzip',
            'Content-Length': firmware_data_size
        }

        self.logger.info(f"Uploading firmware")
        request_post = requests.post(robot_url, data=firmware_data, headers=headers)
        try:
            request_post.raise_for_status()
        except requests.exceptions as e:
            self.logger.error(f"Upgrade post request error: {e}")
            raise

        if not request_post.ok:
            error_message = f"Firmware upload request failed"
            raise RuntimeError(error_message)

        self.logger.info(f"Upgrading the robot")
        update_done = False
        progress = ''
        last_progress = ''

        start_time = time.monotonic()
        while not update_done:
            # Give time to the web server restart, the function doesn't handle well errors.
            time.sleep(2)

            request_get = requests.get(robot_url, 'update', timeout=10)
            try:
                request_get.raise_for_status()
            except requests.exceptions as e:
                self.logger.error(f'Upgrade get request error: {e}')
                raise

            # get only correct answer (http code 200)
            if request_get.status_code == 200:
                request_response = request_get.text
            else:
                request_response = None
            # while the json file is note created, get function will return 0
            if request_response is None or request_response == '0':
                continue

            try:
                request_answer = json.loads(request_response)
            except Exception as e:
                self.logger.info(f'Error retrieving json from request_response: {e}')
                continue

            if not request_answer:
                self.logger.info(f'Answer is empty')
                continue

            if request_answer['STATUS']:
                status_code = int(request_answer['STATUS']['Code'])
                status_msg = request_answer['STATUS']['MSG']

            if status_code in [0, 1]:
                keys = sorted(request_answer['LOG'].keys())
                if keys:
                    last_progress = progress
                    progress = request_answer['LOG'][keys[-1]]
                    new_progress = progress.replace(last_progress, '')
                    if '#' in new_progress:
                        self.logger.info(new_progress)
                    elif '100%' in new_progress:
                        self.logger.info(new_progress)
                    else:
                        self.logger.debug(new_progress)
                if status_code == 0:
                    update_done = True
                    self.logger.info(f'status_msg {status_msg}')
            else:
                error_message = f"error while updating: {status_msg}"
                self.logger.error(error_message)
                raise RuntimeError(error_message)

            if time.monotonic() > start_time + self._UPDATE_TIMEOUT:
                error_message = f"Timeout while waiting for update done response, after {self._UPDATE_TIMEOUT} seconds"
                raise TimeoutError(error_message)

        self.logger.info(f"Update completed, waiting for robot to reboot")

        # need to wait to make sure the robot shutdown before attempting to ping it.
        time.sleep(15)
        # Use ping function (default timeout is long, this will block)
        tools.ping_robot(address)
        # Now that robot responds to ping, wait until it accepts new connections
        self.Connect(address, timeout=60)

        current_version = self.GetRobotInfo().version
        if current_version.major < 8.0:
            expected_version = firmware_file_version.short_version
        else:
            expected_version = firmware_file_version.full_version

        if str(current_version) in expected_version:
            self.logger.info(f"robot is now running version {current_version}")
        else:
            error_msg = f"Fail to install robot properly. current version {current_version}, " \
                        f"expecting: {expected_version}"
            self.logger.error(error_msg)
            raise AssertionError(error_msg)

        robot_status = self.GetStatusRobot(synchronous_update=True)
        if robot_status.error_status:
            error_msg = f"Robot is in error on version {current_version}"
            self.logger.error(error_msg)
            raise AssertionError(error_msg)

        self.logger.info(f"Installation of {current_version} successfully completed")

    #####################################################################################
    # Private methods.
    #####################################################################################

    def _check_monitor_threads(self):
        """Check that the threads which handle robot monitor messages are alive.

        Attempt to disconnect from the robot if not.

        """
        if self._robot_info.rt_on_ctrl_port_capable:
            # We're not using monitoring port. No need to check here.
            return

        if not (self._monitor_handler_thread and self._monitor_handler_thread.is_alive()):
            raise InvalidStateError('Monitor response handler thread has unexpectedly terminated.')

        if self._offline_mode:  # Do not check rx threads in offline mode.
            return

        if not (self._monitor_rx_thread and self._monitor_rx_thread.is_alive()):
            raise InvalidStateError('Monitor rx thread has unexpectedly terminated.')

    def _check_command_threads(self):
        """Check that the threads which handle robot command messages are alive.

        Attempt to disconnect from the robot if not.

        """

        if not (self._command_response_handler_thread and self._command_response_handler_thread.is_alive()):
            raise InvalidStateError('No command response handler thread, are you in monitor mode?')

        if self._offline_mode:  # Do not check rx threads in offline mode.
            return

        if not (self._command_rx_thread and self._command_rx_thread.is_alive()):
            raise InvalidStateError('No command rx thread, are you in monitor mode?')

        # If tx thread is down, attempt to directly send deactivate command to the robot.
        if not (self._command_tx_thread and self._command_tx_thread.is_alive()):
            self._command_socket.sendall(b'DeactivateRobot\0')
            raise InvalidStateError('No command tx thread, are you in monitor mode?')

    def _check_internal_states(self, refresh_monitoring_mode=False):
        """Check that the threads which handle robot messages are alive.

        Attempt to disconnect from the robot if not.

        Parameters
        ----------
        refresh_monitoring_mode : boolean
            Refresh internal states even in monitoring mode when True, raise an exception otherwise.
        """
        try:
            if self._monitor_mode:
                if not refresh_monitoring_mode:
                    raise InvalidStateError('Cannot send command while in monitoring mode.')
            else:
                self._check_command_threads()

            self._check_monitor_threads()
        except Exception:
            # An error was detected while validating internal states. Disconnect from robot.
            self._disconnect()
            raise

    def _send_command(self, command: str, arg_list: list = None):
        """Assembles and sends the command string to the Mecademic robot.

        Parameters
        ----------
        command : string
            Command name to send to the Mecademic robot.
        arg_list : list
            List of arguments the command requires.

        """

        # Assemble arguments into a string and concatenate to end of command.
        if arg_list:
            command = command + '(' + ','.join([str(x) for x in arg_list]) + ')'

        # Put command into tx queue.
        self._command_tx_queue.put(command)

        # If logging is enabled, send command to logger.
        if self._file_logger and self._file_logger.logging_commands:
            self._file_logger.command_queue.put(command)

    def _send_sync_command(self, command: str, event: InterruptableEvent, timeout: float):
        """Send a command and wait for corresponding response
           (this function handles well-known commands which have their corresponding 'wait' event in this class,
            use _send_custom_command to perform synchronous operations on other commands)

        Parameters
        ----------
        command : string
            Name of the command to send (example: GetStatusGripper)
        event : InterruptableEvent
            Event that will be set (unblocked) once the corresponding response is received
        timeout : float
            Maximum time to wait for the event to be set (i.e. response received)


        Raises
        ------
        TimeoutException
            If response was not received before timeout
        """
        with self._main_lock:
            self._check_internal_states()
            if self._robot_info.rt_on_ctrl_port_capable:
                # Send a "SyncCmdQueue" request so we know when we get the response to this get (and not an earlier one)
                self._tx_sync += 1
                self._send_command(f'SyncCmdQueue({self._tx_sync})')
            if event.is_set():
                event.clear()
                self._send_command(command)

        # Wait until response is received (this will throw TimeoutException if appropriate)
        event.wait(timeout=timeout)

    def _send_custom_command(self,
                             command: str,
                             expected_responses: list[int] = None,
                             skip_internal_check: bool = False) -> InterruptableEvent:
        """Internal version of SendCustomCommand with option to skip internal state check (so it can be used
           during connetion)
        """
        with self._main_lock:
            if not skip_internal_check:
                self._check_internal_states()

            if expected_responses:
                event_with_data = InterruptableEvent(data=expected_responses)
                self._custom_response_events.append(event_with_data)

            self._send_command(command)

        if expected_responses:
            return event_with_data

    def _launch_thread(self, *, target, args) -> threading.Thread:
        """Establish the threads responsible for reading/sending messages using the sockets.

        Parameters
        ----------
        func : function handle
            Function to run using new thread.
        args : argument list
            Arguments to be passed to func.

        Return
        ------
        thread handle
            Handle for newly-launched thread.

        """
        # We use the _deactivate_on_exception function which wraps func around try...except and disconnects on error.
        # The first argument is the actual function to be executed, the second is the command socket.
        thread = threading.Thread(target=self._deactivate_on_exception, args=(
            target,
            self._command_socket,
            *args,
        ))
        thread.setDaemon(True)  # Make sure thread does not prevent application from quitting
        thread.start()
        return thread

    def _initialize_command_socket(self, timeout=0.1):
        """Establish the command socket and the associated thread.

        """
        if self._offline_mode:
            return

        if self._command_socket is not None:
            raise InvalidStateError('Cannot connect since existing command socket exists.')

        self._command_socket = self._connect_socket(self.logger, self._address, mx_def.MX_ROBOT_TCP_PORT_CONTROL,
                                                    timeout)

        if self._command_socket is None:
            raise CommunicationError('Command socket could not be created. Is the IP address correct?')

        # Create rx thread for command socket communication.
        self._command_rx_thread = self._launch_thread(target=self._handle_socket_rx,
                                                      args=(
                                                          self._command_socket,
                                                          self._command_rx_queue,
                                                          self.logger,
                                                      ))

        # Create tx thread for command socket communication.
        self._command_tx_thread = self._launch_thread(target=self._handle_socket_tx,
                                                      args=(
                                                          self._command_socket,
                                                          self._command_tx_queue,
                                                          self.logger,
                                                      ))

    def _initialize_monitoring_socket(self, timeout):
        """Establish the monitoring socket and the associated thread.

        """
        if self._offline_mode:
            return

        if self._monitor_socket is not None:
            raise InvalidStateError('Cannot connect since existing monitor socket exists.')

        self._monitor_socket = self._connect_socket(self.logger, self._address, mx_def.MX_ROBOT_TCP_PORT_FEED, timeout)

        if self._monitor_socket is None:
            raise CommunicationError('Monitor socket could not be created. Is the IP address correct?')

        # Create rx thread for monitor socket communication.
        self._monitor_rx_thread = self._launch_thread(target=self._handle_socket_rx,
                                                      args=(
                                                          self._monitor_socket,
                                                          self._monitor_rx_queue,
                                                          self.logger,
                                                      ))

    def _receive_welcome_message(self, message_queue: queue.Queue, from_command_port: bool):
        """Receive and parse a welcome message in order to set _robot_info and _robot_rt_data.

        Parameters
        ----------
        message_queue : queue
            The welcome message will be fetched from this queue.
        """
        response = _Message(None, None)

        start = time.time()
        while response.id != mx_def.MX_ST_CONNECTED:
            try:
                response = message_queue.get(block=True, timeout=self.default_timeout)
            except queue.Empty:
                self.logger.error('No response received within timeout interval.')
                raise CommunicationError('No response received within timeout interval.')
            except BaseException:
                raise

            if from_command_port:
                break

            if (time.time() - start) > self.default_timeout:
                self.logger.error('No connect message received within timeout interval.')
                break

        if response.id != mx_def.MX_ST_CONNECTED:
            self.logger.error('Connection error: {}'.format(response))
            raise CommunicationError('Connection error: {}'.format(response))

        # Attempt to parse robot return data.
        self._robot_info = RobotInfo.from_command_response_string(response.data)

        self._robot_rt_data = RobotRtData(self._robot_info.num_joints)
        self._robot_rt_data_stable = RobotRtData(self._robot_info.num_joints)

    def _initialize_command_connection(self):
        """Attempt to connect to the command port of the Mecademic Robot.

        """
        self._receive_welcome_message(self._command_rx_queue, True)

        self._command_response_handler_thread = self._launch_thread(target=self._command_response_handler, args=())

    def _initialize_monitoring_connection(self):
        """Attempt to connect to the monitor port of the Mecademic Robot."""

        if self._monitor_mode:
            self._receive_welcome_message(self._monitor_rx_queue, False)

        self._monitor_handler_thread = self._launch_thread(target=self._monitor_handler, args=())

        return

    def _shut_down_queue_threads(self):
        """Attempt to gracefully shut down threads which read from queues.

        """
        # Join threads which wait on a queue by sending terminate to the queue.
        # Don't acquire _main_lock since these threads require _main_lock to finish processing.
        if self._command_tx_thread is not None:
            try:
                self._command_tx_queue.put(_TERMINATE)
            except Exception as e:
                self.logger.error('Error shutting down tx thread. ' + str(e))
            self._command_tx_thread.join(timeout=self.default_timeout)
            self._command_tx_thread = None

        if self._command_response_handler_thread is not None:
            try:
                self._command_rx_queue.put(_TERMINATE)
            except Exception as e:
                self.logger.error('Error shutting down command response handler thread. ' + str(e))
            self._command_response_handler_thread.join(timeout=self.default_timeout)
            self._command_response_handler_thread = None

        if self._monitor_handler_thread is not None:
            try:
                self._monitor_rx_queue.put(_TERMINATE)
            except Exception as e:
                self.logger.error('Error shutting down monitor handler thread. ' + str(e))
            self._monitor_handler_thread.join(timeout=self.default_timeout)
            self._monitor_handler_thread = None

    def _shut_down_socket_threads(self):
        """Attempt to gracefully shut down threads which read from sockets.

        """
        with self._main_lock:
            # Shutdown socket to terminate the rx threads.
            if self._command_socket is not None:
                try:
                    self._command_socket.shutdown(socket.SHUT_RDWR)
                except Exception as e:
                    self.logger.error('Error shutting down command socket. ' + str(e))

            if self._monitor_socket is not None:
                try:
                    self._monitor_socket.shutdown(socket.SHUT_RDWR)
                except Exception as e:
                    self.logger.error('Error shutting down monitor socket. ' + str(e))

            # Join threads which wait on a socket.
            if self._command_rx_thread is not None:
                self._command_rx_thread.join(timeout=self.default_timeout)
                self._command_rx_thread = None

            if self._monitor_rx_thread is not None:
                self._monitor_rx_thread.join(timeout=self.default_timeout)
                self._monitor_rx_thread = None

    def _set_checkpoint_internal(self) -> InterruptableEvent:
        """Set a checkpoint for internal use using the next available internal id.

        Return
        ------
        Checkpoint object
            Object to use to wait for the checkpoint.

        """
        with self._main_lock:
            checkpoint_id = self._internal_checkpoint_counter

            # Increment internal checkpoint counter.
            self._internal_checkpoint_counter += 1
            if self._internal_checkpoint_counter > _CHECKPOINT_ID_MAX_PRIVATE:
                self._internal_checkpoint_counter = mx_def.MX_CHECKPOINT_ID_MAX + 1

            return self._set_checkpoint_impl(checkpoint_id)

    def _set_checkpoint_impl(self, n, send_to_robot=True) -> InterruptableEvent:
        """Create a checkpoint object which can be used to wait for the checkpoint id to be received from the robot.

        Checkpoints are implemented as a dictionary of lists, to support repeated checkpoints (which are discouraged),
        and also to support expecting external checkpoints. Particularly so that ExpectExternalCheckpoints could be
        called in any arbitrary order.

        Returning an event object for the user to wait on also prevents activated checkpoints from being 'missed' by the
        API, and prevents issues around waiting for checkpoints which may never arrive.

        Parameters
        ----------
        n : int
            Id of checkpoint.
        send_to_robot : bool
            If true, send the SetCheckpoint command to the robot.

        Return
        ------
        Checkpoint object
            Object to use to wait for the checkpoint.

        """
        with self._main_lock:
            if not isinstance(n, int):
                raise TypeError('Please provide an integer checkpoint id.')

            # Find the correct dictionary to store checkpoint.
            if mx_def.MX_CHECKPOINT_ID_MIN <= n <= mx_def.MX_CHECKPOINT_ID_MAX:
                checkpoints_dict = self._user_checkpoints
            elif mx_def.MX_CHECKPOINT_ID_MAX < n <= _CHECKPOINT_ID_MAX_PRIVATE:
                checkpoints_dict = self._internal_checkpoints
            else:
                raise ValueError

            self.logger.debug('Setting checkpoint %s', n)

            if n not in checkpoints_dict:
                checkpoints_dict[n] = list()
            event = InterruptableEvent(n)
            checkpoints_dict[n].append(event)

            if send_to_robot:
                self._send_command('SetCheckpoint', [n])

            return event

    def _invalidate_checkpoints(self, message=""):
        '''Unblock all waiting checkpoints and have them throw InterruptException.

        '''

        for checkpoints_dict in [self._internal_checkpoints, self._user_checkpoints]:
            for key, checkpoints_list in checkpoints_dict.items():
                for event in checkpoints_list:
                    event.abort(message)
            checkpoints_dict.clear()

        self._internal_checkpoint_counter = mx_def.MX_CHECKPOINT_ID_MAX + 1

    def _send_motion_command(self, command: str, arg_list=None):
        """Send generic motion command with support for synchronous mode and locking.

        Parameters
        ----------
        command : string
            The command to send.
        args : list
            List of arguments to be sent.

        """
        with self._main_lock:
            self._check_internal_states()
            self._send_command(command, arg_list)
            if self._enable_synchronous_mode:
                checkpoint = self._set_checkpoint_internal()

        if self._enable_synchronous_mode:
            checkpoint.wait()

    def _monitor_handler(self):
        """Handle messages from the monitoring port of the robot.

        """

        while True:
            # Wait for a message in the queue.
            response = self._monitor_rx_queue.get(block=True)

            # Terminate thread if requested.
            if response == _TERMINATE:
                return

            self._callback_queue.put('on_monitor_message', response)

            queue_size = self._monitor_rx_queue.qsize()
            if queue_size > self._robot_rt_data.max_queue_size:
                self._robot_rt_data.max_queue_size = queue_size

            with self._main_lock:

                self._handle_common_messages(response)

                # On non-rt monitoring capable platforms, no CYCLE_END event is sent, so use system time.
                # GET_JOINTS and GET_POSE is still sent every cycle, so log RobotRtData upon GET_POSE.
                if response.id == mx_def.MX_ST_GET_POSE and not self._robot_info.rt_message_capable:
                    # On non rt_monitoring platforms, we will consider this moment to be the end of cycle
                    self._robot_events.on_end_of_cycle.set()
                    self._callback_queue.put('on_end_of_cycle')

                    if self._file_logger:
                        # Log time in microseconds to be consistent with real-time logging timestamp.
                        self._file_logger.write_fields(time.time_ns() / 1000, self._robot_rt_data)
                    self._make_stable_rt_data()

    def _make_stable_rt_data(self):
        """We have to create stable copy of rt_data, with consistent timestamp values for all attributes.
        This consistent copy is used by GetRobotRtData()
        """

        self._robot_rt_data_stable = copy.deepcopy(self._robot_rt_data)

        # Make sure not to report values that are not enabled in real-time monitoring
        self._robot_rt_data_stable._clear_if_disabled()

    def _command_response_handler(self):
        """Handle received messages on the command socket.

        """
        while True:
            # Wait for a response to be available from the queue.
            response = self._command_rx_queue.get(block=True)

            # Terminate thread if requested.
            if response == _TERMINATE:
                return

            self._callback_queue.put('on_command_message', response)

            with self._main_lock:

                # Find and handle custom response event.
                matched_events = (event for event in self._custom_response_events if response.id in event.data)
                for event in matched_events:
                    event.set(data=response)
                    self._custom_response_events.remove(event)

                if response.id == mx_def.MX_ST_CHECKPOINT_REACHED:
                    self._handle_checkpoint_response(response)

                elif response.id == mx_def.MX_ST_CLEAR_MOTION:
                    if self._clear_motion_requests <= 1:
                        self._clear_motion_requests = 0
                        self._robot_events.on_motion_cleared.set()
                        self._callback_queue.put('on_motion_cleared')
                    else:
                        self._clear_motion_requests -= 1

                elif response.id == mx_def.MX_ST_PSTOP:
                    if bool(int(response.data)):
                        self._robot_events.on_p_stop_reset.clear()
                        self._robot_events.on_p_stop.set()
                        self._callback_queue.put('on_p_stop')
                    else:
                        self._robot_events.on_p_stop.clear()
                        self._robot_events.on_p_stop_reset.set()
                        self._callback_queue.put('on_p_stop_reset')

                elif response.id == mx_def.MX_ST_BRAKES_ON:
                    self._robot_events.on_brakes_deactivated.clear()
                    self._robot_events.on_brakes_activated.set()

                elif response.id == mx_def.MX_ST_BRAKES_OFF:
                    self._robot_events.on_brakes_activated.clear()
                    self._robot_events.on_brakes_deactivated.set()

                elif response.id == mx_def.MX_ST_OFFLINE_START:
                    self._robot_events.on_offline_program_started.set()
                    self._callback_queue.put('on_offline_program_state')

                elif response.id == mx_def.MX_ST_NO_OFFLINE_SAVED:
                    self._robot_events.on_offline_program_started.abort("specified offline program id does not exist")

                else:
                    self._handle_common_messages(response)

    def _handle_common_messages(self, response: _Message):
        """Handle response messages which are received on the command and monitor port, and are processed the same way.

        Parameters
        ----------
        response : Message object
            Robot status response to parse and handle.

        """

        # Print error trace if this is an error code
        if response.id in mx_def.robot_status_code_info:
            code_info = mx_def.robot_status_code_info[response.id]
            if code_info.is_error:
                self.logger.error(f'Received robot error {code_info.code} ({code_info.name})')
        else:
            self.logger.debug(f'Received unknown robot status code {response.id}')

        #
        # Only update using legacy messages if robot is not capable of rt messages.
        #
        if self._robot_info.rt_message_capable:
            # Temporarily save data if rt messages will be available to add timestamps.
            # Note that if robot platform isn't RT message capable, the update occurs in _handle_common_messages.
            if response.id == mx_def.MX_ST_GET_JOINTS:
                self._tmp_rt_joint_pos = _string_to_numbers(response.data)
            elif response.id == mx_def.MX_ST_GET_POSE:
                self._tmp_rt_cart_pos = _string_to_numbers(response.data)
            elif response.id == mx_def.MX_ST_RT_CYCLE_END:
                if not self._robot_info.rt_message_capable:
                    self._robot_info.rt_message_capable = True
                timestamp = int(response.data)

                # Useful to detect end of cycle for logging, to start logging on more consistent moment
                self._robot_events.on_end_of_cycle.set()
                self._callback_queue.put('on_end_of_cycle')

                # Update joint and pose with legacy messages from current cycle plus the timestamps we just received
                if self._tmp_rt_joint_pos:
                    self._robot_rt_data.rt_target_joint_pos.update_from_data(timestamp, self._tmp_rt_joint_pos)
                    self._tmp_rt_joint_pos = None
                if self._tmp_rt_cart_pos:
                    self._robot_rt_data.rt_target_cart_pos.update_from_data(timestamp, self._tmp_rt_cart_pos)
                    self._tmp_rt_cart_pos = None

                # If logging is active, log the current state.
                if self._file_logger:
                    self._file_logger.write_fields(timestamp, self._robot_rt_data)
                self._make_stable_rt_data()
        else:  # not self._robot_info.rt_message_capable
            if response.id == mx_def.MX_ST_GET_JOINTS:
                self._robot_rt_data.rt_target_joint_pos.data = _string_to_numbers(response.data)
                self._robot_rt_data.rt_target_joint_pos.enabled = True
                if self._is_in_sync():
                    self._robot_events.on_joints_updated.set()

            elif response.id == mx_def.MX_ST_GET_POSE:
                self._robot_rt_data.rt_target_cart_pos.data = _string_to_numbers(response.data)
                self._robot_rt_data.rt_target_cart_pos.enabled = True
                if self._is_in_sync():
                    self._robot_events.on_pose_updated.set()

            elif response.id == mx_def.MX_ST_GET_CONF:
                self._robot_rt_data.rt_target_conf.data = _string_to_numbers(response.data)
                self._robot_rt_data.rt_target_conf.enabled = True

            elif response.id == mx_def.MX_ST_GET_CONF_TURN:
                self._robot_rt_data.rt_target_conf_turn.data = _string_to_numbers(response.data)
                self._robot_rt_data.rt_target_conf_turn.enabled = True

        #
        # Handle various responses/events that we're interested into
        #
        if response.id == mx_def.MX_ST_GET_STATUS_ROBOT:
            self._handle_robot_status_response(response)

        elif response.id == mx_def.MX_ST_GET_STATUS_GRIPPER:
            self._handle_gripper_status_response(response)

        elif response.id == mx_def.MX_ST_RT_EXTTOOL_STATUS:
            self._handle_external_tool_status_response(response)

        elif response.id == mx_def.MX_ST_RT_VALVE_STATE:
            self._handle_valve_state_response(response)

        elif response.id == mx_def.MX_ST_RT_GRIPPER_STATE:
            self._handle_gripper_state_response(response)

        elif response.id == mx_def.MX_ST_RT_GRIPPER_FORCE:
            self._robot_rt_data.rt_gripper_force.update_from_csv(response.data)

        elif response.id == mx_def.MX_ST_RT_GRIPPER_POS:
            self._robot_rt_data.rt_gripper_pos.update_from_csv(response.data)

        elif response.id == mx_def.MX_ST_EXTTOOL_SIM:
            if not str(response.data).isdigit():
                # Legacy response without the tool type argument
                self._handle_ext_tool_sim_status(mx_def.MX_EXT_TOOL_MEGP25_SHORT)
            else:
                self._handle_ext_tool_sim_status(int(response.data))

        elif response.id == mx_def.MX_ST_EXTTOOL_SIM_OFF:
            self._handle_ext_tool_sim_status(mx_def.MX_EXT_TOOL_NONE)  # Legacy response (used by 8.4.4 and older)

        elif response.id == mx_def.MX_ST_RECOVERY_MODE_ON:
            self._handle_recovery_mode_status(True)

        elif response.id == mx_def.MX_ST_RECOVERY_MODE_OFF:
            self._handle_recovery_mode_status(False)

        elif response.id == mx_def.MX_ST_RT_TARGET_JOINT_POS:
            self._robot_rt_data.rt_target_joint_pos.update_from_csv(response.data)
            if self._is_in_sync():
                self._robot_events.on_joints_updated.set()

        elif response.id == mx_def.MX_ST_RT_TARGET_CART_POS:
            self._robot_rt_data.rt_target_cart_pos.update_from_csv(response.data)
            if self._is_in_sync():
                self._robot_events.on_pose_updated.set()

        elif response.id == mx_def.MX_ST_RT_TARGET_JOINT_VEL:
            self._robot_rt_data.rt_target_joint_vel.update_from_csv(response.data)
        elif response.id == mx_def.MX_ST_RT_TARGET_JOINT_TORQ:
            self._robot_rt_data.rt_target_joint_torq.update_from_csv(response.data)
        elif response.id == mx_def.MX_ST_RT_TARGET_CART_VEL:
            self._robot_rt_data.rt_target_cart_vel.update_from_csv(response.data)

        elif response.id == mx_def.MX_ST_RT_TARGET_CONF:
            self._robot_rt_data.rt_target_conf.update_from_csv(response.data)
        elif response.id == mx_def.MX_ST_RT_TARGET_CONF_TURN:
            self._robot_rt_data.rt_target_conf_turn.update_from_csv(response.data)

        elif response.id == mx_def.MX_ST_RT_JOINT_POS:
            self._robot_rt_data.rt_joint_pos.update_from_csv(response.data)
        elif response.id == mx_def.MX_ST_RT_CART_POS:
            self._robot_rt_data.rt_cart_pos.update_from_csv(response.data)
        elif response.id == mx_def.MX_ST_RT_JOINT_VEL:
            self._robot_rt_data.rt_joint_vel.update_from_csv(response.data)
        elif response.id == mx_def.MX_ST_RT_JOINT_TORQ:
            self._robot_rt_data.rt_joint_torq.update_from_csv(response.data)
        elif response.id == mx_def.MX_ST_RT_CART_VEL:
            self._robot_rt_data.rt_cart_vel.update_from_csv(response.data)

        elif response.id == mx_def.MX_ST_RT_CONF:
            self._robot_rt_data.rt_conf.update_from_csv(response.data)
        elif response.id == mx_def.MX_ST_RT_CONF_TURN:
            self._robot_rt_data.rt_conf_turn.update_from_csv(response.data)

        elif response.id == mx_def.MX_ST_RT_ACCELEROMETER:
            # The data is stored as [timestamp, index, {measurements...}]
            timestamp, index, *measurements = _string_to_numbers(response.data)
            # Record accelerometer measurement only if newer.
            if index not in self._robot_rt_data.rt_accelerometer:
                self._robot_rt_data.rt_accelerometer[index] = TimestampedData(timestamp, measurements)
                self._robot_rt_data.rt_accelerometer[index].enabled = True
            if timestamp > self._robot_rt_data.rt_accelerometer[index].timestamp:
                self._robot_rt_data.rt_accelerometer[index].timestamp = timestamp
                self._robot_rt_data.rt_accelerometer[index].data = measurements

        elif response.id == mx_def.MX_ST_RT_WRF:
            self._robot_rt_data.rt_wrf.update_from_csv(response.data)

        elif response.id == mx_def.MX_ST_RT_TRF:
            self._robot_rt_data.rt_trf.update_from_csv(response.data)

        elif response.id == mx_def.MX_ST_RT_CHECKPOINT:
            self._robot_rt_data.rt_checkpoint.update_from_csv(response.data)

        elif response.id == mx_def.MX_ST_IMPOSSIBLE_RESET_ERR:
            message = "Robot indicated that this error cannot be reset"
            self.logger.error(message)
            self._robot_events.on_error_reset.abort(message)

        elif response.id == mx_def.MX_ST_GET_REAL_TIME_MONITORING:
            self._handle_get_realtime_monitoring_response(response)

        elif response.id == mx_def.MX_ST_SYNC_CMD_QUEUE:
            self._handle_sync_response(response)

    def _parse_response_bool(self, response: _Message) -> list[bool]:
        """ Parse standard robot response, returns array of boolean values
        """
        if response.data.strip == '':
            return []
        else:
            return [bool(int(x)) for x in response.data.split(',')]

    def _parse_response_int(self, response: _Message) -> list[int]:
        """ Parse standard robot response, returns array of integer values
        """
        if response.data.strip() == '':
            return []
        else:
            return [int(x) for x in response.data.split(',')]

    def _handle_robot_status_response(self, response: _Message):
        """Parse robot status response and update status fields and events.

        Parameters
        ----------
        response : Message object
            Robot status response to parse and handle.

        """
        assert response.id == mx_def.MX_ST_GET_STATUS_ROBOT
        status_flags = self._parse_response_bool(response)

        if not self._first_robot_status_received or self._robot_status.activation_state != status_flags[0]:
            if status_flags[0]:
                self.logger.info(f'Robot is activated.')
                self._robot_events.on_deactivated.clear()
                self._robot_events.on_activated.set()
                self._robot_events.on_brakes_activated.clear()
                self._robot_events.on_brakes_deactivated.set()
                self._callback_queue.put('on_activated')
            else:
                self.logger.info(f'Robot is deactivated.')
                self._robot_events.on_activated.clear()
                self._robot_events.on_deactivated.set()
                self._robot_events.on_brakes_deactivated.clear()
                self._robot_events.on_brakes_activated.set()
                self._callback_queue.put('on_deactivated')
            self._robot_status.activation_state = status_flags[0]

        if not self._first_robot_status_received or self._robot_status.homing_state != status_flags[1]:
            if status_flags[1]:
                self._robot_events.on_homed.set()
                self._callback_queue.put('on_homed')
            else:
                self._robot_events.on_homed.clear()
            self._robot_status.homing_state = status_flags[1]

        if not self._first_robot_status_received or self._robot_status.simulation_mode != status_flags[2]:
            if status_flags[2]:
                self._robot_events.on_deactivate_sim.clear()
                self._robot_events.on_activate_sim.set()
                self._callback_queue.put('on_activate_sim')
            else:
                self._robot_events.on_activate_sim.clear()
                self._robot_events.on_deactivate_sim.set()
                self._callback_queue.put('on_deactivate_sim')
            self._robot_status.simulation_mode = status_flags[2]
            if self._robot_events.on_activate_ext_tool_sim.is_set() != self._robot_status.simulation_mode:
                # Sim mode was just disabled -> Also means external tool sim has been disabled
                self._handle_ext_tool_sim_status(self._external_tool_status.sim_tool_type)

        if not self._first_robot_status_received or self._robot_status.error_status != status_flags[3]:
            if status_flags[3]:
                message = "robot is in error"
                self._invalidate_checkpoints(message)
                self._robot_events.on_error.set()
                self._robot_events.abort_all_on_error(message)
                self._robot_events.on_error_reset.clear()
                self._callback_queue.put('on_error')
            else:
                self._robot_events.clear_abort_all()
                self._robot_events.on_error.clear()
                self._robot_events.on_error_reset.set()
                self._callback_queue.put('on_error_reset')
            self._robot_status.error_status = status_flags[3]

        if not self._first_robot_status_received or self._robot_status.pause_motion_status != status_flags[4]:
            if status_flags[4]:
                self._robot_events.on_motion_resumed.clear()
                self._robot_events.on_motion_paused.set()
                self._callback_queue.put('on_motion_paused')
            else:
                self._robot_events.on_motion_paused.clear()
                self._robot_events.on_motion_resumed.set()
                self._callback_queue.put('on_motion_resumed')
            self._robot_status.pause_motion_status = status_flags[4]

        if not self._first_robot_status_received or self._robot_status.end_of_block_status != status_flags[5]:
            if status_flags[5]:
                self._robot_events.on_end_of_block.set()
            else:
                self._robot_events.on_end_of_block.clear()
            self._robot_status.end_of_block_status = status_flags[5]

        self._first_robot_status_received = True

        if self._is_in_sync():
            self._robot_events.on_status_updated.set()
        self._callback_queue.put('on_status_updated')

    def _handle_gripper_status_response(self, response: _Message):
        """Parse gripper status response and update status fields and events.

        Parameters
        ----------
        response : Message object
            Gripper status response to parse and handle.

        """
        assert response.id == mx_def.MX_ST_GET_STATUS_GRIPPER
        status_flags = self._parse_response_bool(response)

        self._gripper_status.present = status_flags[0]
        self._gripper_status.homing_state = status_flags[1]
        self._gripper_status.holding_part = status_flags[2]
        self._gripper_status.target_pos_reached = status_flags[3]
        self._gripper_status.error_status = status_flags[4]
        self._gripper_status.overload_error = status_flags[5]

        if self._is_in_sync():
            self._robot_events.on_status_gripper_updated.set()
            self._callback_queue.put('on_status_gripper_updated')

    def _handle_ext_tool_sim_status(self, tool_type: int):
        """Handle gripper sim mode status change event.

        Parameters
        ----------
        tool_type : int
            New simulated external tool type. `mx_def.MX_EXT_TOOL_NONE` when simulation is off.

        """
        if tool_type != mx_def.MX_EXT_TOOL_NONE:
            self._robot_events.on_deactivate_ext_tool_sim.clear()
            self._robot_events.on_activate_ext_tool_sim.set()
            self._callback_queue.put('on_activate_ext_tool_sim')

        else:
            self._robot_events.on_activate_ext_tool_sim.clear()
            self._robot_events.on_deactivate_ext_tool_sim.set()
            self._callback_queue.put('on_deactivate_ext_tool_sim')

    def _handle_recovery_mode_status(self, enabled: bool):
        """Handle recovery mode status change event.

        Parameters
        ----------
        enabled : bool
            Recovery mode enabled or not.

        """
        if enabled:
            self._robot_events.on_deactivate_recovery_mode.clear()
            self._robot_events.on_activate_recovery_mode.set()
            self._callback_queue.put('on_activate_recovery_mode')
        else:
            self._robot_events.on_activate_recovery_mode.clear()
            self._robot_events.on_deactivate_recovery_mode.set()
            self._callback_queue.put('on_deactivate_recovery_mode')

    def _handle_external_tool_status_response(self, response: _Message):
        """Parse external tool status response and update status fields and events.

        Parameters
        ----------
        response : Message object
            External tool status response to parse and handle.

        """
        assert response.id == mx_def.MX_ST_RT_EXTTOOL_STATUS
        self._robot_rt_data.rt_external_tool_status.update_from_csv(response.data)
        status_flags = self._robot_rt_data.rt_external_tool_status.data

        self._external_tool_status.sim_tool_type = status_flags[0]
        self._external_tool_status.physical_tool_type = status_flags[1]
        self._external_tool_status.homing_state = status_flags[2]
        self._external_tool_status.error_status = status_flags[3]
        self._external_tool_status.overload_error = status_flags[4]

        if self._is_in_sync():
            self._robot_events.on_external_tool_status_updated.set()
            self._callback_queue.put('on_external_tool_status_updated')

    def _handle_gripper_state_response(self, response: _Message):
        """Parse gripper state response and update status fields and events.

        Parameters
        ----------
        response : Message object
            Gripper state response to parse and handle.

        """
        assert response.id == mx_def.MX_ST_RT_GRIPPER_STATE
        self._robot_rt_data.rt_gripper_state.update_from_csv(response.data)
        status_flags = self._robot_rt_data.rt_gripper_state.data

        self._gripper_state.holding_part = bool(status_flags[0])
        self._gripper_state.target_pos_reached = bool(status_flags[1])
        if len(status_flags) > 2:
            self._gripper_state.closed = bool(status_flags[2])
            self._gripper_state.opened = bool(status_flags[3])

        if self._is_in_sync():
            self._robot_events.on_gripper_state_updated.set()
            self._callback_queue.put('on_gripper_state_updated')

    def _handle_valve_state_response(self, response: _Message):
        """Parse pneumatic valve state response and update status fields and events.

        Parameters
        ----------
        response : Message object
            Pneumatic valve state response to parse and handle.

        """
        assert response.id == mx_def.MX_ST_RT_VALVE_STATE
        self._robot_rt_data.rt_valve_state.update_from_csv(response.data)

        self._valve_state.valve_opened = self._robot_rt_data.rt_valve_state.data

        if self._is_in_sync():
            self._robot_events.on_valve_state_updated.set()
            self._callback_queue.put('on_valve_state_updated')

    def _handle_checkpoint_response(self, response: _Message):
        """Handle the checkpoint message from the robot, set the appropriate events, etc.

        Parameters
        ----------
        response : Message object
            Response message which includes the received checkpoint id.

        """
        assert response.id == mx_def.MX_ST_CHECKPOINT_REACHED
        checkpoint_id = int(response.data)

        # Check user checkpoints.
        if checkpoint_id in self._user_checkpoints and self._user_checkpoints[checkpoint_id]:
            self._user_checkpoints[checkpoint_id].pop(0).set()
            # If list corresponding to checkpoint id is empty, remove the key from the dict.
            if not self._user_checkpoints[checkpoint_id]:
                self._user_checkpoints.pop(checkpoint_id)
            # If there are events are waiting on 'any checkpoint', set them all.
            if '*' in self._internal_checkpoints and self._internal_checkpoints['*']:
                for event in self._internal_checkpoints.pop('*'):
                    event.set()
            # Enqueue the on_checkpoint_reached callback.
            self._callback_queue.put('on_checkpoint_reached', checkpoint_id)

        # Check internal checkpoints.
        elif checkpoint_id in self._internal_checkpoints and self._internal_checkpoints[checkpoint_id]:
            self._internal_checkpoints[checkpoint_id].pop(0).set()
            # If list corresponding to checkpoint id is empty, remove the key from the dict.
            if not self._internal_checkpoints[checkpoint_id]:
                self._internal_checkpoints.pop(checkpoint_id)
        else:
            self.logger.warning(
                'Received un-tracked checkpoint {checkpoint_id}. Please use ExpectExternalCheckpoint() to track.')

    def _handle_get_realtime_monitoring_response(self, response: _Message):
        """Parse robot response to "get" or "set" real-time monitoring.
           This function identifies which real-time events are expected, and which are not enabled.


        Parameters
        ----------
        response : Message object
            Robot status response to parse and handle.

        """
        assert response.id == mx_def.MX_ST_GET_REAL_TIME_MONITORING

        # Clear all "enabled" bits in real-time data
        self._robot_rt_data._reset_enabled()

        # Following RT data are always sent by the robot
        self._robot_rt_data.rt_target_joint_pos.enabled = True
        self._robot_rt_data.rt_target_cart_pos.enabled = True
        if self._robot_info.version.is_at_least(9, 0):
            self._robot_rt_data.rt_target_conf.enabled = True
            self._robot_rt_data.rt_target_conf_turn.enabled = True
            self._robot_rt_data.rt_wrf.enabled = True
            self._robot_rt_data.rt_trf.enabled = True

        # Parse the response to identify which are "enabled"
        enabled_event_ids = self._parse_response_int(response)
        for event_id in enabled_event_ids:
            if event_id == mx_def.MX_ST_RT_TARGET_JOINT_POS:
                self._robot_rt_data.rt_target_joint_pos.enabled = True
            if event_id == mx_def.MX_ST_RT_TARGET_CART_POS:
                self._robot_rt_data.rt_target_cart_pos.enabled = True
            if event_id == mx_def.MX_ST_RT_TARGET_JOINT_VEL:
                self._robot_rt_data.rt_target_joint_vel.enabled = True
            if event_id == mx_def.MX_ST_RT_TARGET_JOINT_TORQ:
                self._robot_rt_data.rt_target_joint_torq.enabled = True
            if event_id == mx_def.MX_ST_RT_TARGET_CART_VEL:
                self._robot_rt_data.rt_target_cart_vel.enabled = True
            if event_id == mx_def.MX_ST_RT_TARGET_CONF:
                self._robot_rt_data.rt_target_conf.enabled = True
            if event_id == mx_def.MX_ST_RT_TARGET_CONF_TURN:
                self._robot_rt_data.rt_target_conf_turn.enabled = True
            if event_id == mx_def.MX_ST_RT_JOINT_POS:
                self._robot_rt_data.rt_joint_pos.enabled = True
            if event_id == mx_def.MX_ST_RT_CART_POS:
                self._robot_rt_data.rt_cart_pos.enabled = True
            if event_id == mx_def.MX_ST_RT_JOINT_VEL:
                self._robot_rt_data.rt_joint_vel.enabled = True
            if event_id == mx_def.MX_ST_RT_JOINT_TORQ:
                self._robot_rt_data.rt_joint_torq.enabled = True
            if event_id == mx_def.MX_ST_RT_CART_VEL:
                self._robot_rt_data.rt_cart_vel.enabled = True
            if event_id == mx_def.MX_ST_RT_CONF:
                self._robot_rt_data.rt_conf.enabled = True
            if event_id == mx_def.MX_ST_RT_CONF_TURN:
                self._robot_rt_data.rt_conf_turn.enabled = True
            if event_id == mx_def.MX_ST_RT_WRF:
                self._robot_rt_data.rt_wrf.enabled = True
            if event_id == mx_def.MX_ST_RT_TRF:
                self._robot_rt_data.rt_trf.enabled = True
            if event_id == mx_def.MX_ST_RT_CHECKPOINT:
                self._robot_rt_data.rt_checkpoint.enabled = True
            if event_id == mx_def.MX_ST_RT_ACCELEROMETER:
                for accelerometer in self._robot_rt_data.rt_accelerometer.values():
                    accelerometer.enabled = True
            if event_id == mx_def.MX_ST_RT_EXTTOOL_STATUS:
                self._robot_rt_data.rt_external_tool_status.enabled = True
            if event_id == mx_def.MX_ST_RT_VALVE_STATE:
                self._robot_rt_data.rt_valve_state.enabled = True
            if event_id == mx_def.MX_ST_RT_GRIPPER_FORCE:
                self._robot_rt_data.rt_gripper_force.enabled = True
            if event_id == mx_def.MX_ST_RT_GRIPPER_POS:
                self._robot_rt_data.rt_gripper_pos.enabled = True

        # Make sure to clear values that we should no more received
        self._robot_rt_data._clear_if_disabled()

    def _handle_sync_response(self, response: _Message):
        """Parse robot response to "SyncCmdQueue" request
           This class uses the "SyncCmdQueue" request/response to ensure synchronous "Get" operations have received the
           expected response from the robot (and not a response/event sent by the robot prior to our "Get" request).

        Parameters
        ----------
        response : Message object
            Sync response to parse and handle.

        """
        assert response.id == mx_def.MX_ST_SYNC_CMD_QUEUE

        self._rx_sync = _string_to_numbers(response.data)[0]

    def _is_in_sync(self) -> bool:
        """Tells if we're in sync with the latest "get" operation (i.e. we've received the response to the most recent
           "SyncCmdQueue" request to the robot, meaning that the "get" response we just got is up-to-date)

        Returns
        -------
        bool
            True if "in sync" ("get" response we just received matches the "get" request we've just made)
        """
        return (self._rx_sync == self._tx_sync)<|MERGE_RESOLUTION|>--- conflicted
+++ resolved
@@ -980,20 +980,12 @@
         # For example, Meca500 currently only reports the accelerometer in joint 5.
         self.rt_accelerometer = dict()  # 16000 = 1g
 
-<<<<<<< HEAD
-        # microseconds timestamp, current tool type (physical or simulated), physical tool type, activated, homed, error
-        self.rt_external_tool_status = TimestampedData.zeros(5)
-        # microseconds timestamp, valve1 opened, valve2 opened
-        self.rt_valve_state = TimestampedData.zeros(mx_def.MX_EXT_TOOL_MPM500_NB_VALVES)
-        # microseconds timestamp, holding part, target pos reached, closed, opened
-        self.rt_gripper_state = TimestampedData.zeros(4)
-=======
         self.rt_external_tool_status = TimestampedData.zeros(
             5)  # microseconds timestamp, sim tool type, physical tool type, activated, homed, error
         self.rt_valve_state = TimestampedData.zeros(
             mx_def.MX_EXT_TOOL_MPM500_NB_VALVES)  # microseconds timestamp, valve1 opened, valve2 opened
-        self.rt_gripper_state = TimestampedData.zeros(2)  # microseconds timestamp, holding part, target pos reached
->>>>>>> a8335602
+        self.rt_gripper_state = TimestampedData.zeros(
+            4)  # microseconds timestamp, holding part, target pos reached, closed, opened
         self.rt_gripper_force = TimestampedData.zeros(1)  # microseconds timestamp, gripper force [%]
         self.rt_gripper_pos = TimestampedData.zeros(1)  # microseconds timestamp, gripper position [mm]
 
