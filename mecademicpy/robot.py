#!/usr/bin/env python3
from argparse import ArgumentError
import contextlib
import copy
import functools
import ipaddress
import json
import logging
# from os import path
import pathlib
import queue
import re
import requests
import socket
import threading
import time

import mecademicpy.mx_robot_def as mx_def
import mecademicpy.tools as tools

from ._robot_trajectory_logger import _RobotTrajectoryLogger

GRIPPER_OPEN = True
GRIPPER_CLOSE = False

_CHECKPOINT_ID_MAX_PRIVATE = 8191  # Max allowable checkpoint id, inclusive

_TERMINATE = '--terminate--'


def _string_to_numbers(input_string):
    """Convert comma-separated floats in string form to relevant type.

    Parameters
    ----------
    input_string : string
        Comma-separated floats values encoded as a string.

    Returns
    -------
    list of numbers
        Returns converted list of floats or integers, depending on nature of element in 'input_string'.
"""

    return [(float(x) if ('.' in x) else int(x)) for x in input_string.split(',')]


def disconnect_on_exception(func):
    """Decorator to call disconnect if an exception is raised. Needs to be declared outside of class.

    Attributes
    ----------
    func : function object
        Function to wrap.
"""

    @functools.wraps(func)
    def wrap(self, *args, **kwargs):
        try:
            return func(self, *args, **kwargs)
        except BaseException as e:
            if self._disconnect_on_exception:
                self.Disconnect()
                raise DisconnectError('Automatically disconnected as a result of exception, '
                                      'set \'disconnect_on_exception\' to False to disable.') from e
            else:
                raise e

    return wrap


class MecademicException(Exception):
    """Base exception class for Mecademic-related exceptions.
"""
    pass


class InvalidStateError(MecademicException):
    """The internal state of the instance is invalid.
"""
    pass


class CommunicationError(MecademicException):
    """There is a communication issue with the robot.
"""
    pass


class DisconnectError(MecademicException):
    """A non-nominal disconnection has occurred.
"""
    pass


class InterruptException(MecademicException):
    """An event has encountered an error. Perhaps it will never be set.
"""
    pass


class TimeoutException(MecademicException):
    """Requested timeout during a blocking operation (synchronous mode or Wait* functions) has been reached.
       (raised by InterruptableEvent)"""
    pass


class Robot:
    """Class for controlling a Mecademic robot.

    Attributes
    ----------
    _address : string
        The IP address associated to the Mecademic Robot.
    _command_socket : socket object
        Socket connecting to the command port of the physical Mecademic robot.
    _monitor_socket : socket object
        Socket connecting to the monitor port of the physical Mecademic robot.

    _command_rx_thread : thread handle
        Thread used to receive messages from the command port.
    _command_rx_queue : queue
        Queue used to temporarily store messages from the command port.
    _command_tx_thread : thread handle
        Thread used to transmit messages to the command port.
    _command_tx_queue : queue
        Queue used to temporarily store commands to be sent to the command port.
    _monitor_rx_thread : thread handle
        Thread used to receive messages from the monitor port.
    _monitor_rx_queue : queue
        Queue used to temporarily store messages from the monitor port.

    _command_response_handler_thread : thread handle
        Thread used to read messages from the command response queue.
    _monitor_handler_thread : thread handle
        Thread used to read messages from the monitor queue.

    _main_lock : recursive lock object
        Used to protect internal state of the robot object.

    _robot_info: RobotInfo object
        Store information concerning robot (ex.: serial number)
    _robot_kinematics : RobotKinematics object
        Stores most current robot kinematics.
        All attributes of this object are the latest captured on monitor port, so they don't necessarily share the same
        timestamp
    _robot_kinematics_stable : RobotKinematics object
        Stores most current robot kinematics, but all attributes of object share the same timestamp
    _robot_status: RobotStatus object
        Stores most current robot status
    _gripper_status: GripperStatus object
        Stores most current gripper status
    _robot_events : RobotEvents object
        Stores events related to the robot state.

    _file_logger : RobotDataLogger object
        Collects RobotInformation, all RobotKinematics and SentCommands during determined period

    _robot_callbacks : RobotCallbacks instance
        Stores user-defined callback functions.
    _callback_queue : queue
        Queue storing triggered callbacks.
    _callback_thread : thread handle
        Callbacks will run in this thread if so configured.

    _user_checkpoints : dictionary
        Stores checkpoints set or expected by user.
    _internal_checkpoints : dictionary
        Stores checkpoints set internally by the Robot class.
    _internal_checkpoint_counter : int
        Stores the next available checkpoint id for internal checkpoints.

    _enable_synchronous_mode : boolean
        If enabled, commands block until action is completed.

    _clear_motion_requests : int
        Number of pending ClearMotion requests.

    logger : logger object
        Logger used throughout class.

    default_timeout : float
        Default timeout to use for blocking operations.
"""

    def __init__(self):
        """Constructor for an instance of the Robot class.
        """
        # Initialize member variables that are NOT reset by "with" block (i.e. by __enter__ and __exit__)
        self._is_initialized = False
        # (callbacks remain registered after "with" block
        self._robot_callbacks = RobotCallbacks()
        self._run_callbacks_in_separate_thread = False
        self._reset()

    def __del__(self):
        """Destructor for an instance of the Robot class.

        Warnings
        --------
        In python, the  destructor is called by garbage collector, it may not be called when Robot object
        instance is released so make sure to explicitly Disconnect from the robot, or use "with" block if you
        need to control when the disconnection with robot occurs.
        """
        self._reset()
        self.UnregisterCallbacks()

    def __enter__(self):
        """Function called when entering "with" block with a Robot object instance.
        This simply validates that the robot is not already connection (must not be by design)
        """
        # Don't allow entering a "with" statement when robot is already connected
        # (since the goal of "with" is to disconnect)
        if self._monitor_handler_thread is not None:
            raise InvalidStateError('Robot cannot be connected when entering \'with\' block')
        return self

    def __exit__(self, exc_type, exc_value, traceback):
        """Function called when exiting "with" block with a Robot object instance.
        This forces disconnection with the robot and reset of all states, except registered callbacks
        which remain attached in case the same Robot object is reconnected later.
        """
        self._reset()

    def _reset(self):
        """ Reset the Robot class (disconnects, stop threads, clears queues, etc).
        (this code is common to constructor, destructor and __exit__ implicit functions)
        Only thing that is not reset are registered callbacks.
        """
        if self._is_initialized:
            self.Disconnect()
            # Note: Don't unregister callbacks, we allow them to remain valid after a "with" block
            # self.UnregisterCallbacks()

        self._address = None

        self._command_socket = None
        self._monitor_socket = None

        self._command_rx_thread = None
        self._command_tx_thread = None
        self._monitor_rx_thread = None

        self._command_response_handler_thread = None
        self._monitor_handler_thread = None

        self._main_lock = threading.RLock()

        # self._robot_callbacks = RobotCallbacks() -> Not reset here, only upon UnregisterCallback
        self._callback_queue = _CallbackQueue(self._robot_callbacks)
        self._callback_thread = None

        self._robot_info = None
        self._robot_kinematics = None
        self._robot_kinematics_stable = None
        self._robot_status = RobotStatus()
        self._gripper_status = GripperStatus()
        self._robot_events = _RobotEvents()

        self._file_logger = None

        self._reset_disconnect_attributes()

        self._enable_synchronous_mode = None
        self._disconnect_on_exception = None

        self._offline_mode = None
        self._monitor_mode = None

        self.logger = logging.getLogger(__name__)
        self.default_timeout = 10

        self._is_initialized = True

    def _reset_disconnect_attributes(self):
        self._command_rx_queue = queue.Queue()
        self._command_tx_queue = queue.Queue()
        self._monitor_rx_queue = queue.Queue()
        self._custom_response_events = list()

        self._user_checkpoints = dict()
        self._internal_checkpoints = dict()
        self._internal_checkpoint_counter = mx_def.MX_CHECKPOINT_ID_MAX + 1

        self._clear_motion_requests = 0

    #####################################################################################
    # Static methods.
    #####################################################################################

    @staticmethod
    def _deactivate_on_exception(func, command_socket, *args, **kwargs):
        """Wrap input function to send deactivate signal to command_socket on exception.

        Parameters
        ----------
        func : function handle
            Function to execute.

        command_socket : socket
            Socket to send the deactivate command to.

        """
        try:
            return func(*args, **kwargs)
        except BaseException as e:
            if command_socket:
                command_socket.sendall(b'DeactivateRobot\0')
            raise e

    @staticmethod
    def _handle_socket_rx(robot_socket, rx_queue, logger):
        """Handle received data on the socket.

        Parameters
        ----------
        robot_socket : socket
            Socket to use for receiving data.

        rx_queue : queue
            Thread-safe queue to push complete messages onto.

        logger : logger instance
            Logger to use.

        """
        remainder = ''
        while True:
            # Wait for a message from the robot.
            try:
                robot_socket.setblocking(True)
                raw_responses = robot_socket.recv(1024)
            except (ConnectionAbortedError, BrokenPipeError, OSError):
                return

            # Socket has been closed.
            if raw_responses == b'':
                return

            responses = raw_responses.decode('ascii').split('\0')

            # Add the remainder from the previous message if necessary.
            if remainder != '':
                responses[0] = remainder + responses[0]

            # Set the remainder as the last response (which is '' if complete).
            remainder = responses[-1]

            # Put all responses into the queue.
            for response in responses[:-1]:

                logger.debug(f'Socket Rx - Response: {response}')
                rx_queue.put(_Message.from_string(response))

    @staticmethod
    def _handle_socket_tx(robot_socket, tx_queue, logger):
        """Handle sending data on the socket.

        Parameters
        ----------
        robot_socket : socket
            Socket to use for sending data.

        tx_queue : queue
            Thread-safe queue to get messages from.

        logger : logger instance
            Logger to use.

        """
        while True:
            # Wait for a command to be available from the queue.
            command = tx_queue.get(block=True)

            # Terminate thread if requested, otherwise send the command.
            if command == _TERMINATE:
                return
            else:
                logger.debug(f'Socket Tx - Command: {command}')
                robot_socket.sendall((command + '\0').encode('ascii'))

    @staticmethod
    def _connect_socket(logger, address, port, socket_timeout=0.1):
        """Connects to an arbitrary socket.

        Parameters
        ----------
        logger : logger instance
            Logger to use.
        address : string
            Address to use.
        port : int
            Port number to use.

        Returns
        -------
        new_socket : socket object
            Successfully-connected socket object.

        """
        logger.debug(f'Attempting to connect to {address}:{port}')

        connect_loops = round(socket_timeout / 0.1)
        for _ in range(connect_loops):
            # Create socket and attempt connection.
            new_socket = socket.socket(socket.AF_INET, socket.SOCK_STREAM)
            new_socket.settimeout(socket_timeout)  # 100ms
            try:
                new_socket.connect((address, port))
                break
            except socket.timeout:
                logger.debug(f'Timeout connecting to {address}:{port}.')
                continue
            except Exception as exception:
                logger.error(f'Unable to connect to {address}:{port}, exception: {exception}')
                return None

        logger.debug(f'Connected to {address}:{port}.')
        return new_socket

    @staticmethod
    def _handle_callbacks(logger, callback_queue, callbacks, timeout=None):
        """Runs callbacks found in callback_queue.

        Parameters
        ----------
        logger : logger instance
            Logger to use.
        callback_queue : queue
            Stores triggered callbacks.
        callbacks : RobotCallbacks instance
            Stores user-defined callback functions.
        timeout : float or None
            If none, block forever on empty queue, if 0, don't block, else block with timeout.
        """
        block_on_empty = (timeout != 0)

        while True:
            # If we are not blocking on empty, return if empty.
            if not block_on_empty and callback_queue.qsize() == 0:
                return

            callback_name, data = callback_queue.get(block=block_on_empty, timeout=timeout)

            if callback_name == _TERMINATE:
                return

            callback_function = callbacks.__dict__[callback_name]
            if callback_function is not None:
                if data is not None:
                    callback_function(data)
                else:
                    callback_function()

    #####################################################################################
    # Public methods = Pascal case is used to maintain consistency with text and c++ API.
    #####################################################################################

    # General management functions.

    def RegisterCallbacks(self, callbacks, run_callbacks_in_separate_thread):
        """Register callback functions to be executed.

        Parameters
        ----------
        callbacks : RobotCallbacks object
            Object containing all callback functions.
        run_callbacks_in_separate_thread : bool
            If true, callbacks are run automatically in thread. If false, RunCallbacks must be used.
            **Running callbacks in a separate thread means the user application MUST BE THREAD SAFE!**
        """
        # Check that callbacks are an instance of the appropriate class.
        if not isinstance(callbacks, RobotCallbacks):
            raise TypeError('Callbacks object is not the appropriate class.')

        if self._monitor_handler_thread or self._command_response_handler_thread:
            raise InvalidStateError('Callbacks cannot be set if already connected.')

        self._callback_queue = _CallbackQueue(callbacks)

        # Remember user provided callbacks. Callback thread will actually be started upon Connect.
        self._robot_callbacks = callbacks
        self._run_callbacks_in_separate_thread = run_callbacks_in_separate_thread

    def UnregisterCallbacks(self):
        """Unregister callback functions and terminate callback handler thread if applicable.

        """
        self._stop_callback_thread()

        self._robot_callbacks = RobotCallbacks()
        self._run_callbacks_in_separate_thread = False
        self._callback_queue = _CallbackQueue(self._robot_callbacks)
        self._callback_thread = None

    def RunCallbacks(self):
        """Run all triggered callback functions.

        """
        if self._callback_thread:
            raise InvalidStateError(
                'Cannot call RunCallbacks since callback handler is already running in separate thread.')

        # Setting timeout=0 means we don't block on an empty queue.
        self._handle_callbacks(self.logger, self._callback_queue, self._robot_callbacks, timeout=0)

    def _start_callback_thread(self):
        if self._run_callbacks_in_separate_thread and self._callback_thread is None:
            self._callback_thread = threading.Thread(target=self._handle_callbacks,
                                                     args=(
                                                         self.logger,
                                                         self._callback_queue,
                                                         self._robot_callbacks,
                                                     ))
            self._callback_thread.setDaemon(True)  # Make sure thread does not prevent application from quitting
            self._callback_thread.start()

    def _stop_callback_thread(self):
        if self._callback_thread:
            self._callback_queue.put(_TERMINATE)
            self._callback_thread.join(timeout=self.default_timeout)
            self._callback_thread = None

    # Robot control functions.

    def Connect(
        self,
        address=mx_def.MX_DEFAULT_ROBOT_IP,
        enable_synchronous_mode=False,
        disconnect_on_exception=True,
        monitor_mode=False,
        offline_mode=False,
        timeout=0.1
    ):
        """Attempt to connect to a physical Mecademic Robot.

        Parameters
        ----------
        address : string
            The IP address associated to the Mecademic Robot.
        enable_synchronous_mode : bool
            If true, each command will wait until previous is done executing.
        disconnect_on_exception : bool
            If true, will attempt to disconnect from the robot on exception from api call.
        monitor_mode : bool
            If true, command connection will not be established.
        offline_mode : bool
            If true, socket connections are not created, only used for testing.

        """
        with self._main_lock:

            # Check that the ip address is valid and set address.
            if not isinstance(address, str):
                raise TypeError(f'Invalid IP address ({address}).')

            self.logger.info("Connecting to robot: " + address)
            ipaddress.ip_address(address)
            self._address = address

            self._enable_synchronous_mode = enable_synchronous_mode
            self._disconnect_on_exception = disconnect_on_exception

            self._offline_mode = offline_mode
            self._monitor_mode = monitor_mode

            if not self._monitor_mode:
                self._initialize_command_socket(timeout)
                self._initialize_command_connection()

            self._initialize_monitoring_socket(timeout)
            self._initialize_monitoring_connection()

            self._robot_events.clear_all()

            self._robot_events.on_deactivated.set()
            self._robot_events.on_error_reset.set()
            self._robot_events.on_p_stop_reset.set()
            self._robot_events.on_motion_resumed.set()
            self._robot_events.on_brakes_activated.set()

            self._robot_events.on_status_updated.set()
            self._robot_events.on_status_gripper_updated.set()
            self._robot_events.on_joints_updated.set()
            self._robot_events.on_pose_updated.set()

            self._robot_events.on_connected.set()
            self._callback_queue.put('on_connected')

            # Start callback thread if necessary
            self._start_callback_thread()

<<<<<<< HEAD
        if self._robot_info.version.major < 8:
            self.logger.warning('Python API not supported for firmware under version 8')
            return

        # Fetching the serial number must occur outside main_lock.
=======
        # Once connected, we fetch some information required by this Robot class (outside main lock).
>>>>>>> 0f62f757
        if not self._monitor_mode:
            # Fetch the robot serial number
            serial_response = self.SendCustomCommand('GetRobotSerial',
                                                     expected_responses=[mx_def.MX_ST_GET_ROBOT_SERIAL])
            serial_response_message = serial_response.wait(timeout=self.default_timeout)
            self._robot_info.serial = serial_response_message.data

<<<<<<< HEAD
            full_version_request = self.SendCustomCommand('GetFwVersionFull', [mx_def.MX_ST_GET_FW_VERSION_FULL])
            full_version_request.wait_for_data()
            full_version = full_version_request.data.data
            self._robot_info.version.update_version(full_version)
=======
            # Fetch the current real-time monitoring settings
            if self._robot_info.rt_message_capable:
                real_time_monitoring_response = self.SendCustomCommand(
                    'GetRealTimeMonitoring', expected_responses=[mx_def.MX_ST_GET_REAL_TIME_MONITORING])
                real_time_monitoring_response.wait(timeout=self.default_timeout)
>>>>>>> 0f62f757

    def Disconnect(self):
        """Disconnects Mecademic Robot object from the physical Mecademic robot.

        """
        self.logger.info('Disconnecting from the robot.')

        # Don't acquire _main_lock while shutting down queues to avoid deadlock.
        self._shut_down_queue_threads()

        with self._main_lock:
            message = "explicitly disconnected from the robot"
            self._shut_down_socket_threads()

            # Invalidate checkpoints.
            self._invalidate_checkpoints(message)

            # Reset attributes which should not persist after disconnect.
            self._reset_disconnect_attributes()

            # Finally, close sockets.
            if self._command_socket is not None:
                try:
                    self._command_socket.close()
                except Exception as e:
                    self.logger.error('Error closing command socket. ' + str(e))
                self._command_socket = None
            if self._monitor_socket is not None:
                try:
                    self._monitor_socket.close()
                except Exception as e:
                    self.logger.error('Error closing monitor socket. ' + str(e))
                self._monitor_socket = None

            self._robot_events.on_connected.clear()
            self._robot_events.on_disconnected.set()
            self._callback_queue.put('on_disconnected')

            self._robot_events.abort_all(message=message)

        # Now that we're disconnected and posted 'on_disconnected' callback we can stop the callback thread
        self._stop_callback_thread()

    def IsConnected(self):
        """Tells if we're actually connected to the robot

        Returns
        -------
        boolean
            true if connected to the robot
        """
        return self._robot_events.on_connected.is_set()

    def set_synchronous_mode(self, sync_mode=True):
        """Enables synchronous mode. In this mode, all commands are blocking until robot's response is received.
           Note that this will apply to next API calls.
           So disabling synchronous mode will not not awake thread already awaiting on synchronous operations.

        Parameters
        ----------
        sync_mode : bool, optional
            Synchronous mode enabled (else asynchronous mode), by default True
        """
        self._enable_synchronous_mode = sync_mode

    @disconnect_on_exception
    def ActivateRobot(self):
        """Activate the robot.

        """
        with self._main_lock:
            self._check_internal_states()
            self._send_command('ActivateRobot')

        if self._enable_synchronous_mode:
            self.WaitActivated()

    @disconnect_on_exception
    def Home(self):
        """Home the robot.

        """
        with self._main_lock:
            self._check_internal_states()
            self._send_command('Home')

        if self._enable_synchronous_mode:
            self.WaitHomed()

    @disconnect_on_exception
    def ActivateAndHome(self):
        """Utility function that combines activate and home.

        """
        self.ActivateRobot()
        self.Home()

    @disconnect_on_exception
    def PauseMotion(self):
        """Immediately pause robot motion.

        """
        with self._main_lock:
            self._check_internal_states()
            self._send_command('PauseMotion')

        if self._enable_synchronous_mode:
            self._robot_events.on_motion_paused.wait(timeout=self.default_timeout)

    @disconnect_on_exception
    def ResumeMotion(self):
        """Un-pause robot motion.

        """
        with self._main_lock:
            self._check_internal_states()
            self._send_command('ResumeMotion')

        if self._enable_synchronous_mode:
            self.WaitMotionResumed(timeout=self.default_timeout)

    @disconnect_on_exception
    def DeactivateRobot(self):
        """Deactivate the robot.

        """
        with self._main_lock:
            self._check_internal_states()
            self._send_command('DeactivateRobot')

        if self._enable_synchronous_mode:
            self.WaitDeactivated()

    @disconnect_on_exception
    def ClearMotion(self):
        """Clear the motion queue, includes implicit PauseMotion command.

        """
        with self._main_lock:
            self._check_internal_states()

            # Increment the number of pending ClearMotion requests.
            self._clear_motion_requests += 1
            self._robot_events.on_motion_cleared.clear()

            self._send_command('ClearMotion')

            # Clearing the motion queue also requires clearing checkpoints, as the robot will not send them anymore.
            self._invalidate_checkpoints("motion was cleared")

        if self._enable_synchronous_mode:
            self.WaitMotionCleared(timeout=self.default_timeout)

    @disconnect_on_exception
    def MoveJoints(self, *args):
        """Move the robot by specifying each joint's target angular position.

        Parameters
        ----------
        joint_1...joint_n : float
            Desired joint angles in degrees.

        """
        if len(args) != self._robot_info.num_joints:
            raise ValueError('Incorrect number of joints sent to command.')

        self._send_motion_command('MoveJoints', args)

    @disconnect_on_exception
    def MoveJointsRel(self, *args):
        """Move the robot relative to current position by specifying each joint's offset angular position.

        Parameters
        ----------
        joint_1...joint_n : float
            Desired joint angles offsets in degrees.

        """
        if len(args) != self._robot_info.num_joints:
            raise ValueError('Incorrect number of joints sent to command.')

        self._send_motion_command('MoveJointsRel', args)

    @disconnect_on_exception
    def MoveJointsVel(self, *args):
        """Moves joints to at desired velocities.

        Parameters
        ----------
        joint_1...joint_n : float
            Desired joint velocities in degrees per second.

        """
        if len(args) != self._robot_info.num_joints:
            raise ValueError('Incorrect number of joints sent to command.')

        self._send_motion_command('MoveJointsVel', args)

    @disconnect_on_exception
    def MovePose(self, x, y, z, alpha, beta, gamma):
        """Move robot's tool to an absolute Cartesian position (non-linear move, but all joints arrive simultaneously).

        Parameters
        ----------
        x, y, z : float
            Desired end effector coordinates in mm.
        alpha, beta, gamma
            Desired end effector orientation in degrees.

        """
        self._send_motion_command('MovePose', [x, y, z, alpha, beta, gamma])

    @disconnect_on_exception
    def MoveLin(self, x, y, z, alpha, beta, gamma):
        """Linearly move robot's tool to an absolute Cartesian position.

        Parameters
        ----------
        x, y, z : float
            Desired end effector coordinates in mm.
        alpha, beta, gamma
            Desired end effector orientation in degrees.

        """
        self._send_motion_command('MoveLin', [x, y, z, alpha, beta, gamma])

    @disconnect_on_exception
    def MoveLinRelTRF(self, x, y, z, alpha, beta, gamma):
        """Linearly move robot's tool to a Cartesian position relative to current TRF position.

        Parameters
        ----------
        x, y, z : float
            Desired displacement in mm.
        alpha, beta, gamma
            Desired orientation change in deg.

        """
        self._send_motion_command('MoveLinRelTRF', [x, y, z, alpha, beta, gamma])

    @disconnect_on_exception
    def MoveLinRelWRF(self, x, y, z, alpha, beta, gamma):
        """Linearly move robot's tool to a Cartesian position relative to a reference frame that has the same
        orientation.

        Parameters
        ----------
        x, y, z : float
            Desired displacement in mm.
        alpha, beta, gamma
            Desired orientation change in deg.

        """
        self._send_motion_command('MoveLinRelWRF', [x, y, z, alpha, beta, gamma])

    @disconnect_on_exception
    def MoveLinVelTRF(self, x, y, z, alpha, beta, gamma):
        """Move robot's by Cartesian velocity relative to the TRF.

           Joints will move for a time controlled by velocity timeout (SetVelTimeout).

        Parameters
        ----------
        x, y, z : float
            Desired velocity in mm/s.
        alpha, beta, gamma
            Desired angular velocity in degrees/s.

        """
        self._send_motion_command('MoveLinVelTRF', [x, y, z, alpha, beta, gamma])

    @disconnect_on_exception
    def MoveLinVelWRF(self, x, y, z, alpha, beta, gamma):
        """Move robot's by Cartesian velocity relative to the WRF.

           Joints will move for a time controlled by velocity timeout (SetVelTimeout).

        Parameters
        ----------
        x, y, z : float
            Desired velocity in mm/s.
        alpha, beta, gamma
            Desired angular velocity in degrees/s.

        """
        self._send_motion_command('MoveLinVelWRF', [x, y, z, alpha, beta, gamma])

    @disconnect_on_exception
    def SetVelTimeout(self, t):
        """Maximum time the robot will continue to move after a velocity move command was sent.

        (Can be stopped earlier by sending a velocity command with 0 velocity values.)

        Parameters
        ----------
        t : float
            Desired duration for velocity-mode motion commands.

        """
        self._send_motion_command('SetVelTimeout', [t])

    @disconnect_on_exception
    def SetConf(self, shoulder, elbow, wrist):
        """Manually set inverse kinematics options (and disable auto-conf).

        Parameters
        ----------
        shoulder : +1 or -1
            Shoulder inverse kinematics parameter.
        elbow : +1 or -1
            Elbow inverse kinematics parameter.
        wrist : +1 or -1
            Wrist inverse kinematics parameter.

        """
        self._send_motion_command('SetConf', [shoulder, elbow, wrist])

    @disconnect_on_exception
    def SetAutoConf(self, e):
        """Enable or disable auto-conf (automatic selection of inverse kinematics options).

        Parameters
        ----------
        e : boolean
            If true, robot will automatically choose the best configuration for the desired pose.

        """
        self._send_motion_command('SetAutoConf', [int(e)])

    @disconnect_on_exception
    def SetConfTurn(self, n):
        """Manually set the last joint turn configuration parameter.

        Parameters
        ----------
        n : integer
            The turn number for joint 6.

        """
        self._send_motion_command('SetConfTurn', [n])

    @disconnect_on_exception
    def SetAutoConfTurn(self, e):
        """Enable or disable auto-conf (automatic selection of inverse kinematics options) for joint 6..

        Parameters
        ----------
        e : boolean
            If true, robot will automatically choose the best configuration for the desired pose.

        """
        self._send_motion_command('SetAutoConfTurn', [int(e)])

    @disconnect_on_exception
    def SetBlending(self, p):
        """Set percentage of blending between consecutive movements in the same mode (velocity or cartesian).

        Note: There can't be blending between joint mode and Cartesian mode moves.

        Parameters
        ----------
        p : float
            Percentage blending between actions.

        """
        self._send_motion_command('SetBlending', [p])

    @disconnect_on_exception
    def SetCartAcc(self, p):
        """Set target acceleration (linear and angular) during MoveLin commands.

        Parameters
        ----------
        p : float
            Percentage of maximum acceleration.

        """
        self._send_motion_command('SetCartAcc', [p])

    @disconnect_on_exception
    def SetCartAngVel(self, w):
        """Set maximum angular velocity during MoveLin commands.

        Parameters
        ----------
        p : float
            Maximum angular velocity in deg/s.

        """
        self._send_motion_command('SetCartAngVel', [w])

    @disconnect_on_exception
    def SetCartLinVel(self, w):
        """Set maximum linear velocity during MoveLin commands.

        Note: Actual linear velocity may be lower if necessary to avoid exceeding maximum angular velocity.

        Parameters
        ----------
        p : float
            Maximum angular velocity in deg/s.

        """
        self._send_motion_command('SetCartLinVel', [w])

    @disconnect_on_exception
    def GripperOpen(self):
        """Open the gripper.

        """
        self._send_motion_command('GripperOpen')

    @disconnect_on_exception
    def GripperClose(self):
        """Close the gripper.

        """
        self._send_motion_command('GripperClose')

    @disconnect_on_exception
    def MoveGripper(self, state=GRIPPER_OPEN):
        """Open or close the gripper.

        Corresponds to text API calls "_GripperOpen" / "GripperClose".

        Parameters
        ----------
        state : boolean
            Open or close the gripper (GRIPPER_OPEN or GRIPPER_CLOSE)

        """
        if state:
            self.GripperOpen()
        else:
            self.GripperClose()

    @disconnect_on_exception
    def SetGripperForce(self, p):
        """Set the gripper's force in percent.

        Parameters
        ----------
        p : float
            The desired force in percent.

        """
        self._send_motion_command('SetGripperForce', [p])

    @disconnect_on_exception
    def SetGripperVel(self, p):
        """Set the gripper's velocity in percent.

        Parameters
        ----------
        p : float
            The desired velocity in percent.

        """
        self._send_motion_command('SetGripperVel', [p])

    @disconnect_on_exception
    def SetJointAcc(self, p):
        """Set target joint acceleration during MoveJoints commands.

        Parameters
        ----------
        p : float
            Target acceleration, in percent.

        """
        self._send_motion_command('SetJointAcc', [p])

    @disconnect_on_exception
    def SetJointVel(self, p):
        """Set target joint velocity during MoveJoints commands.

        Parameters
        ----------
        p : float
            Target joint velocity, in percent.

        """
        self._send_motion_command('SetJointVel', [p])

    @disconnect_on_exception
    def SetTRF(self, x, y, z, alpha, beta, gamma):
        """Set the TRF (tool reference frame) Cartesian position.

        Parameters
        ----------
        x, y, z : float
            Desired reference coordinates in mm.
        alpha, beta, gamma
            Desired reference orientation in degrees.

        """
        self._send_motion_command('SetTRF', [x, y, z, alpha, beta, gamma])

    @disconnect_on_exception
    def SetWRF(self, x, y, z, alpha, beta, gamma):
        """Set the WRF (world reference frame) Cartesian position.

        Parameters
        ----------
        x, y, z : float
            Desired reference coordinates in mm.
        alpha, beta, gamma
            Desired reference orientation in degrees.

        """
        self._send_motion_command('SetWRF', [x, y, z, alpha, beta, gamma])

    @disconnect_on_exception
    def SetCheckpoint(self, n):
        """Set checkpoint with desired id.

        Parameters
        ----------
        n : int
            Desired checkpoint id.

        Return
        ------
        Checkpoint object
            Object to use to wait for the checkpoint.

        """
        with self._main_lock:
            self._check_internal_states()
            assert mx_def.MX_CHECKPOINT_ID_MIN <= n <= mx_def.MX_CHECKPOINT_ID_MAX
            return self._set_checkpoint_impl(n)

    @disconnect_on_exception
    def ExpectExternalCheckpoint(self, n):
        """Expect the robot to receive a checkpoint with given id (e.g. from saved program).

        Parameters
        ----------
        n : int
            Id of expected checkpoint.

        Return
        ------
        Checkpoint object
            Object to use to wait for the checkpoint.

        """
        with self._main_lock:
            self._check_internal_states()
            assert mx_def.MX_CHECKPOINT_ID_MIN <= n <= mx_def.MX_CHECKPOINT_ID_MAX
            return self._set_checkpoint_impl(n, send_to_robot=False)

    @disconnect_on_exception
    def WaitForAnyCheckpoint(self, timeout=None):
        """Pause program execution until any checkpoint has been received from the robot.

        Parameters
        ----------
        timeout : float
            Maximum time to spend waiting for the checkpoint (in seconds).
        """
        with self._main_lock:
            self._check_internal_states()
            if '*' not in self._internal_checkpoints:
                self._internal_checkpoints['*'] = list()
            event = InterruptableEvent()
            self._internal_checkpoints['*'].append(event)

        event.wait(timeout=timeout)

    @disconnect_on_exception
    def WaitConnected(self, timeout=None):
        """Pause program execution until robot is disconnected.

        Parameters
        ----------
        timeout : float
            Maximum time to spend waiting for the event (in seconds).
        """
        self._robot_events.on_connected.wait(timeout=timeout)

    @disconnect_on_exception
    def WaitDisconnected(self, timeout=None):
        """Pause program execution until the robot is disconnected.

        Parameters
        ----------
        timeout : float
            Maximum time to spend waiting for the event (in seconds).
        """
        self._robot_events.on_disconnected.wait(timeout=timeout)

    @disconnect_on_exception
    def WaitActivated(self, timeout=None):
        """Pause program execution until the robot is activated.

        Parameters
        ----------
        timeout : float
            Maximum time to spend waiting for the event (in seconds).
        """
        self._robot_events.on_activated.wait(timeout=timeout)

    @disconnect_on_exception
    def WaitDeactivated(self, timeout=None):
        """Pause program execution until the robot is deactivated.

        Parameters
        ----------
        timeout : float
            Maximum time to spend waiting for the event (in seconds).
        """
        self._robot_events.on_deactivated.wait(timeout=timeout)

    @disconnect_on_exception
    def WaitHomed(self, timeout=None):
        """Pause program execution until the robot is homed.

        Parameters
        ----------
        timeout : float
            Maximum time to spend waiting for the event (in seconds).
        """
        self._robot_events.on_homed.wait(timeout=timeout)

    @disconnect_on_exception
    def WaitSimActivated(self, timeout=None):
        """Pause program execution until the robot simulation mode is activated.

        Parameters
        ----------
        timeout : float
            Maximum time to spend waiting for the event (in seconds).

        """
        self._robot_events.on_activate_sim.wait(timeout=timeout)

    @disconnect_on_exception
    def WaitForError(self, timeout=None):
        """Pause program execution until the robot is in error state.

        Parameters
        ----------
        timeout : float
            Maximum time to spend waiting for the event (in seconds).
        """
        self._robot_events.on_error.wait(timeout=timeout)

    @disconnect_on_exception
    def WaitErrorReset(self, timeout=None):
        """Pause program execution until the robot is not in an error state.

        Parameters
        ----------
        timeout : float
            Maximum time to spend waiting for the event (in seconds).
        """
        self._robot_events.on_error_reset.wait(timeout=timeout)

    @disconnect_on_exception
    def WaitSimDeactivated(self, timeout=None):
        """Pause program execution until the robot simulation mode is deactivated.

        Parameters
        ----------
        timeout : float
            Maximum time to spend waiting for the event (in seconds).
        """
        self._robot_events.on_deactivate_sim.wait(timeout=timeout)

    @disconnect_on_exception
    def WaitMotionResumed(self, timeout=None):
        """Pause program execution until the robot motion is resumed.

        Parameters
        ----------
        timeout : float
            Maximum time to spend waiting for the event (in seconds).
        """
        self._robot_events.on_motion_resumed.wait(timeout=timeout)

    @disconnect_on_exception
    def WaitMotionPaused(self, timeout=None):
        """Pause program execution until the robot motion is paused.

        Parameters
        ----------
        timeout : float
            Maximum time to spend waiting for the event (in seconds).
        """
        self._robot_events.on_motion_paused.wait(timeout=timeout)

    @disconnect_on_exception
    def WaitMotionCleared(self, timeout=None):
        """Pause program execution until all pending request to clear motion have been acknowledged.

        Parameters
        ----------
        timeout : float
            Maximum time to spend waiting for the event (in seconds).
        """

        self._robot_events.on_motion_cleared.wait(timeout=timeout)

    @disconnect_on_exception
    def WaitEndOfCycle(self, timeout=None):
        """Pause program execution until all messages in a message cycle are received

        Parameters
        ----------
        timeout : float
            Maximum time to spend waiting for the event (in seconds).
        """
        if self._robot_events.on_end_of_cycle.is_set():
            self._robot_events.on_end_of_cycle.clear()

        self._robot_events.on_end_of_cycle.wait(timeout=timeout)

    @disconnect_on_exception
    def WaitIdle(self, timeout=None):
        """Pause program execution until robot is idle.

        Parameters
        ----------
        timeout : float
            Maximum time to spend waiting for the event (in seconds).
        """
        with self._main_lock:
            # Can't wait if robot is in error (already "idle")
            if self._robot_status.error_status:
                raise InterruptException('Robot is in error')
            checkpoint = self._set_checkpoint_internal()

        start_time = time.time()
        checkpoint.wait(timeout=timeout)
        end_time = time.time()

        if timeout:
            remaining_timeout = timeout - (end_time - start_time)
        else:
            remaining_timeout = None

        self._robot_events.on_end_of_block.wait(timeout=remaining_timeout)

    @disconnect_on_exception
    def ResetError(self):
        """Attempt to reset robot error.

        """
        with self._main_lock:
            self._check_internal_states()
            self._send_command('ResetError')

        if self._enable_synchronous_mode:
            self._robot_events.on_error_reset.wait()

    @disconnect_on_exception
    def ResetPStop(self):
        """Attempt to reset robot pstop.

        """
        with self._main_lock:
            self._check_internal_states()
            self._send_command('ResetPStop')

        if self._enable_synchronous_mode:
            self._robot_events.on_p_stop_reset.wait()

    @disconnect_on_exception
    def Delay(self, t):
        """Set a delay between motion commands.

        Parameters
        ----------
        t : float
            Desired pause duration in seconds.

        """
        with self._main_lock:
            self._check_internal_states()
            if not self._robot_events.on_homed.is_set():
                raise InvalidStateError('This command requires robot to be homed.')
            self._send_command('Delay', [t])
            if self._enable_synchronous_mode:
                checkpoint = self._set_checkpoint_internal()

        if self._enable_synchronous_mode:
            checkpoint.wait()

    @disconnect_on_exception
    def SendCustomCommand(self, command, expected_responses=None):
        """Send custom command to robot.

        Parameters
        ----------
        command : str
            Desired custom command.

        expected_responses : None or list of integers.
            If not none, wait for and return one of the expected responses.

        Return
        ------
        If expected_responses is not None, return an event. The user can use
        event.wait() to wait for and get the response message.

        """
        with self._main_lock:
            self._check_internal_states()

            if expected_responses:
                event_with_data = InterruptableEvent(data=expected_responses)
                self._custom_response_events.append(event_with_data)

            self._send_command(command)

        if expected_responses:
            return event_with_data

    @disconnect_on_exception
    def StartOfflineProgram(self, n, timeout=None):
        """Start an offline program.

        Offline programs need to be recorded using the robot's Web Portal (or text API).
        This API can only start an already recorded offline program.
        Callback on_offline_program_state will indicate when program is started or not.

        Parameters
        ----------
        n : int
            Id of offline program to start.

        """
        with self._main_lock:
            self._check_internal_states()
            self._robot_events.on_offline_program_started.clear()

            self._send_command('StartProgram', [n])

        if self._enable_synchronous_mode:
            try:
                self._robot_events.on_offline_program_started.wait(timeout=timeout)
            except InterruptException:
                raise InvalidStateError('Offline program start not confirmed. Does program {} exist?'.format(n))

    # Non-motion commands.

    @disconnect_on_exception
    def GetRtTargetJointPos(self, include_timestamp=False, synchronous_update=False, timeout=None):
        """Returns the real-time target joint positions of the robot.

        Parameters
        ----------
        include_timestamp : bool
            If true, return a TimestampedData object, otherwise just return joints angles.
        synchronous_update : bool
            If true, requests updated joints positions and waits for response, else uses last known positions.
        timeout : float
            Maximum time in second to wait for forced update.

        Return
        ------
        TimestampedData or list of floats
            Returns joint positions in degrees.

        """
        if synchronous_update:
            with self._main_lock:
                self._check_internal_states()
                if self._robot_events.on_joints_updated.is_set():
                    self._robot_events.on_joints_updated.clear()
                    if self._robot_info.rt_message_capable:
                        self._send_command('GetRtTargetJointPos')
                    else:
                        # This robot does not have GetRtTargetJointPos, use legacy GetJoints (but won't get timestamp)
                        self._send_command('GetJoints')

            # Wait until response is received (this will throw TimeoutException if appropriate)
            self._robot_events.on_joints_updated.wait(timeout=timeout)

        with self._main_lock:
            if include_timestamp:
                if not self._robot_info.rt_message_capable:
                    raise InvalidStateError('Cannot provide timestamp with current robot firmware or model.')
                else:
                    return copy.deepcopy(self._robot_kinematics.rt_target_joint_pos)

            return copy.deepcopy(self._robot_kinematics.rt_target_joint_pos.data)

    def GetJoints(self, synchronous_update=False, timeout=None):
        """Legacy command. Please use GetRtTargetJointPos instead"""
        return self.GetRtTargetJointPos(include_timestamp=False, synchronous_update=synchronous_update, timeout=timeout)

    @disconnect_on_exception
    def GetRtTargetCartPos(self, include_timestamp=False, synchronous_update=False, timeout=None):
        """Returns the current end-effector pose of the robot. WARNING: NOT UNIQUE.

        Parameters
        ----------
        include_timestamp : bool
            If true, return a TimestampedData object, otherwise just return joints angles.
        synchronous_update : bool
            If true, requests updated pose and waits for response, else uses last know pose.
        timeout : float
            Maximum time in second to wait for forced update.

        Return
        ------
        TimestampedData or list of floats
            Returns end-effector pose [x, y, z, alpha, beta, gamma].

        """

        if synchronous_update:
            with self._main_lock:
                self._check_internal_states()
                if self._robot_events.on_pose_updated.is_set():
                    self._robot_events.on_pose_updated.clear()
                    if self._robot_info.rt_message_capable:
                        self._send_command('GetRtTargetCartPos')
                    else:
                        # This robot does not have GetRtTargetCartPos, use legacy GetJoints (but won't get timestamp)
                        self._send_command('GetPose')

            # Wait until response is received (this will throw TimeoutException if appropriate)
            self._robot_events.on_pose_updated.wait(timeout=timeout)

        with self._main_lock:
            if include_timestamp:
                if not self._robot_info.rt_message_capable:
                    raise InvalidStateError('Cannot provide timestamp with current robot firmware or model.')
                else:
                    return copy.deepcopy(self._robot_kinematics.rt_target_cart_pos)

            return copy.deepcopy(self._robot_kinematics.rt_target_cart_pos.data)

    def GetPose(self, synchronous_update=False, timeout=None):
        """Legacy command. Please use GetRtTargetCartPos instead"""
        return self.GetRtTargetCartPos(include_timestamp=False, synchronous_update=synchronous_update, timeout=timeout)

    @disconnect_on_exception
    def SetMonitoringInterval(self, t):
        """Sets the rate at which the monitoring port sends data.

        Parameters
        ----------
        t : float
            Monitoring interval duration in seconds.

        """
        with self._main_lock:
            self._check_internal_states()
            self._send_command('SetMonitoringInterval', [t])

    @disconnect_on_exception
    def SetRealTimeMonitoring(self, *events):
        """Configure which real-time monitoring events to enable.

        Parameters
        ----------
        events : list of event IDs
            List of event IDs to enable. For instance: events=[MX_ST_RT_TARGET_JOINT_POS, MX_ST_RT_TARGET_CART_POS]
            enables the target joint positions and target end effector pose messages.
            Can also use events='all' to enable all.

        """
        with self._main_lock:
            self._check_internal_states()
            if isinstance(events, tuple):
                events = list(events)
            self._send_command('SetRealTimeMonitoring', events)

    @disconnect_on_exception
    def SetRTC(self, t):
        """Sets the rate at which the monitoring port sends data.

        Parameters
        ----------
        t : int
            Unix epoch time (seconds since 00:00:00 UTC Jan 1, 1970).

        """
        with self._main_lock:
            self._check_internal_states()
            self._send_command('SetRTC', [t])

    @disconnect_on_exception
    def ActivateSim(self):
        """Enables simulation mode. Motors don't move, but commands will be processed.

        """
        with self._main_lock:
            self._check_internal_states()
            self._send_command('ActivateSim')

    @disconnect_on_exception
    def DeactivateSim(self):
        """Disables simulation mode. Motors don't move, but commands will be processed.

        """
        with self._main_lock:
            self._check_internal_states()
            self._send_command('DeactivateSim')

    @disconnect_on_exception
    def ActivateBrakes(self, activated=True):
        """Enable/disable the brakes. These commands are only available when the robot is deactivated.

        By default, brakes are enabled until robot is activated (brakes are automatically disabled upon activation).
        Corresponds to text API calls "BrakesOn" / "BrakesOff".

        Parameters
        ----------
        activated : bool
            Engage brakes if true, otherwise disengage brakes.

        """
        with self._main_lock:
            self._check_internal_states()
            if activated:
                self._send_command('BrakesOn')
            else:
                self._send_command('BrakesOff')

        if self._enable_synchronous_mode:
            if activated:
                self._robot_events.on_brakes_activated.wait()
            else:
                self._robot_events.on_brakes_deactivated.wait()

    def GetRobotInfo(self):
        """Return a copy of the known robot information.

        Return
        ------
        RobotInfo
            Object containing robot information.

        """
        with self._main_lock:
            return copy.deepcopy(self._robot_info)

    def GetRobotKinematics(self):
        """Return a copy of the current robot kinematics, with all values associated with the same timestamp

        Return
        ------
        RobotKinematics
            Object containing the current robot kinematics

        """
        with self._main_lock:
            return copy.deepcopy(self._robot_kinematics_stable)

    @disconnect_on_exception
    def GetStatusRobot(self, synchronous_update=False, timeout=None):
        """Return a copy of the current robot status

        Parameters
        ----------
        synchronous_update: boolean
            True -> Synchronously get updated robot status. False -> Get latest known status.
        timeout: float
            Timeout (in seconds) waiting for synchronous response from the robot.

        Returns
        -------
        RobotStatus
            Object containing the current robot status

        """
        if synchronous_update:
            with self._main_lock:
                self._check_internal_states()
                if self._robot_events.on_status_updated.is_set():
                    self._robot_events.on_status_updated.clear()
                    self._send_command('GetStatusRobot')

            # Wait until response is received (this will throw TimeoutException if appropriate)
            self._robot_events.on_status_updated.wait(timeout=timeout)

        with self._main_lock:
            return copy.deepcopy(self._robot_status)

    @disconnect_on_exception
    def GetStatusGripper(self, synchronous_update=True, timeout=None):
        """Return a copy of the current gripper status

        Parameters
        ----------
        synchronous_update: boolean
            True -> Synchronously get updated gripper status. False -> Get latest known status.
            *** Note: Synchronous mode by default because robot does not report gripper status change events by default
                      (unless SetStatusEvents command is used to enable gripper status updates)
        timeout: float
            Timeout (in seconds) waiting for synchronous response from the robot.

        Returns
        -------
        GripperStatus
            Object containing the current gripper status

        """
        if synchronous_update:
            with self._main_lock:
                self._check_internal_states()
                if self._robot_events.on_status_gripper_updated.is_set():
                    self._robot_events.on_status_gripper_updated.clear()
                    self._send_command('GetStatusGripper')

            # Wait until response is received (this will throw TimeoutException if appropriate)
            self._robot_events.on_status_gripper_updated.wait(timeout=timeout)

        with self._main_lock:
            return copy.deepcopy(self._gripper_status)

    def LogTrace(self, trace):
        """Send a text trace that is printed in the robot's log internal file (which can be retrieved from robot's Web
           portal under menu "Options -> Get Log").
           (useful for clearly identifying steps of a program within robot's log when reporting problems to
            Mecademic support team!)

        Parameters
        ----------
        trace : string
            Text string to print in robot's internal log file
        """
        # Escape any " in the provided string
        trace = trace.replace('"', '\"')
        self.SendCustomCommand(f"LogTrace({trace})")

    def StartLogging(self, monitoringInterval, file_name=None, file_path=None, fields=None, record_time=True):
        """Start logging robot state to file.

        Fields logged are controlled by SetRealtimeMonitoring(). Logging frequency is set by SetMonitoringInterval().
        By default, will wait until robot is idle before logging.

        Parameters
        ----------
        monitoring_interval: float
            Indicates rate at which state from robot will be received on monitor port. Unit: seconds

        file_name: string or None
            Log file name
            If None, file name will be built with date/time and robot information (robot type, serial, version).

        file_path : string or None
            Path to save the zip file that contains logged data.
            If not provided, file will be saved in working directory.

        fields : list of strings or None
            List of fields to log. Taken from RobotKinematics attributes. None means log all compatible fields.

        record_time : bool
            If true, current date and time will be recorded in file.



        """
        if self._file_logger is not None:
            raise InvalidStateError('Another file logging operation is in progress.')

        self.SetMonitoringInterval(monitoringInterval)
        if fields is None:
            self.SetRealTimeMonitoring('all')
        else:
            self.SetRealTimeMonitoring(*fields)

        self._file_logger = _RobotTrajectoryLogger(self._robot_info,
                                                   self._robot_kinematics,
                                                   fields,
                                                   file_name=file_name,
                                                   file_path=file_path,
                                                   record_time=record_time,
                                                   monitoring_interval=monitoringInterval)

    def EndLogging(self):
        """Stop logging robot kinematics to file.

        """
        if self._file_logger is None:
            raise InvalidStateError('No existing logger to stop.')

        file_name = self._file_logger.end_log()
        self._file_logger = None

        return file_name

    @contextlib.contextmanager
    def FileLogger(self, monitoringInterval, file_name=None, file_path=None, fields=None, record_time=True):
        """Contextmanager interface for file logger.

        Parameters
        ----------
        monitoring_interval: float
            Indicates rate at which kinematics from robot will be received on monitor port. Unit: seconds

        file_name: string or None
            Log file name
            If None, file name will be built with date/time and robot information (robot type, serial, version).

        file_path : string or None
            Path to save the zip file that contains logged data.
            If not provided, file will be saved in working directory.

        fields : list of strings or None
            List of fields to log. Taken from RobotKinematics attributes. None means log all compatible fields.

        record_time : bool
            If true, current date and time will be recorded in file.

        """
        self.StartLogging(
            monitoringInterval,
            file_name=file_name,
            file_path=file_path,
            fields=fields,
            record_time=record_time,
        )
        try:
            yield
        finally:
            self.EndLogging()

    #####################################################################################
    # Private methods.
    #####################################################################################

    def _check_monitor_threads(self):
        """Check that the threads which handle robot monitor messages are alive.

        Attempt to disconnect from the robot if not.

        """

        if not (self._monitor_handler_thread and self._monitor_handler_thread.is_alive()):
            self.Disconnect()
            raise InvalidStateError('Monitor response handler thread has unexpectedly terminated.')

        if self._offline_mode:  # Do not check rx threads in offline mode.
            return

        if not (self._monitor_rx_thread and self._monitor_rx_thread.is_alive()):
            self.Disconnect()
            raise InvalidStateError('Monitor rx thread has unexpectedly terminated.')

    def _check_command_threads(self):
        """Check that the threads which handle robot command messages are alive.

        Attempt to disconnect from the robot if not.

        """

        if not (self._command_response_handler_thread and self._command_response_handler_thread.is_alive()):
            self.Disconnect()
            raise InvalidStateError('No command response handler thread, are you in monitor mode?')

        if self._offline_mode:  # Do not check rx threads in offline mode.
            return

        if not (self._command_rx_thread and self._command_rx_thread.is_alive()):
            self.Disconnect()
            raise InvalidStateError('No command rx thread, are you in monitor mode?')

        # If tx thread is down, attempt to directly send deactivate command to the robot.
        if not (self._command_tx_thread and self._command_tx_thread.is_alive()):
            self._command_socket.sendall(b'DeactivateRobot\0')
            self.Disconnect()
            raise InvalidStateError('No command tx thread, are you in monitor mode?')

    def _check_internal_states(self):
        """Check that the threads which handle robot messages are alive.

        Attempt to disconnect from the robot if not.

        """
        if self._monitor_mode:
            raise InvalidStateError('Cannot send command while in monitoring mode.')
        else:
            self._check_command_threads()

        self._check_monitor_threads()

    def _send_command(self, command, arg_list=None):
        """Assembles and sends the command string to the Mecademic robot.

        Parameters
        ----------
        command : string
            Command name to send to the Mecademic robot.
        arg_list : list
            List of arguments the command requires.

        """

        # Assemble arguments into a string and concatenate to end of command.
        if arg_list:
            command = command + '(' + ','.join([str(x) for x in arg_list]) + ')'

        # Put command into tx queue.
        self._command_tx_queue.put(command)

        # If logging is enabled, send command to logger.
        if self._file_logger:
            self._file_logger.command_queue.put(command)

    def _launch_thread(self, *, target, args):
        """Establish the threads responsible for reading/sending messages using the sockets.

        Parameters
        ----------
        func : function handle
            Function to run using new thread.
        args : argument list
            Arguments to be passed to func.

        Return
        ------
        thread handle
            Handle for newly-launched thread.

        """
        # We use the _deactivate_on_exception function which wraps func around try...except and disconnects on error.
        # The first argument is the actual function to be executed, the second is the command socket.
        thread = threading.Thread(target=self._deactivate_on_exception, args=(
            target,
            self._command_socket,
            *args,
        ))
        thread.setDaemon(True)  # Make sure thread does not prevent application from quitting
        thread.start()
        return thread

    def _initialize_command_socket(self, timeout=0.1):
        """Establish the command socket and the associated thread.

        """
        if self._offline_mode:
            return

        if self._command_socket is not None:
            raise InvalidStateError('Cannot connect since existing command socket exists.')

        try:
            self._command_socket = self._connect_socket(self.logger, self._address, mx_def.MX_ROBOT_TCP_PORT_CONTROL,
                                                        timeout)

            if self._command_socket is None:
                raise CommunicationError('Command socket could not be created. Is the IP address correct?')

            # Create rx thread for command socket communication.
            self._command_rx_thread = self._launch_thread(target=self._handle_socket_rx,
                                                          args=(
                                                              self._command_socket,
                                                              self._command_rx_queue,
                                                              self.logger,
                                                          ))

            # Create tx thread for command socket communication.
            self._command_tx_thread = self._launch_thread(target=self._handle_socket_tx,
                                                          args=(
                                                              self._command_socket,
                                                              self._command_tx_queue,
                                                              self.logger,
                                                          ))

        except Exception as exception:
            # Clean up threads and connections on error.
            self.Disconnect()
            raise

    def _initialize_monitoring_socket(self, timeout):
        """Establish the monitoring socket and the associated thread.

        """
        if self._offline_mode:
            return

        if self._monitor_socket is not None:
            raise InvalidStateError('Cannot connect since existing monitor socket exists.')

        try:
            self._monitor_socket = self._connect_socket(self.logger, self._address, mx_def.MX_ROBOT_TCP_PORT_FEED,
                                                        timeout)

            if self._monitor_socket is None:
                raise CommunicationError('Monitor socket could not be created. Is the IP address correct?')

            # Create rx thread for monitor socket communication.
            self._monitor_rx_thread = self._launch_thread(target=self._handle_socket_rx,
                                                          args=(
                                                              self._monitor_socket,
                                                              self._monitor_rx_queue,
                                                              self.logger,
                                                          ))

        except Exception as exception:
            # Clean up threads and connections on error.
            self.Disconnect()
            raise

    def _receive_welcome_message(self, message_queue, from_command_port):
        """Receive and parse a welcome message in order to set _robot_info and _robot_kinematics.

        Parameters
        ----------
        message_queue : queue
            The welcome message will be fetched from this queue.
        """
        response = _Message(None, None)

        start = time.time()
        while response.id != mx_def.MX_ST_CONNECTED:
            try:
                response = message_queue.get(block=True, timeout=self.default_timeout)
            except queue.Empty:
                self.logger.error('No response received within timeout interval.')
                self.Disconnect()
                raise CommunicationError('No response received within timeout interval.')
            except BaseException:
                self.Disconnect()
                raise

            if from_command_port:
                break

            if (time.time() - start) > self.default_timeout:
                self.logger.error('No connect message received within timeout interval.')
                break

        if response.id != mx_def.MX_ST_CONNECTED:
            self.logger.error('Connection error: {}'.format(response))
            self.Disconnect()
            raise CommunicationError('Connection error: {}'.format(response))

        # Attempt to parse robot return data.
        self._robot_info = RobotInfo.from_command_response_string(response.data)

        # Check if current robot version supports real-time monitoring messages (8.4+)
        if (self._robot_info.fw_major_rev >= 9) or (self._robot_info.fw_major_rev == 8
                                                    and self._robot_info.fw_minor_rev >= 4):
            self._robot_info.rt_message_capable = True

        self._robot_kinematics = RobotKinematics(self._robot_info.num_joints)
        self._robot_kinematics_stable = RobotKinematics(self._robot_info.num_joints)

    def _initialize_command_connection(self):
        """Attempt to connect to the command port of the Mecademic Robot.

        """
        self._receive_welcome_message(self._command_rx_queue, True)

        self._command_response_handler_thread = self._launch_thread(target=self._command_response_handler, args=())

    def _initialize_monitoring_connection(self):
        """Attempt to connect to the monitor port of the Mecademic Robot.

        Returns
        -------
        status : boolean
            Returns the status of the connection, true for success, false for failure.

        """

        if self._monitor_mode:
            self._receive_welcome_message(self._monitor_rx_queue, False)

        self._monitor_handler_thread = self._launch_thread(target=self._monitor_handler, args=())

        return

    def _shut_down_queue_threads(self):
        """Attempt to gracefully shut down threads which read from queues.

        """
        # Join threads which wait on a queue by sending terminate to the queue.
        # Don't acquire _main_lock since these threads require _main_lock to finish processing.
        if self._command_tx_thread is not None:
            try:
                self._command_tx_queue.put(_TERMINATE)
            except Exception as e:
                self.logger.error('Error shutting down tx thread. ' + str(e))
            self._command_tx_thread.join(timeout=self.default_timeout)
            self._command_tx_thread = None

        if self._command_response_handler_thread is not None:
            try:
                self._command_rx_queue.put(_TERMINATE)
            except Exception as e:
                self.logger.error('Error shutting down command response handler thread. ' + str(e))
            self._command_response_handler_thread.join(timeout=self.default_timeout)
            self._command_response_handler_thread = None

        if self._monitor_handler_thread is not None:
            try:
                self._monitor_rx_queue.put(_TERMINATE)
            except Exception as e:
                self.logger.error('Error shutting down monitor handler thread. ' + str(e))
            self._monitor_handler_thread.join(timeout=self.default_timeout)
            self._monitor_handler_thread = None

    def _shut_down_socket_threads(self):
        """Attempt to gracefully shut down threads which read from sockets.

        """
        with self._main_lock:
            # Shutdown socket to terminate the rx threads.
            if self._command_socket is not None:
                try:
                    self._command_socket.shutdown(socket.SHUT_RDWR)
                except Exception as e:
                    self.logger.error('Error shutting down command socket. ' + str(e))

            if self._monitor_socket is not None:
                try:
                    self._monitor_socket.shutdown(socket.SHUT_RDWR)
                except Exception as e:
                    self.logger.error('Error shutting down monitor socket. ' + str(e))

            # Join threads which wait on a socket.
            if self._command_rx_thread is not None:
                self._command_rx_thread.join(timeout=self.default_timeout)
                self._command_rx_thread = None

            if self._monitor_rx_thread is not None:
                self._monitor_rx_thread.join(timeout=self.default_timeout)
                self._monitor_rx_thread = None

    def _set_checkpoint_internal(self):
        """Set a checkpoint for internal use using the next available internal id.

        Return
        ------
        Checkpoint object
            Object to use to wait for the checkpoint.

        """
        with self._main_lock:
            checkpoint_id = self._internal_checkpoint_counter

            # Increment internal checkpoint counter.
            self._internal_checkpoint_counter += 1
            if self._internal_checkpoint_counter > _CHECKPOINT_ID_MAX_PRIVATE:
                self._internal_checkpoint_counter = mx_def.MX_CHECKPOINT_ID_MAX + 1

            return self._set_checkpoint_impl(checkpoint_id)

    def _set_checkpoint_impl(self, n, send_to_robot=True):
        """Create a checkpoint object which can be used to wait for the checkpoint id to be received from the robot.

        Checkpoints are implemented as a dictionary of lists, to support repeated checkpoints (which are discouraged),
        and also to support expecting external checkpoints. Particularly so that ExpectExternalCheckpoints could be
        called in any arbitrary order.

        Returning an event object for the user to wait on also prevents activated checkpoints from being 'missed' by the
        API, and prevents issues around waiting for checkpoints which may never arrive.

        Parameters
        ----------
        n : int
            Id of checkpoint.
        send_to_robot : bool
            If true, send the SetCheckpoint command to the robot.

        Return
        ------
        Checkpoint object
            Object to use to wait for the checkpoint.

        """
        with self._main_lock:
            if not isinstance(n, int):
                raise TypeError('Please provide an integer checkpoint id.')

            # Find the correct dictionary to store checkpoint.
            if mx_def.MX_CHECKPOINT_ID_MIN <= n <= mx_def.MX_CHECKPOINT_ID_MAX:
                checkpoints_dict = self._user_checkpoints
            elif mx_def.MX_CHECKPOINT_ID_MAX < n <= _CHECKPOINT_ID_MAX_PRIVATE:
                checkpoints_dict = self._internal_checkpoints
            else:
                raise ValueError

            self.logger.debug('Setting checkpoint %s', n)

            if n not in checkpoints_dict:
                checkpoints_dict[n] = list()
            event = InterruptableEvent(n)
            checkpoints_dict[n].append(event)

            if send_to_robot:
                self._send_command('SetCheckpoint', [n])

            return event

    def _invalidate_checkpoints(self, message=""):
        '''Unblock all waiting checkpoints and have them throw InterruptException.

        '''

        for checkpoints_dict in [self._internal_checkpoints, self._user_checkpoints]:
            for key, checkpoints_list in checkpoints_dict.items():
                for event in checkpoints_list:
                    event.abort(message)
            checkpoints_dict.clear()

        self._internal_checkpoint_counter = mx_def.MX_CHECKPOINT_ID_MAX + 1

    def _send_motion_command(self, command, arg_list=None):
        """Send generic motion command with support for synchronous mode and locking.

        Parameters
        ----------
        command : string
            The command to send.
        args : list
            List of arguments to be sent.

        """
        with self._main_lock:
            self._check_internal_states()
            self._send_command(command, arg_list)
            if self._enable_synchronous_mode:
                checkpoint = self._set_checkpoint_internal()

        if self._enable_synchronous_mode:
            checkpoint.wait()

    def _monitor_handler(self):
        """Handle messages from the monitoring port of the robot.

        """
        # Variables to hold joint positions and poses while waiting for timestamp.
        rt_joint_pos = None
        rt_cart_pos = None
        rt_conf = None
        rt_conf_turn = None

        while True:
            # Wait for a message in the queue.
            response = self._monitor_rx_queue.get(block=True)

            # Terminate thread if requested.
            if response == _TERMINATE:
                return

            self._callback_queue.put('on_monitor_message', response)

            queue_size = self._monitor_rx_queue.qsize()
            if queue_size > self._robot_kinematics.max_queue_size:
                self._robot_kinematics.max_queue_size = queue_size

            with self._main_lock:

                # Temporarily save data if rt messages will be available to add timestamps.
                # Note that if robot platform isn't RT message capable, the update occurs in _handle_common_messages.
                if response.id == mx_def.MX_ST_GET_JOINTS and self._robot_info.rt_message_capable:
                    rt_joint_pos = _string_to_numbers(response.data)
                elif response.id == mx_def.MX_ST_GET_POSE and self._robot_info.rt_message_capable:
                    rt_cart_pos = _string_to_numbers(response.data)
                elif response.id == mx_def.MX_ST_GET_CONF and self._robot_info.rt_message_capable:
                    rt_conf = _string_to_numbers(response.data)
                elif response.id == mx_def.MX_ST_GET_CONF_TURN and self._robot_info.rt_message_capable:
                    rt_conf_turn = _string_to_numbers(response.data)

                if response.id == mx_def.MX_ST_RT_CYCLE_END:
                    if not self._robot_info.rt_message_capable:
                        self._robot_info.rt_message_capable = True
                    timestamp = int(response.data)

                    # Useful to detect end of cycle for logging, to start logging on more consistent moment
                    self._robot_events.on_end_of_cycle.set()
                    self._callback_queue.put('on_end_of_cycle')

                    # Update the legacy joint and pose messages with timestamps.
                    if rt_joint_pos:
                        self._robot_kinematics.rt_target_joint_pos.update_from_data(timestamp, rt_joint_pos)
                        self._robot_kinematics.rt_target_joint_pos.enabled = True
                        rt_joint_pos = None
                    if rt_cart_pos:
                        self._robot_kinematics.rt_target_cart_pos.update_from_data(timestamp, rt_cart_pos)
                        self._robot_kinematics.rt_target_cart_pos.enabled = True
                        rt_cart_pos = None
                    if rt_conf:
                        self._robot_kinematics.rt_target_conf.update_from_data(timestamp, rt_conf)
                        self._robot_kinematics.rt_target_conf.enabled = True
                        rt_conf = None
                    if rt_conf_turn:
                        self._robot_kinematics.rt_target_conf_turn.update_from_data(timestamp, rt_conf_turn)
                        self._robot_kinematics.rt_target_conf_turn.enabled = True
                        rt_conf_turn = None

                    # If logging is active, log the current state.
                    if self._file_logger:
                        self._file_logger.write_fields(timestamp, self._robot_kinematics)
                    self._make_stable_kinematics()
                else:
                    self._handle_common_messages(response, is_command_response=False)

                    # On non-rt monitoring capable platforms, no CYCLE_END event is sent, so use system time.
                    # GET_JOINTS and GET_POSE is still sent every cycle, so log RobotKinematics upon GET_POSE.
                    if response.id == mx_def.MX_ST_GET_POSE and not self._robot_info.rt_message_capable:
                        # On non rt_monitoring platforms, we will consider this moment to be the end of cycle
                        self._robot_events.on_end_of_cycle.set()
                        self._callback_queue.put('on_end_of_cycle')

                        if self._file_logger:
                            # Log time in microseconds to be consistent with real-time logging timestamp.
                            self._file_logger.write_fields(time.time_ns() / 1000, self._robot_kinematics)
                        self._make_stable_kinematics()

    def _make_stable_kinematics(self):
        """We have to create stable copy of kinematics, with consistent timestamp values for all attributes.
        This consistent copy is used by GetRobotKinematics()
        """

        self._robot_kinematics_stable = copy.deepcopy(self._robot_kinematics)

        # Make sure not to report values that are not enabled in real-time monitoring
        self._robot_kinematics_stable._clear_if_disabled()

    def _command_response_handler(self):
        """Handle received messages on the command socket.

        """
        while True:
            # Wait for a response to be available from the queue.
            response = self._command_rx_queue.get(block=True)

            # Terminate thread if requested.
            if response == _TERMINATE:
                return

            self._callback_queue.put('on_command_message', response)

            with self._main_lock:

                # Find and handle custom response event.
                matched_events = (event for event in self._custom_response_events if response.id in event.data)
                for event in matched_events:
                    event.set(data=response)
                    self._custom_response_events.remove(event)

                if response.id == mx_def.MX_ST_CHECKPOINT_REACHED:
                    self._handle_checkpoint_response(response)

                elif response.id == mx_def.MX_ST_CLEAR_MOTION:
                    if self._clear_motion_requests <= 1:
                        self._clear_motion_requests = 0
                        self._robot_events.on_motion_cleared.set()
                        self._callback_queue.put('on_motion_cleared')
                    else:
                        self._clear_motion_requests -= 1

                elif response.id == mx_def.MX_ST_PSTOP:
                    if bool(int(response.data)):
                        self._robot_events.on_p_stop_reset.clear()
                        self._robot_events.on_p_stop.set()
                        self._callback_queue.put('on_p_stop')
                    else:
                        self._robot_events.on_p_stop.clear()
                        self._robot_events.on_p_stop_reset.set()
                        self._callback_queue.put('on_p_stop_reset')

                elif response.id == mx_def.MX_ST_BRAKES_ON:
                    self._robot_events.on_brakes_deactivated.clear()
                    self._robot_events.on_brakes_activated.set()

                elif response.id == mx_def.MX_ST_BRAKES_OFF:
                    self._robot_events.on_brakes_activated.clear()
                    self._robot_events.on_brakes_deactivated.set()

                elif response.id == mx_def.MX_ST_OFFLINE_START:
                    self._robot_events.on_offline_program_started.set()
                    self._callback_queue.put('on_offline_program_state')

                elif response.id == mx_def.MX_ST_NO_OFFLINE_SAVED:
                    self._robot_events.on_offline_program_started.abort("specified offline program id does not exist")

                else:
                    self._handle_common_messages(response, is_command_response=True)

    def _handle_common_messages(self, response, is_command_response=False):
        """Handle response messages which are received on the command and monitor port, and are processed the same way.

        Parameters
        ----------
        response : Message object
            Robot status response to parse and handle.

        """

        # Print error trace if this is an error code
        if response.id in mx_def.robot_status_code_info:
            code_info = mx_def.robot_status_code_info[response.id]
            if code_info.is_error:
                self.logger.error(f'Received robot error {code_info.code} ({code_info.name})')
        else:
            self.logger.debug(f'Received unknown robot status code {response.id}')

        #
        # Only update using legacy messages if robot is not capable of rt messages.
        #
        if not self._robot_info.rt_message_capable:
            if response.id == mx_def.MX_ST_GET_JOINTS:
                self._robot_kinematics.rt_target_joint_pos.data = _string_to_numbers(response.data)
                self._robot_kinematics.rt_target_joint_pos.enabled = True
                if is_command_response:
                    self._robot_events.on_joints_updated.set()

            elif response.id == mx_def.MX_ST_GET_POSE:
                self._robot_kinematics.rt_target_cart_pos.data = _string_to_numbers(response.data)
                self._robot_kinematics.rt_target_cart_pos.enabled = True
                if is_command_response:
                    self._robot_events.on_pose_updated.set()

            elif response.id == mx_def.MX_ST_GET_CONF:
                self._robot_kinematics.rt_target_conf.data = _string_to_numbers(response.data)
                self._robot_kinematics.rt_target_conf.enabled = True

            elif response.id == mx_def.MX_ST_GET_CONF_TURN:
                self._robot_kinematics.rt_target_conf_turn.data = _string_to_numbers(response.data)
                self._robot_kinematics.rt_target_conf_turn.enabled = True

        #
        # Handle various responses/events that we're interested into
        #
        if response.id == mx_def.MX_ST_GET_STATUS_ROBOT:
            self._handle_robot_status_response(response, is_command_response)

        elif response.id == mx_def.MX_ST_GET_STATUS_GRIPPER:
            self._handle_gripper_status_response(response, is_command_response)

        elif response.id == mx_def.MX_ST_RT_TARGET_JOINT_POS:
            self._robot_kinematics.rt_target_joint_pos.update_from_csv(response.data)
            if is_command_response:
                self._robot_events.on_joints_updated.set()

        elif response.id == mx_def.MX_ST_RT_TARGET_CART_POS:
            self._robot_kinematics.rt_target_cart_pos.update_from_csv(response.data)
            if is_command_response:
                self._robot_events.on_pose_updated.set()

        elif response.id == mx_def.MX_ST_RT_TARGET_JOINT_VEL:
            self._robot_kinematics.rt_target_joint_vel.update_from_csv(response.data)
        elif response.id == mx_def.MX_ST_RT_TARGET_JOINT_TORQ:
            self._robot_kinematics.rt_target_joint_torq.update_from_csv(response.data)
        elif response.id == mx_def.MX_ST_RT_TARGET_CART_VEL:
            self._robot_kinematics.rt_target_cart_vel.update_from_csv(response.data)

        elif response.id == mx_def.MX_ST_RT_TARGET_CONF:
            self._robot_kinematics.rt_target_conf.update_from_csv(response.data)
        elif response.id == mx_def.MX_ST_RT_TARGET_CONF_TURN:
            self._robot_kinematics.rt_target_conf_turn.update_from_csv(response.data)

        elif response.id == mx_def.MX_ST_RT_JOINT_POS:
            self._robot_kinematics.rt_joint_pos.update_from_csv(response.data)
        elif response.id == mx_def.MX_ST_RT_CART_POS:
            self._robot_kinematics.rt_cart_pos.update_from_csv(response.data)
        elif response.id == mx_def.MX_ST_RT_JOINT_VEL:
            self._robot_kinematics.rt_joint_vel.update_from_csv(response.data)
        elif response.id == mx_def.MX_ST_RT_JOINT_TORQ:
            self._robot_kinematics.rt_joint_torq.update_from_csv(response.data)
        elif response.id == mx_def.MX_ST_RT_CART_VEL:
            self._robot_kinematics.rt_cart_vel.update_from_csv(response.data)

        elif response.id == mx_def.MX_ST_RT_CONF:
            self._robot_kinematics.rt_conf.update_from_csv(response.data)
        elif response.id == mx_def.MX_ST_RT_CONF_TURN:
            self._robot_kinematics.rt_conf_turn.update_from_csv(response.data)

        elif response.id == mx_def.MX_ST_RT_ACCELEROMETER:
            # The data is stored as [timestamp, index, {measurements...}]
            timestamp, index, *measurements = _string_to_numbers(response.data)
            # Record accelerometer measurement only if newer.
            if index not in self._robot_kinematics.rt_accelerometer:
                self._robot_kinematics.rt_accelerometer[index] = TimestampedData(timestamp, measurements)
                self._robot_kinematics.rt_accelerometer[index].enabled = True
            if timestamp > self._robot_kinematics.rt_accelerometer[index].timestamp:
                self._robot_kinematics.rt_accelerometer[index].timestamp = timestamp
                self._robot_kinematics.rt_accelerometer[index].data = measurements

        elif response.id == mx_def.MX_ST_IMPOSSIBLE_RESET_ERR:
            message = "Robot indicated that this error cannot be reset"
            self.logger.error(message)
            self._robot_events.on_error_reset.abort(message)

        elif response.id == mx_def.MX_ST_GET_REAL_TIME_MONITORING:
            self._handle_get_realtime_monitoring_response(response)

    def _parse_response_bool(self, response):
        """ Parse standard robot response, returns array of boolean values
        """
        if response.data.strip == '':
            return []
        else:
            return [bool(int(x)) for x in response.data.split(',')]

    def _parse_response_int(self, response):
        """ Parse standard robot response, returns array of integer values
        """
        if response.data.strip() == '':
            return []
        else:
            return [int(x) for x in response.data.split(',')]

    def _handle_robot_status_response(self, response, is_command_response):
        """Parse robot status response and update status fields and events.

        Parameters
        ----------
        response : Message object
            Robot status response to parse and handle.

        """
        assert response.id == mx_def.MX_ST_GET_STATUS_ROBOT
        status_flags = self._parse_response_bool(response)

        if self._robot_status.activation_state != status_flags[0]:
            if status_flags[0]:
                self._robot_events.on_deactivated.clear()
                self._robot_events.on_activated.set()
                self._robot_events.on_brakes_activated.clear()
                self._robot_events.on_brakes_deactivated.set()
                self._callback_queue.put('on_activated')
            else:
                self._robot_events.on_activated.clear()
                self._robot_events.on_deactivated.set()
                self._robot_events.on_brakes_deactivated.clear()
                self._robot_events.on_brakes_activated.set()
                self._callback_queue.put('on_deactivated')
            self._robot_status.activation_state = status_flags[0]

        if self._robot_status.homing_state != status_flags[1]:
            if status_flags[1]:
                self._robot_events.on_homed.set()
                self._callback_queue.put('on_homed')
            else:
                self._robot_events.on_homed.clear()
            self._robot_status.homing_state = status_flags[1]

        if self._robot_status.simulation_mode != status_flags[2]:
            if status_flags[2]:
                self._robot_events.on_deactivate_sim.clear()
                self._robot_events.on_activate_sim.set()
                self._callback_queue.put('on_activate_sim')
            else:
                self._robot_events.on_activate_sim.clear()
                self._robot_events.on_deactivate_sim.set()
                self._callback_queue.put('on_deactivate_sim')
            self._robot_status.simulation_mode = status_flags[2]

        if self._robot_status.error_status != status_flags[3]:
            if status_flags[3]:
                message = "robot is in error"
                self._invalidate_checkpoints(message)
                self._robot_events.on_error.set()
                self._robot_events.abort_all_on_error(message)
                self._robot_events.on_error_reset.clear()
                self._callback_queue.put('on_error')
            else:
                self._robot_events.clear_abort_all()
                self._robot_events.on_error.clear()
                self._robot_events.on_error_reset.set()
                self._callback_queue.put('on_error_reset')
            self._robot_status.error_status = status_flags[3]

        if self._robot_status.pause_motion_status != status_flags[4]:
            if status_flags[4]:
                self._robot_events.on_motion_resumed.clear()
                self._robot_events.on_motion_paused.set()
                self._callback_queue.put('on_motion_paused')
            else:
                self._robot_events.on_motion_paused.clear()
                self._robot_events.on_motion_resumed.set()
                self._callback_queue.put('on_motion_resumed')
            self._robot_status.pause_motion_status = status_flags[4]

        if self._robot_status.end_of_block_status != status_flags[5]:
            if status_flags[5]:
                self._robot_events.on_end_of_block.set()
            else:
                self._robot_events.on_end_of_block.clear()
            self._robot_status.end_of_block_status = status_flags[5]

        # We only want to detect status response on command port, or else it is not possible to have synchronous
        # response on GetStatusRobot
        if is_command_response:
            self._robot_events.on_status_updated.set()
            self._callback_queue.put('on_status_updated')

    def _handle_gripper_status_response(self, response, is_command_response):
        """Parse gripper status response and update status fields and events.

        Parameters
        ----------
        response : Message object
            Gripper status response to parse and handle.

        """
        assert response.id == mx_def.MX_ST_GET_STATUS_GRIPPER
        status_flags = self._parse_response_bool(response)

        self._gripper_status.present = status_flags[0]
        self._gripper_status.homing_state = status_flags[1]
        self._gripper_status.holding_part = status_flags[2]
        self._gripper_status.limit_reached = status_flags[3]
        self._gripper_status.error_status = status_flags[4]
        self._gripper_status.overload_error = status_flags[5]

        # We only want to detect status response on command port, or else it is not possible to have synchronous
        # response on GetStatusGripper
        if is_command_response:
            self._robot_events.on_status_gripper_updated.set()
            self._callback_queue.put('on_status_gripper_updated')

    def _handle_checkpoint_response(self, response):
        """Handle the checkpoint message from the robot, set the appropriate events, etc.

        Parameters
        ----------
        response : Message object
            Response message which includes the received checkpoint id.

        """
        assert response.id == mx_def.MX_ST_CHECKPOINT_REACHED
        checkpoint_id = int(response.data)

        # Check user checkpoints.
        if checkpoint_id in self._user_checkpoints and self._user_checkpoints[checkpoint_id]:
            self._user_checkpoints[checkpoint_id].pop(0).set()
            # If list corresponding to checkpoint id is empty, remove the key from the dict.
            if not self._user_checkpoints[checkpoint_id]:
                self._user_checkpoints.pop(checkpoint_id)
            # If there are events are waiting on 'any checkpoint', set them all.
            if '*' in self._internal_checkpoints and self._internal_checkpoints['*']:
                for event in self._internal_checkpoints.pop('*'):
                    event.set()
            # Enqueue the on_checkpoint_reached callback.
            self._callback_queue.put('on_checkpoint_reached', checkpoint_id)

        # Check internal checkpoints.
        elif checkpoint_id in self._internal_checkpoints and self._internal_checkpoints[checkpoint_id]:
            self._internal_checkpoints[checkpoint_id].pop(0).set()
            # If list corresponding to checkpoint id is empty, remove the key from the dict.
            if not self._internal_checkpoints[checkpoint_id]:
                self._internal_checkpoints.pop(checkpoint_id)
        else:
            self.logger.warning('Received un-tracked checkpoint. Please use ExpectExternalCheckpoint() to track.')

<<<<<<< HEAD
    def update_robot(self, firmware):
        """
        Install a new firmware and verifies robot version afterward.

        :param firmware: RobotFirmwareFile object.
        """
        firmware_file = None
        if type(firmware) == pathlib.WindowsPath or type(firmware) == pathlib.PosixPath:
            firmware_file = firmware
        elif type(firmware) == str:
            firmware_file = pathlib.Path(firmware)
        else:
            raise ArgumentError(f'Unsupported firmware type. received: {type(firmware)}, expecting pathlib or str')

        firmware_file_version = RobotVersion(firmware_file.name)

        if self.GetRobotStatus().activation_state:
            self.logger.info(f'Robot is activated, will attempt to deactivate before updating firmware')
            if self._monitor_mode:
                self.logger.info(f'Connected to robot in monitoring mode only, attempting connection in command mode'
                                 'to deactivate robot')
                self.Connect(address=self._address)
            self.DeactivateRobot()
        self.Disconnect()

        robot_url = f"http://{self._address}/"

        self.logger.info(f"Installing firmware: {firmware_file.absolute()}")

        with open(firmware_file.absolute(), 'rb') as firmware_file:
            firmware_data = firmware_file.read()
            firmware_data_size = str(len(firmware_data))

        headers = {
            'Connection': 'keep-alive',
            'Content-type': 'application/x-gzip',
            'Content-Length': firmware_data_size
        }

        self.logger.info(f"Uploading firmware")
        request_post = requests.post(robot_url, data=firmware_data, headers=headers)
        try:
            request_post.raise_for_status()
        except requests.exceptions as e:
            self.logger.error(f"Upgrade post request error: {e}")
            raise

        if not request_post.ok:
            error_message = f"Firmware upload request failed"
            raise RuntimeError(error_message)

        self.logger.info(f"Upgrading the robot")
        update_done = False
        progress = ''
        last_progress = ''
        while not update_done:
            # Give time to the web server restart, the function doesn't handle well errors.
            time.sleep(2)

            request_get = requests.get(robot_url, 'update', timeout=10)
            try:
                request_get.raise_for_status()
            except requests.exceptions as e:
                self.logger.error(f'Upgrade get request error: {e}')
                raise

            # get only correct answer (http code 200)
            if request_get.status_code == 200:
                request_response = request_get.text
            else:
                request_response = None
            # while the json file is note created, get function will return 0
            if request_response is None or request_response == '0':
                continue

            try:
                request_answer = json.loads(request_response)
            except Exception as e:
                self.logger.info(f'Error retrieving json from request_response: {e}')
                continue

            if not request_answer:
                self.logger.info(f'Answer is empty')
                continue

            if request_answer['STATUS']:
                status_code = int(request_answer['STATUS']['Code'])
                status_msg = request_answer['STATUS']['MSG']

            if status_code in [0, 1]:
                keys = sorted(request_answer['LOG'].keys())
                if keys:
                    last_progress = progress
                    progress = request_answer['LOG'][keys[-1]]
                    new_progress = progress.replace(last_progress, '')
                    if '#' in new_progress:
                        self.logger.info(new_progress)
                    elif '100%' in new_progress:
                        self.logger.info(new_progress)
                    else:
                        self.logger.debug(new_progress)
                if status_code == 0:
                    update_done = True
                    self.logger.info(f'status_msg {status_msg}')
            else:
                error_message = f"error while updating: {status_msg}"
                self.logger.error(error_message)
                raise RuntimeError(error_message)

        self.logger.info(f"Update completed, waiting for robot to reboot")

        # need to wait to make sure the robot shutdown before attempting to ping it.
        time.sleep(15)
        tools.ping_robot(self._address)
        self.Connect(self._address, timeout=60)

        current_version = self.GetRobotInfo().version
        if current_version.major < 8.0:
            expected_version = firmware_file_version.short_version
        else:
            expected_version = firmware_file_version.full_version

        if firmware_file_version.full_version == expected_version:
            self.logger.info(f"robot is now running version {current_version}")
        else:
            error_msg = f"Fail to install robot properly. current version {current_version}, " \
                        f"expecting: {expected_version}"
            self.logger.error(error_msg)
            raise AssertionError(error_msg)

        robot_status = self.GetRobotStatus()
        if robot_status.error_status:
            error_msg = f"Robot is in error on version {current_version}"
            self.logger.error(error_msg)
            raise AssertionError(error_msg)

        self.logger.info(f"Installation of {current_version} sucessfully completed")
=======
    def _handle_get_realtime_monitoring_response(self, response):
        """Parse robot response to "get" or "set" real-time monitoring.
           This function identifies which real-time events are expected, and which are not enabled.

        Parameters
        ----------
        response : Message object
            Robot status response to parse and handle.

        """
        assert response.id == mx_def.MX_ST_GET_REAL_TIME_MONITORING

        # Clear all "enabled" bits in real-time data
        self._robot_kinematics._reset_enabled()

        # Parse the response to identify which are "enabled"
        enabled_event_ids = self._parse_response_int(response)
        for event_id in enabled_event_ids:
            if event_id == mx_def.MX_ST_RT_TARGET_JOINT_POS:
                self._robot_kinematics.rt_target_joint_pos.enabled = True
            if event_id == mx_def.MX_ST_RT_TARGET_CART_POS:
                self._robot_kinematics.rt_target_cart_pos.enabled = True
            if event_id == mx_def.MX_ST_RT_TARGET_JOINT_VEL:
                self._robot_kinematics.rt_target_joint_vel.enabled = True
            if event_id == mx_def.MX_ST_RT_TARGET_JOINT_TORQ:
                self._robot_kinematics.rt_target_joint_torq.enabled = True
            if event_id == mx_def.MX_ST_RT_TARGET_CART_VEL:
                self._robot_kinematics.rt_target_cart_vel.enabled = True
            if event_id == mx_def.MX_ST_RT_TARGET_CONF:
                self._robot_kinematics.rt_target_conf.enabled = True
            if event_id == mx_def.MX_ST_RT_TARGET_CONF_TURN:
                self._robot_kinematics.rt_target_conf_turn.enabled = True
            if event_id == mx_def.MX_ST_RT_JOINT_POS:
                self._robot_kinematics.rt_joint_pos.enabled = True
            if event_id == mx_def.MX_ST_RT_CART_POS:
                self._robot_kinematics.rt_cart_pos.enabled = True
            if event_id == mx_def.MX_ST_RT_JOINT_VEL:
                self._robot_kinematics.rt_joint_vel.enabled = True
            if event_id == mx_def.MX_ST_RT_JOINT_TORQ:
                self._robot_kinematics.rt_joint_torq.enabled = True
            if event_id == mx_def.MX_ST_RT_CART_VEL:
                self._robot_kinematics.rt_cart_vel.enabled = True
            if event_id == mx_def.MX_ST_RT_CONF:
                self._robot_kinematics.rt_conf.enabled = True
            if event_id == mx_def.MX_ST_RT_CONF_TURN:
                self._robot_kinematics.rt_conf_turn.enabled = True
            if event_id == mx_def.MX_ST_RT_ACCELEROMETER:
                for accelerometer in self._robot_kinematics.rt_accelerometer.values():
                    accelerometer.enabled = True
>>>>>>> 0f62f757


class RobotCallbacks:
    """Class for storing possible status events for the Mecademic robot.

    Attributes
    ----------
        on_connected : function object
            Function to be called once connected.
        on_disconnected : function object
            Function to be called once disconnected.
        on_status_updated : function object
            Function to be called once robot status is updated.
        on_status_gripper_updated : function object
            Function to be called once gripper status is updated.
        on_activated : function object
            Function to be called once activated.
        on_deactivated : function object
            Function to be called once deactivated.
        on_homed : function object
            Function to be called once homing is complete.
        on_error : function object
            Function to be called if robot enters an error state.
        on_error_reset : function object
            Function to be called once error is reset.
        on_p_stop : function object
            Function to be called if PStop is activated.
        on_p_stop_reset : function object
            Function to be called if PStop is reset.
        on_motion_paused : function object
            Function to be called once motion is paused.
        on_motion_cleared : function object
            Function to be called once motion is cleared.
        on_motion_resumed : function object
            Function to be called once motion is resumed.
        on_checkpoint_reached : function object
            Function to be called if a checkpoint is reached.
        on_activate_sim : function object
            Function to be called once sim mode is activated.
        on_deactivate_sim : function object
            Function to be called once sim mode is deactivated.
        on_command_message : function object
            Function to be called each time a command response is received.
        on_monitor_message : function object
            Function to be called each time a monitor response is received.
        on_offline_program_state : function object
            Function to be called each time an offline program starts or fails to start.
        on_end_of_cycle : function object
            Function to be called each time end of cycle is reached"""

    def __init__(self):
        self.on_connected = None
        self.on_disconnected = None

        self.on_status_updated = None
        self.on_status_gripper_updated = None

        self.on_activated = None
        self.on_deactivated = None

        self.on_homed = None

        self.on_error = None
        self.on_error_reset = None
        self.on_p_stop = None
        self.on_p_stop_reset = None

        self.on_motion_paused = None
        self.on_motion_cleared = None
        self.on_motion_resumed = None

        self.on_checkpoint_reached = None

        self.on_activate_sim = None
        self.on_deactivate_sim = None

        self.on_command_message = None
        self.on_monitor_message = None

        self.on_offline_program_state = None

        self.on_end_of_cycle = None


class TimestampedData:
    """ Class for storing timestamped data.

    Attributes
    ----------
    timestamp : number-like
        Timestamp associated with data.
    data : object
        Data to be stored.
"""

    def __init__(self, timestamp, data):
        self.timestamp = timestamp
        self.data = data
        self.enabled = False

    def clear_if_disabled(self):
        """Clear timestamp and data if not reported by the robot (not part of enabled real-time monitoring events)
        """
        if not self.enabled:
            self = TimestampedData.zeros(len(self.data))

    def update_from_csv(self, input_string):
        """Update from comma-separated string, only if timestamp is newer.

        Parameters
        ----------
        input_string : string
            Comma-separated string. First value is timestamp, rest is data.

        """
        numbs = _string_to_numbers(input_string)

        if (len(numbs) - 1) != len(self.data):
            raise ValueError('Cannot update TimestampedData with incompatible data.')

        if numbs[0] > self.timestamp:
            self.timestamp = numbs[0]
            self.data = numbs[1:]

    def update_from_data(self, timestamp, data):
        """Update with data if timestamp is newer.

        Parameters
        ----------
        timestamp : number-like
            Timestamp associated with data.
        data : object
            Data to be stored if timestamp is newer.

        """
        if timestamp > self.timestamp:
            self.timestamp = timestamp
            self.data = data

    @classmethod
    def zeros(cls, length):
        """ Construct empty TimestampedData object of specified length.

        Parameters
        ----------
        length : int
            Length of data to construct.

        Return
        ------
        TimestampedData object

        """
        return cls(0, [0.] * length)

    def __eq__(self, other):
        """ Return true if other object has identical timestamp and data.

        Parameters
        ----------
        other : object
            Object to compare against.

        Return
        ------
        bool
            True if objects have same timestamp and data.

        """
        return other.timestamp == self.timestamp and other.data == self.data

    def __ne__(self, other):
        """ Return true if other object has different timestamp or data.

        Parameters
        ----------
        other : object
            Object to compare against.

        Return
        ------
        bool
            True if objects have different timestamp or data.

        """
        return not self == other


class RobotKinematics:
    """Class for storing the internal kinematics of a Mecademic robot.

    Note that the frequency and availability of kinematics depends on the monitoring interval and which monitoring
    events are enabled. Monitoring events can be configured using SetMonitoringInterval() and SetRealTimeMonitoring().

    Attributes
    ----------
    rt_target_joint_pos : TimestampedData
        Controller desired joint positions in degrees [theta_1...6], includes timestamp.
    rt_target_cart_pos : TimestampedData
        Controller desired end effector pose [x, y, z, alpha, beta, gamma], includes timestamp.
    rt_target_joint_vel : TimestampedData
        Controller desired joint velocity in degrees/second [theta_dot_1...6], includes timestamp.
    rt_target_cart_vel : TimestampedData
        Controller desired end effector velocity with timestamp. Linear values in mm/s, angular in deg/s.
        [linear_velocity_vector x, y, z, angular_velocity_vector omega-x, omega-y, omega-z]
    rt_target_conf : TimestampedData
        Controller joint configuration that corresponds to desired joint positions.
    rt_target_conf_turn : TimestampedData
        Controller last joint turn number that corresponds to desired joint positions.

    rt_joint_pos : TimestampedData
        Drive-measured joint positions in degrees [theta_1...6], includes timestamp.
    rt_cart_pos : TimestampedData
        Drive-measured end effector pose [x, y, z, alpha, beta, gamma], includes timestamp.
    rt_joint_vel : TimestampedData
        Drive-measured joint velocity in degrees/second [theta_dot_1...6], includes timestamp.
    rt_joint_torq : TimestampedData
        Drive-measured torque ratio as a percent of maximum [torque_1...6], includes timestamp.
    rt_cart_vel : TimestampedData
        Drive-measured end effector velocity with timestamp. Linear values in mm/s, angular in deg/s.
        [linear_velocity_vector x, y, z, angular_velocity_vector omega-x, omega-y, omega-z]
    rt_conf : TimestampedData
        Controller joint configuration that corresponds to drives-measured joint positions.
    rt_conf_turn : TimestampedData
        Controller last joint turn number that corresponds to drives-measured joint positions.

    rt_accelerometer : TimestampedData
        Raw accelerometer measurements [accelerometer_id, x, y, z]. 16000 = 1g.
"""

    def __init__(self, num_joints):
        self.rt_target_joint_pos = TimestampedData.zeros(num_joints)  # microseconds timestamp, degrees
        self.rt_target_cart_pos = TimestampedData.zeros(6)  # microseconds timestamp, mm and degrees
        self.rt_target_joint_vel = TimestampedData.zeros(num_joints)  # microseconds timestamp, degrees/second
        self.rt_target_joint_torq = TimestampedData.zeros(num_joints)  # microseconds timestamp, percent of maximum
        self.rt_target_cart_vel = TimestampedData.zeros(6)  # microseconds timestamp, mm/s and deg/s
        self.rt_target_conf = TimestampedData.zeros(3)
        self.rt_target_conf_turn = TimestampedData.zeros(1)

        self.rt_joint_pos = TimestampedData.zeros(num_joints)  # microseconds timestamp, degrees
        self.rt_cart_pos = TimestampedData.zeros(6)  # microseconds timestamp, mm and degrees
        self.rt_joint_vel = TimestampedData.zeros(num_joints)  # microseconds timestamp, degrees/second
        self.rt_joint_torq = TimestampedData.zeros(num_joints)  # microseconds timestamp, percent of maximum
        self.rt_cart_vel = TimestampedData.zeros(6)  # microseconds timestamp, mm/s and deg/s
        self.rt_conf = TimestampedData.zeros(3)
        self.rt_conf_turn = TimestampedData.zeros(1)

        # Contains dictionary of accelerometers stored in the robot indexed by joint number.
        # For example, Meca500 currently only reports the accelerometer in joint 5.
        self.rt_accelerometer = dict()  # 16000 = 1g

        self.max_queue_size = 0

    def _for_each_rt_data(self):
        """Iterates for each TimestampedData type member of this class (rt_joint_pos, rt_cart_pos, etc.)
        """
        # Collect class member names
        member_names = vars(self)
        # Iterate though all "rt_" members
        for member_name in member_names:
            if not member_name.startswith('rt_'):
                continue
            member = getattr(self, member_name)
            # Check member type (TimestampedData or dict of TimestampedData), then yield TimestampedData
            if isinstance(member, TimestampedData):
                yield member
            elif isinstance(member, dict):
                for sub_member in member.values():
                    yield sub_member

    def _reset_enabled(self):
        """Clear the "enabled" flag of each member of this class of type TimestampedData
        """
        for rt_data in self._for_each_rt_data():
            rt_data.enabled = False

    def _clear_if_disabled(self):
        """Clear real-time values that are disabled (not reported by robot's current real-time monitoring configuration)
        """
        for rt_data in self._for_each_rt_data():
            rt_data.clear_if_disabled()


class RobotStatus:
    """Class for storing the status of a Mecademic robot.

    Attributes
    ----------
    activation_state : boolean
        True if the robot is activated.
    homing_state : boolean
        True if the robot is homed.
    simulation_mode : boolean
        True if the robot is in simulation-only mode.
    error_status : boolean
        True if the robot is in error.
    pause_motion_status : boolean
        True if motion is currently paused.
    end_of_block_status : boolean
        True if robot is not moving and motion queue is empty.
"""

    def __init__(self):

        # The following are status fields.
        self.activation_state = False
        self.homing_state = False
        self.simulation_mode = False
        self.error_status = False
        self.pause_motion_status = False
        self.end_of_block_status = False


class GripperStatus:
    """Class for storing the Mecademic robot's gripper status.

    Attributes
    ----------
    present : boolean
        True if the gripper is present on the robot.
    homing_state : boolean
        True if the robot is homed.
    homing_state : boolean
        True if the gripper has been homed (ready to be used).
    holding_part : boolean
        True if the gripper is currently holding a part.
    limit_reached : boolean
        True if the gripper is at a limit (fully opened or closed).
    overload_error : boolean
        True if the gripper is in overload error state.
"""

    def __init__(self):

        # The following are status fields.
        self.present = False
        self.homing_state = False
        self.holding_part = False
        self.limit_reached = False
        self.error_status = False
        self.overload_error = False


class RobotInfo:
    """Class for storing metadata about a robot.

    Attributes
    ----------
    model : string
        Model of robot.
    revision : int
        Robot revision.
    is_virtual : bool
        True if is a virtual robot.
    fw_major_rev : int
        Major firmware revision number.
    fw_minor_rev : int
        Minor firmware revision number.
    fw_patch_num : int
        Firmware patch number.
    serial : string
        Serial identifier of robot.
    rt_message_capable : bool
        True if robot is capable of sending real-time monitoring messages.
    num_joints : int
        Number of joints on the robot.
"""

    def __init__(self,
                 model=None,
                 revision=None,
                 is_virtual=None,
                 version=None,
                 serial=None):
        self.model = model
        self.revision = revision
        self.is_virtual = is_virtual
        self.version = RobotVersion(version)
        self.serial = serial
        self.rt_message_capable = False

        if self.model == 'Meca500':
            self.num_joints = 6
<<<<<<< HEAD
        elif self.model == 'scara':
=======
        elif self.model == 'Scara':
>>>>>>> 0f62f757
            self.num_joints = 4
        elif self.model is None:
            self.num_joints = 1
        else:
            raise ValueError(f'Invalid robot model: {self.model}')

    @classmethod
    def from_command_response_string(cls, input_string):
        """Generate robot information from standard robot connection response string.

        String format should be "Connected to {model} R{revision}{-virtual} v{fw_major_num}.{fw_minor_num}.{patch_num}"

        Parameters
        ----------
        input_string : string
            Input string to be parsed.

        """
        ROBOT_CONNECTION_STRING = \
            r"Connected to (?P<model>\w+) ?R?(?P<revision>\d)?(?P<virtual>-virtual)?( v|_)?(?P<version>\d+\.\d+\.\d+)"

        virtual = False
        try:
            robot_info_regex = re.search(ROBOT_CONNECTION_STRING, input_string)
            if robot_info_regex.group('model'):
                model = robot_info_regex.group('model')
            if robot_info_regex.group('revision'):
                revision = int(robot_info_regex.group('revision'))
            if robot_info_regex.group('virtual'):
                virtual = True
            return cls(model=model, revision=revision, is_virtual=virtual, version=robot_info_regex.group('version'))
        except Exception as exception:
<<<<<<< HEAD
            raise ValueError(f'Could not parse robot info string {input_string}, error: {exception}')
=======
            raise ValueError(f'Could not parse robot info string "{input_string}"')
>>>>>>> 0f62f757


class InterruptableEvent:
    """Extend default event class to also be able to unblock and raise an exception.

    Attributes
    ----------
    id : int or None
        Id for event.
    _event : event object
        A standard event-type object.
    _lock : lock object
        Used to ensure atomic operations.
    _interrupted : boolean
        If true, event is in an error state.
    _interrupted_msg : string
        User message that explains the reason of interruption
"""

    def __init__(self, id=None, data=None):
        self._id = id
        self._data = data
        self._event = threading.Event()
        self._lock = threading.Lock()
        self._interrupted = False
        self._interrupted_msg = ""

    def wait(self, timeout=None):
        """Block until event is set or should raise an exception (InterruptException or TimeoutException).

        Attributes
        ----------
        timeout : float
            Maximum duration to wait in seconds.

        Return
        ------
        data : object
            Return the data object (or None for events not returning any data)

        """
        wait_result = self._event.wait(timeout=timeout)
        if self._interrupted:
            if self._interrupted_msg != "":
                raise InterruptException('Event received exception because ' + self._interrupted_msg)
            else:
                raise InterruptException('Event received exception, possibly because event will never be triggered.')
        elif not wait_result:
            raise TimeoutException()
        return self._data

    def set(self, data=None):
        """Set the event and unblock all waits. Optionally modify data before setting.

        """
        with self._lock:
            self._data = data
            self._event.set()

    def abort(self, message=""):
        """Unblock any waits and raise an exception.

        """
        with self._lock:
            if not self._event.is_set():
                self._interrupted_msg = message
                self._interrupted = True
                self._event.set()

    def clear(self):
        """Reset the event to its initial state.

        """
        with self._lock:
            self._interrupted = False
            self._event.clear()

    def is_set(self):
        """Checks if the event is set.

        Return
        ------
        boolean
            False if event is not set or instance should '_interrupted'. True otherwise.

        """
        with self._lock:
            if self._interrupted:
                return False
            else:
                return self._event.is_set()

    def clear_abort(self):
        """Clears the abort.

        """
        with self._lock:
            if self._interrupted:
                self._interrupted = False
                self._event.clear()

    @property
    def id(self):
        """Make id a read-only property since it should not be changed after instantiation.

        """
        return self._id

    @property
    def data(self):
        """Make data a read-only property and enforce that it is only assignable at construction or using set().

        """
        return self._data


class _Message:
    """Class for storing a response message from a Mecademic robot.

    Attributes
    ----------
    id : integer
        The id of the message, representing the type of message.
    data : string
        The raw payload of the message.
"""

    def __init__(self, id, data):
        self.id = id
        self.data = data

    def __repr__(self):
        return "Message with id={}, data={}".format(self.id, self.data)

    @classmethod
    def from_string(cls, input):
        """Construct message object from raw string input.

        Parameters
        ----------
        input : string
            Input string to convert to message.

        """
        id_start = input.find('[') + 1
        id_end = input.find(']', id_start)
        id = int(input[id_start:id_end])
        # Find next square brackets (contains data).
        data_start = input.find('[', id_end) + 1
        data_end = input.find(']', data_start)

        data = ''
        if data_start != -1 and data_end != -1:
            data = input[data_start:data_end]

        return cls(id, data)


class _RobotEvents:
    """Class for storing possible status events for the Mecademic robot.

    Attributes
    ----------
    on_connected : event
        Set if robot is connected.
    on_disconnected : event
        Set if robot is disconnected.
    on_status_updated : event
        Set if robot status is updated.
     on_status_gripper_updated : event
        Set if gripper status is updated.
   on_activated : event
        Set if robot is activated.
    on_deactivated : event
        Set if robot is deactivated.
    on_homed : event
        Set if robot is homed.
    on_error : event
        Set if robot is in error.
    on_error_reset : event
        Set if robot error has been reset.
    on_p_stop : event
        Set if robot receives p_stop.
    on_p_stop_reset : event
        Set if p_stop is reset.
    on_motion_paused : event
        Set if robot motion is paused.
    on_motion_resumed : event
        Set if robot motion is not paused.
    on_motion_cleared : event
        Set if there are no pending ClearMotion commands.
    on_activate_sim : event
        Set if robot is in sim mode.
    on_deactivate_sim : event
        Set if robot is not in sim mode.
    on_joints_updated : event
        Set if joint angles has been updated.
    on_pose_updated : event
        Set if robot pose has been updated.
    on_brakes_activated : event
        Set if brakes are activated.
    on_brakes_deactivated : event
        Set if brakes are deactivated.
    on_offline_program_started : event
        Set if there has been a change in the offline program state.
    on_end_of_block : event
        Set if end of block has been reached.
    on_end_of_cycle: event
        Set if end of cycle has been reached
"""

    def __init__(self):
        self.on_connected = InterruptableEvent()
        self.on_disconnected = InterruptableEvent()

        self.on_status_updated = InterruptableEvent()
        self.on_status_gripper_updated = InterruptableEvent()

        self.on_activated = InterruptableEvent()
        self.on_deactivated = InterruptableEvent()

        self.on_homed = InterruptableEvent()

        self.on_error = InterruptableEvent()
        self.on_error_reset = InterruptableEvent()
        self.on_p_stop = InterruptableEvent()
        self.on_p_stop_reset = InterruptableEvent()

        self.on_motion_paused = InterruptableEvent()
        self.on_motion_resumed = InterruptableEvent()
        self.on_motion_cleared = InterruptableEvent()

        self.on_activate_sim = InterruptableEvent()
        self.on_deactivate_sim = InterruptableEvent()

        self.on_joints_updated = InterruptableEvent()
        self.on_pose_updated = InterruptableEvent()

        self.on_brakes_activated = InterruptableEvent()
        self.on_brakes_deactivated = InterruptableEvent()

        self.on_offline_program_started = InterruptableEvent()

        self.on_end_of_block = InterruptableEvent()
        self.on_end_of_cycle = InterruptableEvent()

        self.on_disconnected.set()
        self.on_deactivated.set()
        self.on_error_reset.set()
        self.on_p_stop_reset.set()
        self.on_motion_resumed.set()
        self.on_deactivate_sim.set()

        self.on_status_updated.set()
        self.on_status_gripper_updated.set()
        self.on_joints_updated.set()
        self.on_pose_updated.set()
        self.on_brakes_activated.set()

    def clear_all(self):
        """Clear all events.

        """
        for attr in self.__dict__:
            self.__dict__[attr].clear()

    def abort_all(self, skipped_events=[], message=""):
        """Abort all events, except for events in skipped_events list.

        """
        for attr in self.__dict__:
            if attr not in skipped_events:
                self.__dict__[attr].abort(message)

    def abort_all_on_error(self, message=""):
        """Abort all events in the specific case where the robot has reported an error.

        """
        self.abort_all(
            skipped_events=[
                'on_connected',  # Don't abort a wait for "on_connected" (should be done by now anyways)
                'on_status_updated',  # Don't abort a wait for "on_status_updated", that's what we're doing!
                'on_error_reset',  # Don't abort a wait for "on_error_reset" because we got an error
                'on_end_of_cycle'  # Don't abort a wait for "on_end_of_cycle", cycles should continue during error
            ],
            message=message)

    def clear_abort_all(self):
        """Clear aborts for all events.

        """
        for attr in self.__dict__:
            self.__dict__[attr].clear_abort()


class _CallbackQueue():
    """Queue class for storing triggered callbacks. Only registered callbacks are added to the queue.

    Attributes
    ----------
    _queue : queue
        Queue to use to store callback names and associated data.
    _registered_callbacks : set
        Set of names of registered callbacks.
"""

    def __init__(self, robot_callbacks):
        self._queue = queue.Queue()
        self._registered_callbacks = set()

        for attr in robot_callbacks.__dict__:
            if robot_callbacks.__dict__[attr] is not None:
                self._registered_callbacks.add(attr)

    def qsize(self):
        """Returns the queue size.

        """
        return self._queue.qsize()

    def put(self, callback_name, data=None):
        """Put the callback name and associated data into the queue if is registered.

        Parameters
        ----------
        callback_name : str
            Name of callback.
        data : any object type
            Associated data.

        """
        if callback_name in self._registered_callbacks or callback_name == _TERMINATE:
            self._queue.put((callback_name, data))

    def get(self, block=False, timeout=None):
        """Get the next callback in the queue.

        Parameters
        ----------
        block : bool
            Block on next available callback if true.
        timeout : float
            Maximum time to wait on a callback.

        Returns
        -------
        tuple of callback name and data

        """
        return self._queue.get(block=block, timeout=timeout)


<<<<<<< HEAD
class RobotVersion:
    """
        Robot utility class to handle firmware version.
    """

    REGEX_VERSION_BUILD = r"(?P<version>\d+\.\d+\.\d+)\.?(?P<build>\d+)?-?(?P<extra>[0-9a-zA-Z_-]*).*"

    def __init__(self, version):
        """Creates

        :param version: version of firmware. Supports multiple version formats
        """
        self.full_version = version
        self.update_version(self.full_version)

    def __str__(self):
        return self.full_version

    def update_version(self, version):

        regex_version = re.search(self.REGEX_VERSION_BUILD, version)
        self.short_version = regex_version.group("version")
        splitted_version = self.short_version.split(".")
        self.major = int(splitted_version[0])
        self.minor = int(splitted_version[1])
        self.patch = int(splitted_version[2])
        self.build = None
        self.extra = None
        if regex_version.group("build"):
            self.build = int(regex_version.group("build"))
        if regex_version.group("extra"):
            self.extra = regex_version.group("extra")

        self.full_version = self.short_version
        if self.build:
            self.full_version += f".{self.build}"

        if self.extra:
            self.full_version += f"-{self.extra}"
=======
# Map used to provide information about robot return codes
robot_code_info = {
    mx_def.MX_ST_BUFFER_FULL: {
        "name": "MX_ST_BUFFER_FULL",
        "is_error": True
    },
    mx_def.MX_ST_UNKNOWN_CMD: {
        "name": "MX_ST_UNKNOWN_CMD",
        "is_error": True
    },
    mx_def.MX_ST_SYNTAX_ERR: {
        "name": "MX_ST_SYNTAX_ERR",
        "is_error": True
    },
    mx_def.MX_ST_ARG_ERR: {
        "name": "MX_ST_ARG_ERR",
        "is_error": True
    },
    mx_def.MX_ST_NOT_ACTIVATED: {
        "name": "MX_ST_NOT_ACTIVATED",
        "is_error": True
    },
    mx_def.MX_ST_NOT_HOMED: {
        "name": "MX_ST_NOT_HOMED",
        "is_error": True
    },
    mx_def.MX_ST_JOINT_OVER_LIMIT: {
        "name": "MX_ST_JOINT_OVER_LIMIT",
        "is_error": True
    },
    mx_def.MX_ST_BLOCKED_BY_180_DEG_PROT: {
        "name": "MX_ST_BLOCKED_BY_180_DEG_PROT",
        "is_error": True
    },
    mx_def.MX_ST_ALREADY_ERR: {
        "name": "MX_ST_ALREADY_ERR",
        "is_error": True
    },
    mx_def.MX_ST_SINGULARITY_ERR: {
        "name": "MX_ST_SINGULARITY_ERR",
        "is_error": True
    },
    mx_def.MX_ST_ACTIVATION_ERR: {
        "name": "MX_ST_ACTIVATION_ERR",
        "is_error": True
    },
    mx_def.MX_ST_HOMING_ERR: {
        "name": "MX_ST_HOMING_ERR",
        "is_error": True
    },
    mx_def.MX_ST_MASTER_ERR: {
        "name": "MX_ST_MASTER_ERR",
        "is_error": True
    },
    mx_def.MX_ST_OUT_OF_REACH: {
        "name": "MX_ST_OUT_OF_REACH",
        "is_error": True
    },
    mx_def.MX_ST_OFFLINE_SAVE_ERR: {
        "name": "MX_ST_OFFLINE_SAVE_ERR",
        "is_error": True
    },
    mx_def.MX_ST_IGNORE_CMD_OFFLINE: {
        "name": "MX_ST_IGNORE_CMD_OFFLINE",
        "is_error": True
    },
    mx_def.MX_ST_MASTERING_NEEDED: {
        "name": "MX_ST_MASTERING_NEEDED",
        "is_error": True
    },
    mx_def.MX_ST_IMPOSSIBLE_RESET_ERR: {
        "name": "MX_ST_IMPOSSIBLE_RESET_ERR",
        "is_error": True
    },
    mx_def.MX_ST_MUST_BE_DEACTIVATED: {
        "name": "MX_ST_MUST_BE_DEACTIVATED",
        "is_error": True
    },
    mx_def.MX_ST_SIM_MUST_DEACTIVATED: {
        "name": "MX_ST_SIM_MUST_DEACTIVATED",
        "is_error": True
    },
    mx_def.MX_ST_OFFLINE_FULL: {
        "name": "MX_ST_OFFLINE_FULL",
        "is_error": True
    },
    mx_def.MX_ST_ALREADY_SAVING: {
        "name": "MX_ST_ALREADY_SAVING",
        "is_error": True
    },
    mx_def.MX_ST_ILLEGAL_WHILE_SAVING: {
        "name": "MX_ST_ILLEGAL_WHILE_SAVING",
        "is_error": True
    },
    mx_def.MX_ST_NO_GRIPPER: {
        "name": "MX_ST_NO_GRIPPER",
        "is_error": True
    },
    mx_def.MX_ST_CMD_FAILED: {
        "name": "MX_ST_CMD_FAILED",
        "is_error": True
    },
    mx_def.MX_ST_ACTIVATED: {
        "name": "MX_ST_ACTIVATED",
        "is_error": False
    },
    mx_def.MX_ST_ALREADY_ACTIVATED: {
        "name": "MX_ST_ALREADY_ACTIVATED",
        "is_error": False
    },
    mx_def.MX_ST_HOME_DONE: {
        "name": "MX_ST_HOME_DONE",
        "is_error": False
    },
    mx_def.MX_ST_HOME_ALREADY: {
        "name": "MX_ST_HOME_ALREADY",
        "is_error": False
    },
    mx_def.MX_ST_DEACTIVATED: {
        "name": "MX_ST_DEACTIVATED",
        "is_error": False
    },
    mx_def.MX_ST_ERROR_RESET: {
        "name": "MX_ST_ERROR_RESET",
        "is_error": False
    },
    mx_def.MX_ST_NO_ERROR_RESET: {
        "name": "MX_ST_NO_ERROR_RESET",
        "is_error": False
    },
    mx_def.MX_ST_GET_STATUS_ROBOT: {
        "name": "MX_ST_GET_STATUS_ROBOT",
        "is_error": False
    },
    mx_def.MX_ST_BRAKES_OFF: {
        "name": "MX_ST_BRAKES_OFF",
        "is_error": False
    },
    mx_def.MX_ST_MASTER_DONE: {
        "name": "MX_ST_MASTER_DONE",
        "is_error": False
    },
    mx_def.MX_ST_BRAKES_ON: {
        "name": "MX_ST_BRAKES_ON",
        "is_error": False
    },
    mx_def.MX_ST_GET_WRF: {
        "name": "MX_ST_GET_WRF",
        "is_error": False
    },
    mx_def.MX_ST_GET_TRF: {
        "name": "MX_ST_GET_TRF",
        "is_error": False
    },
    mx_def.MX_ST_GET_JOINTS: {
        "name": "MX_ST_GET_JOINTS",
        "is_error": False
    },
    mx_def.MX_ST_GET_POSE: {
        "name": "MX_ST_GET_POSE",
        "is_error": False
    },
    mx_def.MX_ST_GET_AUTO_CONF: {
        "name": "MX_ST_GET_AUTO_CONF",
        "is_error": False
    },
    mx_def.MX_ST_GET_CONF: {
        "name": "MX_ST_GET_CONF",
        "is_error": False
    },
    mx_def.MX_ST_GET_AUTO_CONF_TURN: {
        "name": "MX_ST_GET_AUTO_CONF_TURN",
        "is_error": False
    },
    mx_def.MX_ST_GET_CONF_TURN: {
        "name": "MX_ST_GET_CONF_TURN",
        "is_error": False
    },
    mx_def.MX_ST_PAUSE_MOTION: {
        "name": "MX_ST_PAUSE_MOTION",
        "is_error": False
    },
    mx_def.MX_ST_RESUME_MOTION: {
        "name": "MX_ST_RESUME_MOTION",
        "is_error": False
    },
    mx_def.MX_ST_CLEAR_MOTION: {
        "name": "MX_ST_CLEAR_MOTION",
        "is_error": False
    },
    mx_def.MX_ST_SIM_ON: {
        "name": "MX_ST_SIM_ON",
        "is_error": False
    },
    mx_def.MX_ST_SIM_OFF: {
        "name": "MX_ST_SIM_OFF",
        "is_error": False
    },
    mx_def.MX_ST_EOM_ON: {
        "name": "MX_ST_EOM_ON",
        "is_error": False
    },
    mx_def.MX_ST_EOM_OFF: {
        "name": "MX_ST_EOM_OFF",
        "is_error": False
    },
    mx_def.MX_ST_EOB_ON: {
        "name": "MX_ST_EOB_ON",
        "is_error": False
    },
    mx_def.MX_ST_EOB_OFF: {
        "name": "MX_ST_EOB_OFF",
        "is_error": False
    },
    mx_def.MX_ST_START_SAVING: {
        "name": "MX_ST_START_SAVING",
        "is_error": False
    },
    mx_def.MX_ST_N_CMD_SAVED: {
        "name": "MX_ST_N_CMD_SAVED",
        "is_error": False
    },
    mx_def.MX_ST_OFFLINE_START: {
        "name": "MX_ST_OFFLINE_START",
        "is_error": False
    },
    mx_def.MX_ST_OFFLINE_LOOP_ON: {
        "name": "MX_ST_OFFLINE_LOOP_ON",
        "is_error": False
    },
    mx_def.MX_ST_OFFLINE_LOOP_OFF: {
        "name": "MX_ST_OFFLINE_LOOP_OFF",
        "is_error": False
    },
    mx_def.MX_ST_GET_STATUS_GRIPPER: {
        "name": "MX_ST_GET_STATUS_GRIPPER",
        "is_error": False
    },
    mx_def.MX_ST_GET_CMD_PENDING_COUNT: {
        "name": "MX_ST_GET_CMD_PENDING_COUNT",
        "is_error": False
    },
    mx_def.MX_ST_GET_FW_VERSION: {
        "name": "MX_ST_GET_FW_VERSION",
        "is_error": False
    },
    mx_def.MX_ST_GET_FW_VERSION_FULL: {
        "name": "MX_ST_GET_FW_VERSION_FULL",
        "is_error": False
    },
    mx_def.MX_ST_GET_ROBOT_SERIAL: {
        "name": "MX_ST_GET_ROBOT_SERIAL",
        "is_error": False
    },
    mx_def.MX_ST_GET_PRODUCT_TYPE: {
        "name": "MX_ST_GET_PRODUCT_TYPE",
        "is_error": False
    },
    mx_def.MX_ST_CMD_SUCCESSFUL: {
        "name": "MX_ST_CMD_SUCCESSFUL",
        "is_error": False
    },
    mx_def.MX_ST_GET_JOINT_LIMITS: {
        "name": "MX_ST_GET_JOINT_LIMITS",
        "is_error": False
    },
    mx_def.MX_ST_SET_JOINT_LIMITS: {
        "name": "MX_ST_SET_JOINT_LIMITS",
        "is_error": False
    },
    mx_def.MX_ST_SET_JOINT_LIMITS_CFG: {
        "name": "MX_ST_SET_JOINT_LIMITS_CFG",
        "is_error": False
    },
    mx_def.MX_ST_GET_JOINT_LIMITS_CFG: {
        "name": "MX_ST_GET_JOINT_LIMITS_CFG",
        "is_error": False
    },
    mx_def.MX_ST_GET_ROBOT_NAME: {
        "name": "MX_ST_GET_ROBOT_NAME",
        "is_error": False
    },
    mx_def.MX_ST_GET_ROBOT_KIN_MODEL: {
        "name": "MX_ST_GET_ROBOT_KIN_MODEL",
        "is_error": False
    },
    mx_def.MX_ST_GET_ROBOT_DH_MODEL: {
        "name": "MX_ST_GET_ROBOT_DH_MODEL",
        "is_error": False
    },
    mx_def.MX_ST_GET_JOINT_OFFSET: {
        "name": "MX_ST_GET_JOINT_OFFSET",
        "is_error": False
    },
    mx_def.MX_ST_GET_MODEL_JOINT_LIMITS: {
        "name": "MX_ST_GET_MODEL_JOINT_LIMITS",
        "is_error": False
    },
    mx_def.MX_ST_GET_MOTION_OPTIONS: {
        "name": "MX_ST_GET_MOTION_OPTIONS",
        "is_error": False
    },
    mx_def.MX_ST_GET_MONITORING_INTERVAL: {
        "name": "MX_ST_GET_MONITORING_INTERVAL",
        "is_error": False
    },
    mx_def.MX_ST_GET_REAL_TIME_MONITORING: {
        "name": "MX_ST_GET_REAL_TIME_MONITORING",
        "is_error": False
    },
    mx_def.MX_ST_GET_STATUS_EVENTS: {
        "name": "MX_ST_GET_STATUS_EVENTS",
        "is_error": False
    },
    mx_def.MX_ST_GET_NETWORK_OPTIONS: {
        "name": "MX_ST_GET_NETWORK_OPTIONS",
        "is_error": False
    },
    mx_def.MX_ST_GET_RTC: {
        "name": "MX_ST_GET_RTC",
        "is_error": False
    },
    mx_def.MX_ST_GET_BLENDING: {
        "name": "MX_ST_GET_BLENDING",
        "is_error": False
    },
    mx_def.MX_ST_GET_VEL_TIMEOUT: {
        "name": "MX_ST_GET_VEL_TIMEOUT",
        "is_error": False
    },
    mx_def.MX_ST_GET_JOINT_VEL: {
        "name": "MX_ST_GET_JOINT_VEL",
        "is_error": False
    },
    mx_def.MX_ST_GET_JOINT_ACC: {
        "name": "MX_ST_GET_JOINT_ACC",
        "is_error": False
    },
    mx_def.MX_ST_GET_CART_LIN_VEL: {
        "name": "MX_ST_GET_CART_LIN_VEL",
        "is_error": False
    },
    mx_def.MX_ST_GET_CART_ANG_VEL: {
        "name": "MX_ST_GET_CART_ANG_VEL",
        "is_error": False
    },
    mx_def.MX_ST_GET_CART_ACC: {
        "name": "MX_ST_GET_CART_ACC",
        "is_error": False
    },
    mx_def.MX_ST_GET_CHECKPOINT: {
        "name": "MX_ST_GET_CHECKPOINT",
        "is_error": False
    },
    mx_def.MX_ST_GET_GRIPPER_FORCE: {
        "name": "MX_ST_GET_GRIPPER_FORCE",
        "is_error": False
    },
    mx_def.MX_ST_GET_GRIPPER_VEL: {
        "name": "MX_ST_GET_GRIPPER_VEL",
        "is_error": False
    },
    mx_def.MX_ST_GET_TORQUE_LIMITS_CFG: {
        "name": "MX_ST_GET_TORQUE_LIMITS_CFG",
        "is_error": False
    },
    mx_def.MX_ST_GET_TORQUE_LIMITS: {
        "name": "MX_ST_GET_TORQUE_LIMITS",
        "is_error": False
    },
    mx_def.MX_ST_RT_TARGET_JOINT_POS: {
        "name": "MX_ST_RT_TARGET_JOINT_POS",
        "is_error": False
    },
    mx_def.MX_ST_RT_TARGET_CART_POS: {
        "name": "MX_ST_RT_TARGET_CART_POS",
        "is_error": False
    },
    mx_def.MX_ST_RT_TARGET_JOINT_VEL: {
        "name": "MX_ST_RT_TARGET_JOINT_VEL",
        "is_error": False
    },
    mx_def.MX_ST_RT_TARGET_JOINT_TORQ: {
        "name": "MX_ST_RT_TARGET_JOINT_TORQ",
        "is_error": False
    },
    mx_def.MX_ST_RT_TARGET_CART_VEL: {
        "name": "MX_ST_RT_TARGET_CART_VEL",
        "is_error": False
    },
    mx_def.MX_ST_RT_TARGET_CONF: {
        "name": "MX_ST_RT_TARGET_CONF",
        "is_error": False
    },
    mx_def.MX_ST_RT_TARGET_CONF_TURN: {
        "name": "MX_ST_RT_TARGET_CONF_TURN",
        "is_error": False
    },
    mx_def.MX_ST_RT_JOINT_POS: {
        "name": "MX_ST_RT_JOINT_POS",
        "is_error": False
    },
    mx_def.MX_ST_RT_CART_POS: {
        "name": "MX_ST_RT_CART_POS",
        "is_error": False
    },
    mx_def.MX_ST_RT_JOINT_VEL: {
        "name": "MX_ST_RT_JOINT_VEL",
        "is_error": False
    },
    mx_def.MX_ST_RT_JOINT_TORQ: {
        "name": "MX_ST_RT_JOINT_TORQ",
        "is_error": False
    },
    mx_def.MX_ST_RT_CART_VEL: {
        "name": "MX_ST_RT_CART_VEL",
        "is_error": False
    },
    mx_def.MX_ST_RT_CONF: {
        "name": "MX_ST_RT_CONF",
        "is_error": False
    },
    mx_def.MX_ST_RT_CONF_TURN: {
        "name": "MX_ST_RT_CONF_TURN",
        "is_error": False
    },
    mx_def.MX_ST_RT_ACCELEROMETER: {
        "name": "MX_ST_RT_ACCELEROMETER",
        "is_error": False
    },
    mx_def.MX_ST_RT_GRIPPER_TORQ: {
        "name": "MX_ST_RT_GRIPPER_TORQ",
        "is_error": False
    },
    mx_def.MX_ST_RT_CYCLE_END: {
        "name": "MX_ST_RT_CYCLE_END",
        "is_error": False
    },
    mx_def.MX_ST_CONNECTED: {
        "name": "MX_ST_CONNECTED",
        "is_error": False
    },
    mx_def.MX_ST_USER_ALREADY: {
        "name": "MX_ST_USER_ALREADY",
        "is_error": True
    },
    mx_def.MX_ST_UPGRADE_IN_PROGRESS: {
        "name": "MX_ST_UPGRADE_IN_PROGRESS",
        "is_error": False
    },
    mx_def.MX_ST_CMD_TOO_LONG: {
        "name": "MX_ST_CMD_TOO_LONG",
        "is_error": True
    },
    mx_def.MX_ST_EOM: {
        "name": "MX_ST_EOM",
        "is_error": False
    },
    mx_def.MX_ST_ERROR_MOTION: {
        "name": "MX_ST_ERROR_MOTION",
        "is_error": True
    },
    mx_def.MX_ST_INIT_FAILED: {
        "name": "MX_ST_INIT_FAILED",
        "is_error": True
    },
    mx_def.MX_ST_EOB: {
        "name": "MX_ST_EOB",
        "is_error": False
    },
    mx_def.MX_ST_END_OFFLINE: {
        "name": "MX_ST_END_OFFLINE",
        "is_error": False
    },
    mx_def.MX_ST_CANT_SAVE_OFFLINE: {
        "name": "MX_ST_CANT_SAVE_OFFLINE",
        "is_error": True
    },
    mx_def.MX_ST_IGNORING_CMD: {
        "name": "MX_ST_IGNORING_CMD",
        "is_error": True
    },
    mx_def.MX_ST_NO_OFFLINE_SAVED: {
        "name": "MX_ST_NO_OFFLINE_SAVED",
        "is_error": True
    },
    mx_def.MX_ST_OFFLINE_LOOP: {
        "name": "MX_ST_OFFLINE_LOOP",
        "is_error": False
    },
    mx_def.MX_ST_ERROR_GRIPPER: {
        "name": "MX_ST_ERROR_GRIPPER",
        "is_error": True
    },
    mx_def.MX_ST_MAINTENANCE_CHECK: {
        "name": "MX_ST_MAINTENANCE_CHECK",
        "is_error": True
    },
    mx_def.MX_ST_INTERNAL_ERROR: {
        "name": "MX_ST_INTERNAL_ERROR",
        "is_error": True
    },
    mx_def.MX_ST_EXCESSIVE_TRQ: {
        "name": "MX_ST_EXCESSIVE_TRQ",
        "is_error": True
    },
    mx_def.MX_ST_CHECKPOINT_REACHED: {
        "name": "MX_ST_CHECKPOINT_REACHED",
        "is_error": False
    },
    mx_def.MX_ST_TEXT_API_ERROR: {
        "name": "MX_ST_TEXT_API_ERROR",
        "is_error": True
    },
    mx_def.MX_ST_PSTOP: {
        "name": "MX_ST_PSTOP",
        "is_error": True
    },
    mx_def.MX_ST_NO_VALID_CFG: {
        "name": "MX_ST_NO_VALID_CFG",
        "is_error": True
    },
    mx_def.MX_ST_TRACE_LVL_CHANGED: {
        "name": "MX_ST_TRACE_LVL_CHANGED",
        "is_error": False
    },
    mx_def.MX_ST_TCP_DUMP_STARTED: {
        "name": "MX_ST_TCP_DUMP_STARTED",
        "is_error": False
    },
    mx_def.MX_ST_TCP_DUMP_DONE: {
        "name": "MX_ST_TCP_DUMP_DONE",
        "is_error": False
    },
}
>>>>>>> 0f62f757
<|MERGE_RESOLUTION|>--- conflicted
+++ resolved
@@ -590,15 +590,11 @@
             # Start callback thread if necessary
             self._start_callback_thread()
 
-<<<<<<< HEAD
         if self._robot_info.version.major < 8:
             self.logger.warning('Python API not supported for firmware under version 8')
             return
 
         # Fetching the serial number must occur outside main_lock.
-=======
-        # Once connected, we fetch some information required by this Robot class (outside main lock).
->>>>>>> 0f62f757
         if not self._monitor_mode:
             # Fetch the robot serial number
             serial_response = self.SendCustomCommand('GetRobotSerial',
@@ -606,18 +602,16 @@
             serial_response_message = serial_response.wait(timeout=self.default_timeout)
             self._robot_info.serial = serial_response_message.data
 
-<<<<<<< HEAD
-            full_version_request = self.SendCustomCommand('GetFwVersionFull', [mx_def.MX_ST_GET_FW_VERSION_FULL])
-            full_version_request.wait_for_data()
-            full_version = full_version_request.data.data
-            self._robot_info.version.update_version(full_version)
-=======
             # Fetch the current real-time monitoring settings
             if self._robot_info.rt_message_capable:
                 real_time_monitoring_response = self.SendCustomCommand(
                     'GetRealTimeMonitoring', expected_responses=[mx_def.MX_ST_GET_REAL_TIME_MONITORING])
                 real_time_monitoring_response.wait(timeout=self.default_timeout)
->>>>>>> 0f62f757
+
+            full_version_request = self.SendCustomCommand('GetFwVersionFull', [mx_def.MX_ST_GET_FW_VERSION_FULL])
+            full_version_request.wait_for_data()
+            full_version = full_version_request.data.data
+            self._robot_info.version.update_version(full_version)
 
     def Disconnect(self):
         """Disconnects Mecademic Robot object from the physical Mecademic robot.
@@ -1349,7 +1343,7 @@
             # Can't wait if robot is in error (already "idle")
             if self._robot_status.error_status:
                 raise InterruptException('Robot is in error')
-            checkpoint = self._set_checkpoint_internal()
+        checkpoint = self._set_checkpoint_internal()
 
         start_time = time.time()
         checkpoint.wait(timeout=timeout)
@@ -2424,14 +2418,14 @@
             if response.id == mx_def.MX_ST_GET_JOINTS:
                 self._robot_kinematics.rt_target_joint_pos.data = _string_to_numbers(response.data)
                 self._robot_kinematics.rt_target_joint_pos.enabled = True
-                if is_command_response:
-                    self._robot_events.on_joints_updated.set()
+            if is_command_response:
+                self._robot_events.on_joints_updated.set()
 
             elif response.id == mx_def.MX_ST_GET_POSE:
                 self._robot_kinematics.rt_target_cart_pos.data = _string_to_numbers(response.data)
                 self._robot_kinematics.rt_target_cart_pos.enabled = True
-                if is_command_response:
-                    self._robot_events.on_pose_updated.set()
+            if is_command_response:
+                self._robot_events.on_pose_updated.set()
 
             elif response.id == mx_def.MX_ST_GET_CONF:
                 self._robot_kinematics.rt_target_conf.data = _string_to_numbers(response.data)
@@ -2667,148 +2661,10 @@
         else:
             self.logger.warning('Received un-tracked checkpoint. Please use ExpectExternalCheckpoint() to track.')
 
-<<<<<<< HEAD
-    def update_robot(self, firmware):
-        """
-        Install a new firmware and verifies robot version afterward.
-
-        :param firmware: RobotFirmwareFile object.
-        """
-        firmware_file = None
-        if type(firmware) == pathlib.WindowsPath or type(firmware) == pathlib.PosixPath:
-            firmware_file = firmware
-        elif type(firmware) == str:
-            firmware_file = pathlib.Path(firmware)
-        else:
-            raise ArgumentError(f'Unsupported firmware type. received: {type(firmware)}, expecting pathlib or str')
-
-        firmware_file_version = RobotVersion(firmware_file.name)
-
-        if self.GetRobotStatus().activation_state:
-            self.logger.info(f'Robot is activated, will attempt to deactivate before updating firmware')
-            if self._monitor_mode:
-                self.logger.info(f'Connected to robot in monitoring mode only, attempting connection in command mode'
-                                 'to deactivate robot')
-                self.Connect(address=self._address)
-            self.DeactivateRobot()
-        self.Disconnect()
-
-        robot_url = f"http://{self._address}/"
-
-        self.logger.info(f"Installing firmware: {firmware_file.absolute()}")
-
-        with open(firmware_file.absolute(), 'rb') as firmware_file:
-            firmware_data = firmware_file.read()
-            firmware_data_size = str(len(firmware_data))
-
-        headers = {
-            'Connection': 'keep-alive',
-            'Content-type': 'application/x-gzip',
-            'Content-Length': firmware_data_size
-        }
-
-        self.logger.info(f"Uploading firmware")
-        request_post = requests.post(robot_url, data=firmware_data, headers=headers)
-        try:
-            request_post.raise_for_status()
-        except requests.exceptions as e:
-            self.logger.error(f"Upgrade post request error: {e}")
-            raise
-
-        if not request_post.ok:
-            error_message = f"Firmware upload request failed"
-            raise RuntimeError(error_message)
-
-        self.logger.info(f"Upgrading the robot")
-        update_done = False
-        progress = ''
-        last_progress = ''
-        while not update_done:
-            # Give time to the web server restart, the function doesn't handle well errors.
-            time.sleep(2)
-
-            request_get = requests.get(robot_url, 'update', timeout=10)
-            try:
-                request_get.raise_for_status()
-            except requests.exceptions as e:
-                self.logger.error(f'Upgrade get request error: {e}')
-                raise
-
-            # get only correct answer (http code 200)
-            if request_get.status_code == 200:
-                request_response = request_get.text
-            else:
-                request_response = None
-            # while the json file is note created, get function will return 0
-            if request_response is None or request_response == '0':
-                continue
-
-            try:
-                request_answer = json.loads(request_response)
-            except Exception as e:
-                self.logger.info(f'Error retrieving json from request_response: {e}')
-                continue
-
-            if not request_answer:
-                self.logger.info(f'Answer is empty')
-                continue
-
-            if request_answer['STATUS']:
-                status_code = int(request_answer['STATUS']['Code'])
-                status_msg = request_answer['STATUS']['MSG']
-
-            if status_code in [0, 1]:
-                keys = sorted(request_answer['LOG'].keys())
-                if keys:
-                    last_progress = progress
-                    progress = request_answer['LOG'][keys[-1]]
-                    new_progress = progress.replace(last_progress, '')
-                    if '#' in new_progress:
-                        self.logger.info(new_progress)
-                    elif '100%' in new_progress:
-                        self.logger.info(new_progress)
-                    else:
-                        self.logger.debug(new_progress)
-                if status_code == 0:
-                    update_done = True
-                    self.logger.info(f'status_msg {status_msg}')
-            else:
-                error_message = f"error while updating: {status_msg}"
-                self.logger.error(error_message)
-                raise RuntimeError(error_message)
-
-        self.logger.info(f"Update completed, waiting for robot to reboot")
-
-        # need to wait to make sure the robot shutdown before attempting to ping it.
-        time.sleep(15)
-        tools.ping_robot(self._address)
-        self.Connect(self._address, timeout=60)
-
-        current_version = self.GetRobotInfo().version
-        if current_version.major < 8.0:
-            expected_version = firmware_file_version.short_version
-        else:
-            expected_version = firmware_file_version.full_version
-
-        if firmware_file_version.full_version == expected_version:
-            self.logger.info(f"robot is now running version {current_version}")
-        else:
-            error_msg = f"Fail to install robot properly. current version {current_version}, " \
-                        f"expecting: {expected_version}"
-            self.logger.error(error_msg)
-            raise AssertionError(error_msg)
-
-        robot_status = self.GetRobotStatus()
-        if robot_status.error_status:
-            error_msg = f"Robot is in error on version {current_version}"
-            self.logger.error(error_msg)
-            raise AssertionError(error_msg)
-
-        self.logger.info(f"Installation of {current_version} sucessfully completed")
-=======
     def _handle_get_realtime_monitoring_response(self, response):
         """Parse robot response to "get" or "set" real-time monitoring.
            This function identifies which real-time events are expected, and which are not enabled.
+
 
         Parameters
         ----------
@@ -2855,8 +2711,145 @@
             if event_id == mx_def.MX_ST_RT_ACCELEROMETER:
                 for accelerometer in self._robot_kinematics.rt_accelerometer.values():
                     accelerometer.enabled = True
->>>>>>> 0f62f757
-
+
+    def update_robot(self, firmware):
+        """
+        Install a new firmware and verifies robot version afterward.
+
+
+        :param firmware: RobotFirmwareFile object.
+        """
+        firmware_file = None
+        if type(firmware) == pathlib.WindowsPath or type(firmware) == pathlib.PosixPath:
+            firmware_file = firmware
+        elif type(firmware) == str:
+            firmware_file = pathlib.Path(firmware)
+        else:
+            raise ArgumentError(f'Unsupported firmware type. received: {type(firmware)}, expecting pathlib or str')
+
+        firmware_file_version = RobotVersion(firmware_file.name)
+
+        if self.GetRobotStatus().activation_state:
+            self.logger.info(f'Robot is activated, will attempt to deactivate before updating firmware')
+            if self._monitor_mode:
+                self.logger.info(f'Connected to robot in monitoring mode only, attempting connection in command mode'
+                                 'to deactivate robot')
+                self.Connect(address=self._address)
+            self.DeactivateRobot()
+        self.Disconnect()
+
+        robot_url = f"http://{self._address}/"
+
+        self.logger.info(f"Installing firmware: {firmware_file.absolute()}")
+
+        with open(firmware_file.absolute(), 'rb') as firmware_file:
+            firmware_data = firmware_file.read()
+            firmware_data_size = str(len(firmware_data))
+
+        headers = {
+            'Connection': 'keep-alive',
+            'Content-type': 'application/x-gzip',
+            'Content-Length': firmware_data_size
+        }
+
+        self.logger.info(f"Uploading firmware")
+        request_post = requests.post(robot_url, data=firmware_data, headers=headers)
+        try:
+            request_post.raise_for_status()
+        except requests.exceptions as e:
+            self.logger.error(f"Upgrade post request error: {e}")
+            raise
+
+        if not request_post.ok:
+            error_message = f"Firmware upload request failed"
+            raise RuntimeError(error_message)
+
+        self.logger.info(f"Upgrading the robot")
+        update_done = False
+        progress = ''
+        last_progress = ''
+        while not update_done:
+            # Give time to the web server restart, the function doesn't handle well errors.
+            time.sleep(2)
+
+            request_get = requests.get(robot_url, 'update', timeout=10)
+            try:
+                request_get.raise_for_status()
+            except requests.exceptions as e:
+                self.logger.error(f'Upgrade get request error: {e}')
+                raise
+
+            # get only correct answer (http code 200)
+            if request_get.status_code == 200:
+                request_response = request_get.text
+            else:
+                request_response = None
+            # while the json file is note created, get function will return 0
+            if request_response is None or request_response == '0':
+                continue
+
+            try:
+                request_answer = json.loads(request_response)
+            except Exception as e:
+                self.logger.info(f'Error retrieving json from request_response: {e}')
+                continue
+
+            if not request_answer:
+                self.logger.info(f'Answer is empty')
+                continue
+
+            if request_answer['STATUS']:
+                status_code = int(request_answer['STATUS']['Code'])
+                status_msg = request_answer['STATUS']['MSG']
+
+            if status_code in [0, 1]:
+                keys = sorted(request_answer['LOG'].keys())
+                if keys:
+                    last_progress = progress
+                    progress = request_answer['LOG'][keys[-1]]
+                    new_progress = progress.replace(last_progress, '')
+                    if '#' in new_progress:
+                        self.logger.info(new_progress)
+                    elif '100%' in new_progress:
+                        self.logger.info(new_progress)
+                    else:
+                        self.logger.debug(new_progress)
+                if status_code == 0:
+                    update_done = True
+                    self.logger.info(f'status_msg {status_msg}')
+            else:
+                error_message = f"error while updating: {status_msg}"
+                self.logger.error(error_message)
+                raise RuntimeError(error_message)
+
+        self.logger.info(f"Update completed, waiting for robot to reboot")
+
+        # need to wait to make sure the robot shutdown before attempting to ping it.
+        time.sleep(15)
+        tools.ping_robot(self._address)
+        self.Connect(self._address, timeout=60)
+
+        current_version = self.GetRobotInfo().version
+        if current_version.major < 8.0:
+            expected_version = firmware_file_version.short_version
+        else:
+            expected_version = firmware_file_version.full_version
+
+        if firmware_file_version.full_version == expected_version:
+            self.logger.info(f"robot is now running version {current_version}")
+        else:
+            error_msg = f"Fail to install robot properly. current version {current_version}, " \
+                        f"expecting: {expected_version}"
+            self.logger.error(error_msg)
+            raise AssertionError(error_msg)
+
+        robot_status = self.GetRobotStatus()
+        if robot_status.error_status:
+            error_msg = f"Robot is in error on version {current_version}"
+            self.logger.error(error_msg)
+            raise AssertionError(error_msg)
+
+        self.logger.info(f"Installation of {current_version} sucessfully completed")
 
 class RobotCallbacks:
     """Class for storing possible status events for the Mecademic robot.
@@ -3239,11 +3232,7 @@
 
         if self.model == 'Meca500':
             self.num_joints = 6
-<<<<<<< HEAD
-        elif self.model == 'scara':
-=======
         elif self.model == 'Scara':
->>>>>>> 0f62f757
             self.num_joints = 4
         elif self.model is None:
             self.num_joints = 1
@@ -3276,11 +3265,7 @@
                 virtual = True
             return cls(model=model, revision=revision, is_virtual=virtual, version=robot_info_regex.group('version'))
         except Exception as exception:
-<<<<<<< HEAD
-            raise ValueError(f'Could not parse robot info string {input_string}, error: {exception}')
-=======
-            raise ValueError(f'Could not parse robot info string "{input_string}"')
->>>>>>> 0f62f757
+            raise ValueError(f'Could not parse robot info string "{input_string}", error: {exception}')
 
 
 class InterruptableEvent:
@@ -3327,10 +3312,10 @@
             if self._interrupted_msg != "":
                 raise InterruptException('Event received exception because ' + self._interrupted_msg)
             else:
-                raise InterruptException('Event received exception, possibly because event will never be triggered.')
+            raise InterruptException('Event received exception, possibly because event will never be triggered.')
         elif not wait_result:
             raise TimeoutException()
-        return self._data
+            return self._data
 
     def set(self, data=None):
         """Set the event and unblock all waits. Optionally modify data before setting.
@@ -3452,7 +3437,7 @@
         Set if robot status is updated.
      on_status_gripper_updated : event
         Set if gripper status is updated.
-   on_activated : event
+    on_activated : event
         Set if robot is activated.
     on_deactivated : event
         Set if robot is deactivated.
@@ -3633,7 +3618,6 @@
         return self._queue.get(block=block, timeout=timeout)
 
 
-<<<<<<< HEAD
 class RobotVersion:
     """
         Robot utility class to handle firmware version.
@@ -3673,7 +3657,8 @@
 
         if self.extra:
             self.full_version += f"-{self.extra}"
-=======
+
+
 # Map used to provide information about robot return codes
 robot_code_info = {
     mx_def.MX_ST_BUFFER_FULL: {
@@ -4208,5 +4193,4 @@
         "name": "MX_ST_TCP_DUMP_DONE",
         "is_error": False
     },
-}
->>>>>>> 0f62f757
+}