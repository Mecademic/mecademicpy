#!/usr/bin/env python3
from __future__ import annotations
from argparse import ArgumentError
import contextlib
import copy
import functools
import ipaddress
import json
import logging
import math
import pathlib
import queue
import re
import requests
import socket
import threading
import time
from typing import Tuple, Union

import mecademicpy.mx_robot_def as mx_def
import mecademicpy.tools as tools

from ._robot_trajectory_logger import _RobotTrajectoryLogger

GRIPPER_OPEN = True
GRIPPER_CLOSE = False

DEFAULT_WAIT_TIMEOUT = 10

# Available levels for SetTorqueLimitsCfg
TORQUE_LIMIT_SEVERITIES = {'disabled': 0, 'warning': 1, 'pause-motion': 2, 'clear-motion': 3, 'error': 4}

_CHECKPOINT_ID_MAX_PRIVATE = 8191  # Max allowable checkpoint id, inclusive

_TERMINATE = '--terminate--'


def _string_to_numbers(input_string) -> list:
    """Convert comma-separated floats in string form to relevant type.

    Parameters
    ----------
    input_string : string
        Comma-separated floats values encoded as a string.

    Returns
    -------
    list of numbers
        Returns converted list of floats or integers, depending on nature of element in 'input_string'.
"""

    return [(float(x) if ('.' in x) else int(x)) for x in input_string.split(',')]


def disconnect_on_exception(func):
    """Decorator to call disconnect if an exception is raised. Needs to be declared outside of class.

    Attributes
    ----------
    func : function object
        Function to wrap.
"""

    @functools.wraps(func)
    def wrap(self, *args, **kwargs):
        try:
            return func(self, *args, **kwargs)
        except BaseException as e:
            if self._disconnect_on_exception:
                self._disconnect()
                raise DisconnectError('Automatically disconnected as a result of exception, '
                                      'set \'disconnect_on_exception\' to False to disable.') from e
            else:
                raise e

    return wrap


class MecademicException(Exception):
    """Base exception class for Mecademic-related exceptions.
"""
    pass


class InvalidStateError(MecademicException):
    """The internal state of the instance is invalid.
"""
    pass


class CommunicationError(MecademicException):
    """There is a communication issue with the robot.
"""
    pass


class DisconnectError(MecademicException):
    """A non-nominal disconnection has occurred.
"""
    pass


class InterruptException(MecademicException):
    """An event has encountered an error. Perhaps it will never be set.
"""
    pass


class TimeoutException(MecademicException):
    """Requested timeout during a blocking operation (synchronous mode or Wait* functions) has been reached.
       (raised by InterruptableEvent)"""
    pass


class RobotCallbacks:
    """Class for storing possible status events for the Mecademic robot.

    Attributes
    ----------
        on_connected : function object
            Function to be called once connected.
        on_disconnected : function object
            Function to be called once disconnected.
        on_status_updated : function object
            Function to be called once robot status is updated.
        on_status_gripper_updated : function object
            Function to be called once gripper status is updated (legacy, use following external tools callbacks).
        on_external_tool_status_updated: function object
            Function to be called once external tool status is updated.
        on_gripper_state_updated: function object
            Function to be called once gripper state is updated.
        on_valve_state_updated: function object
            Function to be called once valve state is updated.
        on_activated : function object
            Function to be called once activated.
        on_deactivated : function object
            Function to be called once deactivated.
        on_homed : function object
            Function to be called once homing is complete.
        on_error : function object
            Function to be called if robot enters an error state.
        on_error_reset : function object
            Function to be called once error is reset.
        on_p_stop : function object
            Function to be called if PStop is activated.
        on_p_stop_reset : function object
            Function to be called if PStop is reset.
        on_motion_paused : function object
            Function to be called once motion is paused.
        on_motion_cleared : function object
            Function to be called once motion is cleared.
        on_motion_resumed : function object
            Function to be called once motion is resumed.
        on_checkpoint_reached : function object
            Function to be called if a checkpoint is reached.
        on_activate_sim : function object
            Function to be called once sim mode is activated.
        on_deactivate_sim : function object
            Function to be called once sim mode is deactivated.
        on_activate_ext_tool_sim : function object
            Function to be called once gripper sim mode is activated.
        on_deactivate_ext_tool_sim : function object
            Function to be called once gripper sim mode is deactivated.
        on_activate_recovery_mode : function object
            Function to be called once recovery mode is activated.
        on_deactivate_recovery_mode : function object
            Function to be called once recovery mode is deactivated.
        on_command_message : function object
            Function to be called each time a command response is received.
        on_monitor_message : function object
            Function to be called each time a monitor response is received.
        on_offline_program_state : function object
            Function to be called each time an offline program starts or fails to start.
        on_end_of_cycle : function object
            Function to be called each time end of cycle is reached"""

    def __init__(self):
        self.on_connected = None
        self.on_disconnected = None

        self.on_status_updated = None
        self.on_status_gripper_updated = None

        self.on_external_tool_status_updated = None
        self.on_gripper_state_updated = None
        self.on_valve_state_updated = None

        self.on_activated = None
        self.on_deactivated = None

        self.on_homed = None

        self.on_error = None
        self.on_error_reset = None
        self.on_p_stop = None
        self.on_p_stop_reset = None

        self.on_motion_paused = None
        self.on_motion_cleared = None
        self.on_motion_resumed = None

        self.on_checkpoint_reached = None

        self.on_activate_sim = None
        self.on_deactivate_sim = None

        self.on_activate_ext_tool_sim = None
        self.on_deactivate_ext_tool_sim = None

        self.on_activate_recovery_mode = None
        self.on_deactivate_recovery_mode = None

        self.on_command_message = None
        self.on_monitor_message = None

        self.on_offline_program_state = None

        self.on_end_of_cycle = None


class _Message:
    """Class for storing a response message from a Mecademic robot.

    Attributes
    ----------
    id : integer
        The id of the message, representing the type of message.
    data : string
        The raw payload of the message.
"""

    def __init__(self, id, data):
        self.id = id
        self.data = data

    def __repr__(self):
        return "Message with id={}, data={}".format(self.id, self.data)

    @classmethod
    def from_string(cls, input):
        """Construct message object from raw string input.

        Parameters
        ----------
        input : string
            Input string to convert to message.

        """
        id_start = input.find('[') + 1
        id_end = input.find(']', id_start)
        id = int(input[id_start:id_end])
        # Find next square brackets (contains data).
        data_start = input.find('[', id_end) + 1
        data_end = input.find(']', data_start)

        data = ''
        if data_start != -1 and data_end != -1:
            data = input[data_start:data_end]

        return cls(id, data)


class InterruptableEvent:
    """Extend default event class to also be able to unblock and raise an exception.

    Attributes
    ----------
    id : int or None
        Id for event.
    _event : event object
        A standard event-type object.
    _lock : lock object
        Used to ensure atomic operations.
    _interrupted : boolean
        If true, event is in an error state.
    _interrupted_msg : string
        User message that explains the reason of interruption
"""

    def __init__(self, id=None, data=None):
        self._id = id
        self._data = data
        self._event = threading.Event()
        self._lock = threading.Lock()
        self._interrupted = False
        self._interrupted_msg = ""

    def check_interrupted(self):
        if self._interrupted:
            if self._interrupted_msg != "":
                raise InterruptException('Event received exception because ' + self._interrupted_msg)
            else:
                raise InterruptException('Event received exception, possibly because event will never be triggered.')

    def wait(self, timeout: float = None) -> _Message:
        """Block until event is set or should raise an exception (InterruptException or TimeoutException).

        Attributes
        ----------
        timeout : float
            Maximum duration to wait in seconds.

        Return
        ------
        data : object
            Return the data object (or None for events not returning any data)

        """
        self.check_interrupted()
        wait_result = self._event.wait(timeout=timeout)
        self.check_interrupted()
        if not wait_result:
            raise TimeoutException()
        return self._data

    def set(self, data: _Message = None):
        """Set the event and unblock all waits. Optionally modify data before setting.

        """
        with self._lock:
            self._data = data
            self._event.set()

    def abort(self, message=""):
        """Unblock any waits and raise an exception.

        """
        with self._lock:
            if not self._event.is_set():
                self._interrupted_msg = message
                self._interrupted = True
                self._event.set()  # Awake all threads
                self._event.clear()  # Restore previous state (important to keep state even if interrupted)

    def clear(self):
        """Reset the event to its initial state.

        """
        with self._lock:
            self._interrupted = False
            self._event.clear()

    def is_set(self) -> bool:
        """Checks if the event is set.

        Return
        ------
        boolean
            False if event is not set or instance should '_interrupted'. True otherwise.

        """
        with self._lock:
            if self._interrupted:
                return False
            else:
                return self._event.is_set()

    def clear_abort(self):
        """Clears the abort.

        """
        with self._lock:
            if self._interrupted:
                self._interrupted = False

    @property
    def id(self) -> int:
        """Make id a read-only property since it should not be changed after instantiation.

        """
        return self._id

    @property
    def data(self) -> _Message:
        """Make data a read-only property and enforce that it is only assignable at construction or using set().

        """
        return self._data


class _RobotEvents:
    """Class for storing possible status events for the Mecademic robot.

    Attributes
    ----------
    on_connected : event
        Set if robot is connected.
    on_disconnected : event
        Set if robot is disconnected.
    on_status_updated : event
        Set if robot status is updated.
     on_status_gripper_updated : event
        Set if gripper status is updated.
    on_external_tool_status_updated: event
        Set if external tool status has been updated.
    on_gripper_state_updated: event
        Set if gripper state has been updated.
    on_valve_state_updated: event
        Set if pneumatic module valve state has been updated.
    on_activated : event
        Set if robot is activated.
    on_deactivated : event
        Set if robot is deactivated.
    on_homed : event
        Set if robot is homed.
    on_error : event
        Set if robot is in error.
    on_error_reset : event
        Set if robot error has been reset.
    on_p_stop : event
        Set if robot receives p_stop.
    on_p_stop_reset : event
        Set if p_stop is reset.
    on_motion_paused : event
        Set if robot motion is paused.
    on_motion_resumed : event
        Set if robot motion is not paused.
    on_motion_cleared : event
        Set if there are no pending ClearMotion commands.
    on_activate_sim : event
        Set if robot is in sim mode.
    on_deactivate_sim : event
        Set if robot is not in sim mode.
    on_activate_ext_tool_sim : event
        Set if robot is in gripper sim mode.
    on_deactivate_ext_tool_sim : event
        Set if robot is not in gripper sim mode.
    on_activate_recovery_mode : event
        Set if robot is in recovery mode.
    on_deactivate_recovery_mode : event
        Set if robot is not in recovery mode.
    on_joints_updated : event
        Set if joint angles has been updated.
    on_pose_updated : event
        Set if robot pose has been updated.
    on_brakes_activated : event
        Set if brakes are activated.
    on_brakes_deactivated : event
        Set if brakes are deactivated.
    on_offline_program_started : event
        Set if there has been a change in the offline program state.
    on_end_of_block : event
        Set if end of block has been reached.
    on_end_of_cycle: event
        Set if end of cycle has been reached

"""

    def __init__(self):
        self.on_connected = InterruptableEvent()
        self.on_disconnected = InterruptableEvent()

        self.on_status_updated = InterruptableEvent()
        self.on_status_gripper_updated = InterruptableEvent()

        self.on_external_tool_status_updated = InterruptableEvent()
        self.on_gripper_state_updated = InterruptableEvent()
        self.on_valve_state_updated = InterruptableEvent()

        self.on_activated = InterruptableEvent()
        self.on_deactivated = InterruptableEvent()

        self.on_homed = InterruptableEvent()

        self.on_error = InterruptableEvent()
        self.on_error_reset = InterruptableEvent()
        self.on_p_stop = InterruptableEvent()
        self.on_p_stop_reset = InterruptableEvent()

        self.on_motion_paused = InterruptableEvent()
        self.on_motion_resumed = InterruptableEvent()
        self.on_motion_cleared = InterruptableEvent()

        self.on_activate_sim = InterruptableEvent()
        self.on_deactivate_sim = InterruptableEvent()

        self.on_activate_ext_tool_sim = InterruptableEvent()
        self.on_deactivate_ext_tool_sim = InterruptableEvent()

        self.on_activate_recovery_mode = InterruptableEvent()
        self.on_deactivate_recovery_mode = InterruptableEvent()

        self.on_joints_updated = InterruptableEvent()
        self.on_pose_updated = InterruptableEvent()

        self.on_brakes_activated = InterruptableEvent()
        self.on_brakes_deactivated = InterruptableEvent()

        self.on_offline_program_started = InterruptableEvent()

        self.on_end_of_block = InterruptableEvent()
        self.on_end_of_cycle = InterruptableEvent()

        self.on_disconnected.set()
        self.on_deactivated.set()
        self.on_error_reset.set()
        self.on_p_stop_reset.set()
        self.on_motion_resumed.set()
        self.on_deactivate_sim.set()

        self.on_status_updated.set()
        self.on_status_gripper_updated.set()
        self.on_external_tool_status_updated.set()
        self.on_gripper_state_updated.set()
        self.on_valve_state_updated.set()

        self.on_joints_updated.set()
        self.on_pose_updated.set()
        self.on_brakes_activated.set()

    def clear_all(self):
        """Clear all events.

        """
        for attr in self.__dict__:
            self.__dict__[attr].clear()

    def abort_all(self, skipped_events=[], message=""):
        """Abort all events, except for events in skipped_events list.

        """
        for attr in self.__dict__:
            if attr not in skipped_events:
                self.__dict__[attr].abort(message)

    def abort_all_on_error(self, message=""):
        """Abort all events in the specific case where the robot has reported an error.

        """
        self.abort_all(
            skipped_events=[
                'on_connected',  # Don't abort a wait for "on_connected" (should be done by now anyways)
                'on_status_updated',  # Don't abort a wait for "on_status_updated", that's what we're doing!
                'on_error_reset',  # Don't abort a wait for "on_error_reset" because we got an error
                'on_end_of_cycle'  # Don't abort a wait for "on_end_of_cycle", cycles should continue during error
            ],
            message=message)

    def clear_abort_all(self):
        """Clear aborts for all events.

        """
        for attr in self.__dict__:
            self.__dict__[attr].clear_abort()


class _CallbackQueue():
    """Queue class for storing triggered callbacks. Only registered callbacks are added to the queue.

    Attributes
    ----------
    _queue : queue
        Queue to use to store callback names and associated data.
    _registered_callbacks : set
        Set of names of registered callbacks.
"""

    def __init__(self, robot_callbacks):
        self._queue = queue.Queue()
        self._registered_callbacks = set()

        for attr in robot_callbacks.__dict__:
            if robot_callbacks.__dict__[attr] is not None:
                self._registered_callbacks.add(attr)

    def qsize(self) -> int:
        """Returns the queue size.

        """
        return self._queue.qsize()

    def put(self, callback_name, data=None):
        """Put the callback name and associated data into the queue if is registered.

        Parameters
        ----------
        callback_name : str
            Name of callback.
        data : any object type
            Associated data.

        """
        if callback_name in self._registered_callbacks or callback_name == _TERMINATE:
            self._queue.put((callback_name, data))

    def get(self, block=False, timeout: float = None) -> str:
        """Get the next callback in the queue.

        Parameters
        ----------
        block : bool
            Block on next available callback if true.
        timeout : float
            Maximum time to wait on a callback.

        Returns
        -------
        tuple of callback name and data

        """
        return self._queue.get(block=block, timeout=timeout)


class RobotVersion:
    """
        Robot utility class to handle firmware version.

    Attributes
    ----------

    build : integer
        Build firmware version value, None if unavailable

    extra : string
        Extra firmware version name, None if unavailable

    full_version : string
        Full firmware version containing major.minor.path.build-extra

    major : integer
        Major firmware version value

    minor : integer
        Minor firmware version value

    patch : interger
        Patch firmware version value

    short_version : string
        Firmware version containing major.minor.patch only

    """

    REGEX_VERSION_BUILD = r"(?P<version>\d+\.\d+\.\d+)\.?(?P<build>\d+)?-?(?P<extra>[0-9a-zA-Z_-]*).*"

    def __init__(self, version):
        """Creates

        :param version: version of firmware. Supports multiple version formats
        """
        self.full_version = version
        self.update_version(self.full_version)

    def __str__(self) -> str:
        return self.full_version

    def update_version(self, version: str):
        """Update object firmware version values.

        :param version: string
            New version of firmware. Supports multiple version formats
            ie. 8.1.9, 8.4.3.1805-official
        """
        regex_version = re.search(self.REGEX_VERSION_BUILD, version)
        self.short_version = regex_version.group("version")
        splitted_version = self.short_version.split(".")
        self.major = int(splitted_version[0])
        self.minor = int(splitted_version[1])
        self.patch = int(splitted_version[2])
        self.build = None
        self.extra = None
        if regex_version.group("build"):
            self.build = int(regex_version.group("build"))
        if regex_version.group("extra"):
            self.extra = regex_version.group("extra")

        self.full_version = self.short_version
        if self.build:
            self.full_version += f".{self.build}"

        if self.extra:
            self.full_version += f"-{self.extra}"

    def is_at_least(self, major, minor=0, patch=0) -> bool:
        """Tells if this RobotInfo instance's version is at least the specified version

        Parameters
        ----------
        major : integer
            Minimum desired major version
        minor : integer
            Minimum desired minor version
        patch : integer
            Minimum desired patch version

        Returns
        -------
        boolean
            True if this RobotInfo instance's version is at least the specified version
        """
        # Check major
        if self.major > major:
            return True
        elif self.major < major:
            return False

        # Same major, check minor
        if self.minor > minor:
            return True
        elif self.minor < minor:
            return False

        # Same minor, check patch
        if self.patch >= patch:
            return True

        return False


class RobotInfo:
    """Class for storing metadata about a robot.

    Attributes
    ----------
    model : string
        Model of robot.
    revision : int
        Robot revision.
    is_virtual : bool
        True if is a virtual robot.
    version : RobotVersion object
        robot firmware revision number.
    serial : string
        Serial identifier of robot.
    rt_message_capable : bool
        True if robot is capable of sending real-time monitoring messages.
    rt_on_ctrl_port_capable : bool
        True if robot is capable of sending real-time monitoring messages on control port (SetCtrlPortMonitoring)
    num_joints : int
        Number of joints on the robot.
    requires_homing : bool
        Tells if this robot requires homing
    supports_ext_tool : bool
        Tells if this robot supports connecting external tools (gripper, valve box...)
"""

    def __init__(self,
                 model: str = None,
                 revision: int = None,
                 is_virtual: bool = None,
                 version: RobotVersion = None,
                 serial: str = None):
        self.model = model
        self.revision = revision
        self.is_virtual = is_virtual
        self.version = RobotVersion(version)
        self.serial = serial
        self.rt_message_capable = False
        self.rt_on_ctrl_port_capable = False

        if self.model == 'Meca500':
            self.num_joints = 6
            self.requires_homing = True
            self.supports_ext_tool = True
        elif self.model == 'Scara':
            self.num_joints = 4
            self.requires_homing = False
            self.supports_ext_tool = False
        elif self.model is None:
            self.num_joints = 1
            self.requires_homing = False
            self.supports_ext_tool = False
        else:
            raise ValueError(f'Invalid robot model: {self.model}')

        # Check if this robot supports real-time monitoring events
        if self.version.is_at_least(8, 4):
            self.rt_message_capable = True
        # Check if this robot supports real-time monitoring on control port (8.4.3+)
        if self.version.is_at_least(9, 0):
            self.rt_on_ctrl_port_capable = True

    @classmethod
    def from_command_response_string(cls, input_string: str):
        """Generate robot information from standard robot connection response string.

        String format should be "Connected to {model} R{revision}{-virtual} v{fw_major_num}.{fw_minor_num}.{patch_num}"

        Parameters
        ----------
        input_string : string
            Input string to be parsed.

        """
        ROBOT_CONNECTION_STRING = \
            r"Connected to (?P<model>\w+) ?R?(?P<revision>\d)?(?P<virtual>-virtual)?( v|_)?(?P<version>\d+\.\d+\.\d+)"

        virtual = False
        try:
            robot_info_regex = re.search(ROBOT_CONNECTION_STRING, input_string)
            if robot_info_regex.group('model'):
                model = robot_info_regex.group('model')
            if robot_info_regex.group('revision'):
                revision = int(robot_info_regex.group('revision'))
            if robot_info_regex.group('virtual'):
                virtual = True
            return cls(model=model, revision=revision, is_virtual=virtual, version=robot_info_regex.group('version'))
        except Exception as exception:
            raise ValueError(f'Could not parse robot info string "{input_string}", error: {exception}')


class TimestampedData:
    """ Class for storing timestamped data.

    Attributes
    ----------
    timestamp : number-like
        Timestamp associated with data.
    data : object
        Data to be stored.
"""

    def __init__(self, timestamp: int, data: list[float]):
        self.timestamp = timestamp
        self.data = data
        self.enabled = False

    def __str__(self):
        return str([self.timestamp] + self.data)

    def __repr__(self):
        return str(self)

    def clear_if_disabled(self):
        """Clear timestamp and data if not reported by the robot (not part of enabled real-time monitoring events)
        """
        if not self.enabled:
            self.timestamp = 0
            self.data = TimestampedData.zeros(len(self.data)).data

    def update_from_csv(self, input_string: str):
        """Update from comma-separated string, only if timestamp is newer.

        Parameters
        ----------
        input_string : string
            Comma-separated string. First value is timestamp, rest is data.

        """
        numbs = _string_to_numbers(input_string)

        if (len(numbs) - 1) != len(self.data):
            raise ValueError('Cannot update TimestampedData with incompatible data.')

        if numbs[0] >= self.timestamp:
            self.timestamp = numbs[0]
            self.data = numbs[1:]

    def update_from_data(self, timestamp: int, data: list[float]):
        """Update with data unless timestamp is older

        Parameters
        ----------
        timestamp : number-like
            Timestamp associated with data.
        data : object
            Data to be stored if timestamp is newer.

        """
        if timestamp >= self.timestamp:
            self.timestamp = timestamp
            self.data = data

    @classmethod
    def zeros(cls, length: int):
        """ Construct empty TimestampedData object of specified length.

        Parameters
        ----------
        length : int
            Length of data to construct.

        Return
        ------
        TimestampedData object

        """
        return cls(0, [0.] * length)

    def __eq__(self, other):
        """ Return true if other object has identical timestamp and data.

        Parameters
        ----------
        other : object
            Object to compare against.

        Return
        ------
        bool
            True if objects have same timestamp and data.

        """
        return other.timestamp == self.timestamp and other.data == self.data

    def __ne__(self, other):
        """ Return true if other object has different timestamp or data.

        Parameters
        ----------
        other : object
            Object to compare against.

        Return
        ------
        bool
            True if objects have different timestamp or data.

        """
        return not self == other


class RobotRtData:
    """Class for storing the internal real-time data of a Mecademic robot.

    Most real-time data query methods from the programming guide were not implemented explicitly in Python.
    The information, however, are avaialble using the GetRobotRtData() method.
    The attribute corresponding programming method is shown between parentheses.

    The frequency and availability of real-time data depends on the monitoring interval and which monitoring
    events are enabled. Monitoring events can be configured using SetMonitoringInterval() and SetRealTimeMonitoring().

    Attributes
    ----------
    rt_target_joint_pos : TimestampedData
        Controller desired joint positions in degrees [theta_1...6], includes timestamp. (GetRtTargetJointPos)
    rt_target_cart_pos : TimestampedData
        Controller desired end effector pose [x, y, z, alpha, beta, gamma], includes timestamp. (GetRtTargetCartPos)
    rt_target_joint_vel : TimestampedData
        Controller desired joint velocity in degrees/second [theta_dot_1...6], includes timestamp. (GetRtTargetJointVel)
    rt_target_cart_vel : TimestampedData
        Controller desired end effector velocity with timestamp. Linear values in mm/s, angular in deg/s.
        [linear_velocity_vector x, y, z, angular_velocity_vector omega-x, omega-y, omega-z] (GetRtTargetCartVel)
    rt_target_conf : TimestampedData
        Controller joint configuration that corresponds to desired joint positions. (GetRtTargetConf)
    rt_target_conf_turn : TimestampedData
        Controller last joint turn number that corresponds to desired joint positions. (GetRtTargetConfTurn)

    rt_joint_pos : TimestampedData
        Drive-measured joint positions in degrees [theta_1...6], includes timestamp. (GetRtJointPos)
    rt_cart_pos : TimestampedData
        Drive-measured end effector pose [x, y, z, alpha, beta, gamma], includes timestamp. (GetRtCartPos)
    rt_joint_vel : TimestampedData
        Drive-measured joint velocity in degrees/second [theta_dot_1...6], includes timestamp. (GetRtJointVel)
    rt_joint_torq : TimestampedData
        Drive-measured torque ratio as a percent of maximum [torque_1...6], includes timestamp. (GetRtJointTorq)
    rt_cart_vel : TimestampedData
        Drive-measured end effector velocity with timestamp. Linear values in mm/s, angular in deg/s.
        [linear_velocity_vector x, y, z, angular_velocity_vector omega-x, omega-y, omega-z] (GetRtCartVel)
    rt_conf : TimestampedData
        Controller joint configuration that corresponds to drives-measured joint positions. (GetRtConf)
    rt_conf_turn : TimestampedData
        Controller last joint turn number that corresponds to drives-measured joint positions. (GetRtConfTurn)

    rt_accelerometer : TimestampedData
        Raw accelerometer measurements [accelerometer_id, x, y, z]. 16000 = 1g. (GetRtAccelerometer)

    rt_external_tool_status : TimestampedData
<<<<<<< HEAD
        External tool status [exttool_type, activated, homed, error].
    rt_valve_state : TimestampedData
        Valve state [valve_opened[0], valve_opened[1]].
    rt_gripper_state : TimestampedData
        Gripper state [holding_part, target_pos_reached].
    rt_gripper_force : TimestampedData
        Gripper force in % of maximum force.
    rt_gripper_pos : TimestampedData
        Gripper position in mm.


=======
        External tool status [exttool_type, activated, homed, error]. (GetRtExtToolStatus)
    rt_gripper_state : TimestampedData
        Gripper state [holding_part, limit_reached]. (GetRtGripperState)
    rt_valve_state : TimestampedData
        Valve state [valve_opened[0], valve_opened[1]]. (GetRtValveState)

    rt_wrf : TimestampedData
        Current definition of the WRF w.r.t. the BRF with timestamp. Cartesian data are in mm, Eular angles in degrees.
        [cartesian coordonates x, y, z, Eular angles omega-x, omega-y, omega-z] (GetRtWrf)
    rt_trf : TimestampedData
        Current definition of the TRF w.r.t. the FRF with timestamp. cartesian data are in mm, Eular angles in degrees.
        [cartesian coordonates x, y, z, Eular angles omega-x, omega-y, omega-z] (GetRtTrf)
    rt_checkpoint : TimestampedData
        Last executed checkpoint with timestamp. (GetCheckpoint)
>>>>>>> 44e920bf
"""

    def __init__(self, num_joints: int):
        self.rt_target_joint_pos = TimestampedData.zeros(num_joints)  # microseconds timestamp, degrees
        self.rt_target_cart_pos = TimestampedData.zeros(6)  # microseconds timestamp, mm and degrees
        self.rt_target_joint_vel = TimestampedData.zeros(num_joints)  # microseconds timestamp, degrees/second
        self.rt_target_cart_vel = TimestampedData.zeros(6)  # microseconds timestamp, mm/s and deg/s
        self.rt_target_conf = TimestampedData.zeros(3)
        self.rt_target_conf_turn = TimestampedData.zeros(1)

        self.rt_joint_pos = TimestampedData.zeros(num_joints)  # microseconds timestamp, degrees
        self.rt_cart_pos = TimestampedData.zeros(6)  # microseconds timestamp, mm and degrees
        self.rt_joint_vel = TimestampedData.zeros(num_joints)  # microseconds timestamp, degrees/second
        self.rt_joint_torq = TimestampedData.zeros(num_joints)  # microseconds timestamp, percent of maximum
        self.rt_cart_vel = TimestampedData.zeros(6)  # microseconds timestamp, mm/s and deg/s
        self.rt_conf = TimestampedData.zeros(3)
        self.rt_conf_turn = TimestampedData.zeros(1)

        # Contains dictionary of accelerometers stored in the robot indexed by joint number.
        # For example, Meca500 currently only reports the accelerometer in joint 5.
        self.rt_accelerometer = dict()  # 16000 = 1g

        self.rt_external_tool_status = TimestampedData.zeros(
            5)  # microseconds timestamp, sim tool type, physical tool type, activated, homed, error
        self.rt_valve_state = TimestampedData.zeros(
            mx_def.MX_EXT_TOOL_MPM500_NB_VALVES)  # microseconds timestamp, valve1 opened, valve2 opened
        self.rt_gripper_state = TimestampedData.zeros(
            4)  # microseconds timestamp, holding part, target pos reached, closed, opened
        self.rt_gripper_force = TimestampedData.zeros(1)  # microseconds timestamp, gripper force [%]
        self.rt_gripper_pos = TimestampedData.zeros(1)  # microseconds timestamp, gripper position [mm]

        self.rt_wrf = TimestampedData.zeros(6)  # microseconds timestamp, mm and degrees
        self.rt_trf = TimestampedData.zeros(6)  # microseconds timestamp, mm and degrees
        self.rt_checkpoint = TimestampedData.zeros(1)  # microseconds timestamp, checkpointId

        self.max_queue_size = 0

    def _for_each_rt_data(self):
        """Iterates for each TimestampedData type member of this class (rt_joint_pos, rt_cart_pos, etc.)
        """
        # Collect class member names
        member_names = vars(self)
        # Iterate though all "rt_" members
        for member_name in member_names:
            if not member_name.startswith('rt_'):
                continue
            member = getattr(self, member_name)
            # Check member type (TimestampedData or dict of TimestampedData), then yield TimestampedData
            if isinstance(member, TimestampedData):
                yield member
            elif isinstance(member, dict):
                for sub_member in member.values():
                    yield sub_member

    def _reset_enabled(self):
        """Clear the "enabled" flag of each member of this class of type TimestampedData
        """
        for rt_data in self._for_each_rt_data():
            rt_data.enabled = False

    def _clear_if_disabled(self):
        """Clear real-time values that are disabled (not reported by robot's current real-time monitoring configuration)
        """
        for rt_data in self._for_each_rt_data():
            rt_data.clear_if_disabled()


class RobotStatus:
    """Class for storing the status of a Mecademic robot.

    Attributes
    ----------
    activation_state : bool
        True if the robot is activated.
    homing_state : bool
        True if the robot is homed.
    simulation_mode : bool
        True if the robot is in simulation-only mode.
    error_status : bool
        True if the robot is in error.
    pause_motion_status : bool
        True if motion is currently paused.
    end_of_block_status : bool
        True if robot is not moving and motion queue is empty.
"""

    def __init__(self):

        # The following are status fields.
        self.activation_state = False
        self.homing_state = False
        self.simulation_mode = False
        self.error_status = False
        self.pause_motion_status = False
        self.end_of_block_status = False


class GripperStatus:
    """Class for storing the Mecademic robot's gripper status.

    Attributes
    ----------
    present : bool
        True if the gripper is present on the robot.
    homing_state : bool
        True if the gripper has been homed (ready to be used).
    holding_part : bool
        True if the gripper is currently holding a part.
    target_pos_reached : bool
        True if the gripper is at target position or at a limit (fully opened or closed).
    error_status : bool
        True if the gripper is in error state
    overload_error : bool
        True if the gripper is in overload error state.
"""

    def __init__(self):

        # The following are status fields.
        self.present = False
        self.homing_state = False
        self.holding_part = False
        self.target_pos_reached = False
        self.error_status = False
        self.overload_error = False


class ExtToolStatus:
    """Class for storing the Mecademic robot's external tool status.

    Attributes
    ----------
    sim_tool_type : int
        Simulated tool type.
         0: mx_def.MX_EXT_TOOL_NONE
        10: mx_def.MX_EXT_TOOL_MEGP25_SHORT
        11: mx_def.MX_EXT_TOOL_MEGP25_LONG
        20: mx_def.MX_EXT_TOOL_VBOX_2VALVES
    physical_tool_type : int
        Physical external tool type.
    homing_state : bool
        True if the gripper is homed.
    error_status : bool
        True if the gripper is in error state
    overload_error : bool
        True if the gripper is in overload error state.
"""

    def __init__(self):

        # The following are status fields.
        self.sim_tool_type = mx_def.MX_EXT_TOOL_NONE
        self.physical_tool_type = mx_def.MX_EXT_TOOL_NONE
        self.homing_state = False
        self.error_status = False
        self.overload_error = False

    def __str__(self) -> str:
        return f"Sim tool type: {self.sim_tool_type}, Physical tool type: {self.physical_tool_type}, " \
               f"homed: {self.homing_state}, error: {self.error_status}, overload: {self.overload_error}"

    def __repr__(self) -> str:
        return str(self)

    def current_tool_type(self) -> int:
        """Returns current external tool type (simulated or physical)

        Returns
        -------
        int
            Current external tool
        """
        return self.sim_tool_type if self.sim_tool_type != mx_def.MX_EXT_TOOL_NONE else self.physical_tool_type

    def is_physical_tool_present(self) -> bool:
        """Returns if physical tool is connected

        Returns
        -------
        bool
            True if physical gripper is connected, False otherwise
        """
        return self.physical_tool_type != mx_def.MX_EXT_TOOL_NONE

    def is_tool_sim(self) -> bool:
        """Returns if tool is simulated or not

        Returns
        -------
        bool
            True if tool is simulated, False otherwise
        """
        return self.sim_tool_type != mx_def.MX_EXT_TOOL_NONE

    def is_gripper(self, physical: bool = False) -> bool:
        """Returns if current external tool (simulated or physical) is a gripper

        Parameters
        ----------
        physical : bool
            True check physical gripper, False use current one (simulated or physical)

        Returns
        -------
        bool
            True if tool is a gripper, False otherwise
        """
        tool_type = self.physical_tool_type if physical else self.current_tool_type()
        return tool_type in [mx_def.MX_EXT_TOOL_MEGP25_SHORT, mx_def.MX_EXT_TOOL_MEGP25_LONG]

    def is_pneumatic_module(self, physical: bool = False) -> bool:
        """Returns if current external tool (simulated or physical) is a pneumatic module

        Parameters
        ----------
        physical : bool
            True check physical gripper, False use current one (simulated or physical)

        Returns
        -------
        bool
            True if tool is a pneumatic module, False otherwise
        """
        tool_type = self.physical_tool_type if physical else self.current_tool_type()
        return tool_type in [mx_def.MX_EXT_TOOL_VBOX_2VALVES]


class ValveState:
    """Class for storing the Mecademic robot's pneumatic module valve states.

    Attributes
    ----------
    valve_opened
        List of valve state. True if valve is opened, false otherwise.
"""

    def __init__(self):

        # The following are status fields.
        self.valve_opened = [int] * mx_def.MX_EXT_TOOL_VBOX_MAX_VALVES


class GripperState:
    """Class for storing the Mecademic robot's gripper state.

    Attributes
    ----------
    holding_part : bool
        True if the gripper is currently holding a part.
    target_pos_reached : bool
        True if the gripper is at target position or at a limit (fully opened or closed).
    closed : bool
        True if the gripper is at the configured 'close' position (ref SetGripperRanger) or less.
    opened : bool
        True if the gripper is at the configured 'open' position (ref SetGripperRanger) or more.

"""

    def __init__(self):

        # The following are status fields.
        self.holding_part = False
        self.target_pos_reached = False
        self.closed = False
        self.opened = False

    def __str__(self):
        return f'holding={self.holding_part} pos_reached={self.target_pos_reached} ' \
               f'closed={self.closed} opened={self.opened}'

    def __repr__(self) -> str:
        return str(self)


class Robot:
    """Class for controlling a Mecademic robot.

    Attributes
    ----------
    _address : string
        The IP address associated to the Mecademic Robot.
    _command_socket : socket object
        Socket connecting to the command port of the physical Mecademic robot.
    _monitor_socket : socket object
        Socket connecting to the monitor port of the physical Mecademic robot.

    _command_rx_thread : thread handle
        Thread used to receive messages from the command port.
    _command_rx_queue : queue
        Queue used to temporarily store messages from the command port.
    _command_tx_thread : thread handle
        Thread used to transmit messages to the command port.
    _command_tx_queue : queue
        Queue used to temporarily store commands to be sent to the command port.
    _monitor_rx_thread : thread handle
        Thread used to receive messages from the monitor port.
    _monitor_rx_queue : queue
        Queue used to temporarily store messages from the monitor port.

    _command_response_handler_thread : thread handle
        Thread used to read messages from the command response queue.
    _monitor_handler_thread : thread handle
        Thread used to read messages from the monitor queue.

    _main_lock : recursive lock object
        Used to protect internal state of the robot object.

    _robot_info: RobotInfo object
        Store information concerning robot (ex.: serial number)
    _robot_rt_data : RobotRtData object
        Stores most current robot real-time data.
        All attributes of this object are the latest captured on monitor port, so they don't necessarily share the same
        timestamp
    _robot_rt_data_stable : RobotRtData object
        Stores most current robot real-time data, but all attributes of object share the same timestamp
    _robot_status: RobotStatus object
        Stores most current robot status
    _gripper_status: GripperStatus object
        Stores most current gripper status
    _external_tool_status: ExtToolStatus object
        Stores most current external tool status
    _gripper_state: GripperState object
        Stores most current gripper state
    _valve_state: ValveState object
        Stores most current pneumatic valve state
    _robot_events : RobotEvents object
        Stores events related to the robot state.

    _file_logger : RobotDataLogger object
        Collects RobotInformation, all RobotRtData and SentCommands during determined period
    _monitoring_interval : float
        Initial monitoring interval to restore after logging session

    _robot_callbacks : RobotCallbacks instance
        Stores user-defined callback functions.
    _callback_queue : queue
        Queue storing triggered callbacks.
    _callback_thread : thread handle
        Callbacks will run in this thread if so configured.

    _user_checkpoints : dictionary
        Stores checkpoints set or expected by user.
    _internal_checkpoints : dictionary
        Stores checkpoints set internally by the Robot class.
    _internal_checkpoint_counter : int
        Stores the next available checkpoint id for internal checkpoints.

    _enable_synchronous_mode : boolean
        If enabled, commands block until action is completed.

    _clear_motion_requests : int
        Number of pending ClearMotion requests.

    logger : logger object
        Logger used throughout class.

    default_timeout : float
        Default timeout to use for blocking operations.

    _tmp_rt_joint_pos : list of float
        Values from legacy MX_ST_GET_JOINTS event received in current cycle
    _tmp_rt_cart_pos : list of float
        Values from legacy MX_ST_GET_POSE event received in current cycle

    _tx_sync : integer
        Value sent in the most recent "SyncCmdQueue" request sent to robot
    _rx_sync : integer
        Most recent response to "SyncCmdQueue" (MX_ST_SYNC_CMD_QUEUE) received from the robot
"""
    _UPDATE_TIMEOUT = 15 * 60  # 15 minutes timeout

    def __init__(self):
        """Constructor for an instance of the Robot class.
        """
        # Initialize member variables that are NOT reset by "with" block (i.e. by __enter__ and __exit__)
        self._is_initialized = False
        # (callbacks remain registered after "with" block
        self._robot_callbacks = RobotCallbacks()
        self._run_callbacks_in_separate_thread = False
        self._reset()

    def __del__(self):
        """Destructor for an instance of the Robot class.

        Warnings
        --------
        In python, the  destructor is called by garbage collector, it may not be called when Robot object
        instance is released so make sure to explicitly Disconnect from the robot, or use "with" block if you
        need to control when the disconnection with robot occurs.
        """
        self._reset()
        self.UnregisterCallbacks()

    def __enter__(self):
        """Function called when entering "with" block with a Robot object instance.

        Raises
        ------
        InvalidStateError
            Exception raised if robot is already connected when entering "with" statement (since by design the usage
            of the "with" statement is to ensure proper disconnection from the robot at the end of the "with" scope
        """
        if self.IsConnected():
            raise InvalidStateError('Robot cannot be connected when entering \'with\' block')
        return self

    def __exit__(self, exc_type, exc_value, traceback):
        """Function called when exiting "with" block with a Robot object instance.
        This forces disconnection with the robot and reset of all states, except registered callbacks
        which remain attached in case the same Robot object is reconnected later.
        """
        self._reset()

    def _reset(self):
        """ Reset the Robot class (disconnects, stop threads, clears queues, etc).
        (this code is common to constructor, destructor and __exit__ implicit functions)
        Only thing that is not reset are registered callbacks.
        """
        if self._is_initialized and self.IsConnected():
            self._disconnect()
            # Note: Don't unregister callbacks, we allow them to remain valid after a "with" block
            # self.UnregisterCallbacks()

        self._address = None

        self._command_socket = None
        self._monitor_socket = None

        self._command_rx_thread = None
        self._command_tx_thread = None
        self._monitor_rx_thread = None

        self._command_response_handler_thread = None
        self._monitor_handler_thread = None

        self._main_lock = threading.RLock()

        # self._robot_callbacks = RobotCallbacks() -> Not reset here, only upon UnregisterCallback
        self._callback_queue = _CallbackQueue(self._robot_callbacks)
        self._callback_thread = None

        self._robot_info = None
        self._robot_rt_data = None
        self._robot_rt_data_stable = None
        self._robot_status = RobotStatus()
        self._first_robot_status_received = False
        self._gripper_status = GripperStatus()
        self._external_tool_status = ExtToolStatus()
        self._gripper_state = GripperState()
        self._valve_state = ValveState()
        self._robot_events = _RobotEvents()

        self._file_logger = None
        self._monitoring_interval = None
        self._monitoring_interval_to_restore = None

        self._reset_disconnect_attributes()

        self._enable_synchronous_mode = None
        self._disconnect_on_exception = None

        self._offline_mode = None
        self._monitor_mode = None

        self.logger = logging.getLogger(__name__)
        self.default_timeout = DEFAULT_WAIT_TIMEOUT

        # Variables to hold joint positions and poses while waiting for timestamp.
        self._tmp_rt_joint_pos = None
        self._tmp_rt_cart_pos = None

        self._tx_sync = 0
        self._rx_sync = 0

        self._is_initialized = True

    def _reset_disconnect_attributes(self):
        self._command_rx_queue = queue.Queue()
        self._command_tx_queue = queue.Queue()
        self._monitor_rx_queue = queue.Queue()
        self._custom_response_events = list()

        self._user_checkpoints = dict()
        self._internal_checkpoints = dict()
        self._internal_checkpoint_counter = mx_def.MX_CHECKPOINT_ID_MAX + 1

        self._clear_motion_requests = 0

    #####################################################################################
    # Static methods.
    #####################################################################################

    @staticmethod
    def _deactivate_on_exception(func, command_socket: socket.socket, *args, **kwargs):
        """Wrap input function to send deactivate signal to command_socket on exception.

        Parameters
        ----------
        func : function handle
            Function to execute.

        command_socket : socket
            Socket to send the deactivate command to.

        """
        try:
            return func(*args, **kwargs)
        except BaseException as e:
            if command_socket:
                command_socket.sendall(b'DeactivateRobot\0')
            raise e

    @staticmethod
    def _handle_socket_rx(robot_socket: socket.socket, rx_queue: queue.Queue, logger):
        """Handle received data on the socket.

        Parameters
        ----------
        robot_socket : socket
            Socket to use for receiving data.

        rx_queue : queue
            Thread-safe queue to push complete messages onto.

        logger : logger instance
            Logger to use.

        """
        remainder = ''
        while True:
            # Wait for a message from the robot.
            try:
                robot_socket.setblocking(True)
                raw_responses = robot_socket.recv(1024)
            except (ConnectionAbortedError, BrokenPipeError, OSError):
                return

            # Socket has been closed.
            if raw_responses == b'':
                return

            responses = raw_responses.decode('ascii').split('\0')

            # Add the remainder from the previous message if necessary.
            if remainder != '':
                responses[0] = remainder + responses[0]

            # Set the remainder as the last response (which is '' if complete).
            remainder = responses[-1]

            # Put all responses into the queue.
            for response in responses[:-1]:

                logger.debug(f'Socket Rx - Response: {response}')
                rx_queue.put(_Message.from_string(response))

    @staticmethod
    def _handle_socket_tx(robot_socket: socket.socket, tx_queue: queue.Queue, logger):
        """Handle sending data on the socket.

        Parameters
        ----------
        robot_socket : socket
            Socket to use for sending data.

        tx_queue : queue
            Thread-safe queue to get messages from.

        logger : logger instance
            Logger to use.

        """
        while True:
            # Wait for a command to be available from the queue.
            command = tx_queue.get(block=True)

            # Terminate thread if requested, otherwise send the command.
            if command == _TERMINATE:
                return
            else:
                logger.debug(f'Socket Tx - Command: {command}')
                robot_socket.sendall((command + '\0').encode('ascii'))

    @staticmethod
    def _connect_socket(logger, address: str, port: int, socket_timeout=0.1) -> socket.socket:
        """Connects to an arbitrary socket.

        Parameters
        ----------
        logger : logger instance
            Logger to use.
        address : string
            Address to use.
        port : int
            Port number to use.
        socket_timeout: seconds
            Time allocated (in seconds) to connect to robot

        Returns
        -------
        new_socket : socket object
            Successfully-connected socket object.

        """
        logger.debug(f'Attempting to connect to {address}:{port}')

        connect_loops = math.ceil(socket_timeout / 0.1)
        for _ in range(connect_loops):
            # Create socket and attempt connection.
            new_socket = socket.socket(socket.AF_INET, socket.SOCK_STREAM)
            new_socket.settimeout(100)
            try:
                new_socket.connect((address, port))
                break
            except (socket.timeout, TimeoutError) as e:
                logger.debug(f'Timeout connecting to {address}:{port}, retrying in 100ms.')
                continue
            except ConnectionRefusedError:
                logger.debug(f'Connection refused to {address}:{port}, retrying in 100ms.')
                time.sleep(0.1)
                continue
            except Exception as exception:
                raise TimeoutError(f'Unable to connect to {address}:{port}, exception: {exception}')

        if new_socket is None:
            raise TimeoutError(f'Timeout while connecting to {address}:{port}.')

        logger.info(f'Connected to {address}:{port}.')
        return new_socket

    @staticmethod
    def _handle_callbacks(logger, callback_queue: _CallbackQueue, callbacks: RobotCallbacks, timeout: float = None):
        """Runs callbacks found in callback_queue.

        Parameters
        ----------
        logger : logger instance
            Logger to use.
        callback_queue : queue
            Stores triggered callbacks.
        callbacks : RobotCallbacks instance
            Stores user-defined callback functions.
        timeout : float or None
            If none, block forever on empty queue, if 0, don't block, else block with timeout.
        """
        block_on_empty = (timeout != 0)

        while True:
            # If we are not blocking on empty, return if empty.
            if not block_on_empty and callback_queue.qsize() == 0:
                return

            callback_name, data = callback_queue.get(block=block_on_empty, timeout=timeout)

            if callback_name == _TERMINATE:
                return

            callback_function = callbacks.__dict__[callback_name]
            if callback_function is not None:
                if data is not None:
                    callback_function(data)
                else:
                    callback_function()

    #####################################################################################
    # Public methods = Pascal case is used to maintain consistency with text and c++ API.
    #####################################################################################

    # General management functions.

    def RegisterCallbacks(self, callbacks: RobotCallbacks, run_callbacks_in_separate_thread: bool):
        """Register callback functions to be executed.

        Parameters
        ----------
        callbacks : RobotCallbacks object
            Object containing all callback functions.
        run_callbacks_in_separate_thread : bool
            If true, callbacks are run automatically in thread. If false, RunCallbacks must be used.
            **Running callbacks in a separate thread means the user application MUST BE THREAD SAFE!**
        """
        # Check that callbacks are an instance of the appropriate class.
        if not isinstance(callbacks, RobotCallbacks):
            raise TypeError('Callbacks object is not the appropriate class.')

        if self.IsConnected():
            raise InvalidStateError('Callbacks cannot be set if already connected.')

        self._callback_queue = _CallbackQueue(callbacks)

        # Remember user provided callbacks. Callback thread will actually be started upon Connect.
        self._robot_callbacks = callbacks
        self._run_callbacks_in_separate_thread = run_callbacks_in_separate_thread

    def UnregisterCallbacks(self):
        """Unregister callback functions and terminate callback handler thread if applicable.

        """
        self._stop_callback_thread()

        self._robot_callbacks = RobotCallbacks()
        self._run_callbacks_in_separate_thread = False
        self._callback_queue = _CallbackQueue(self._robot_callbacks)
        self._callback_thread = None

    def RunCallbacks(self):
        """Run all triggered callback functions.

        """
        if self._callback_thread:
            raise InvalidStateError(
                'Cannot call RunCallbacks since callback handler is already running in separate thread.')

        # Setting timeout=0 means we don't block on an empty queue.
        self._handle_callbacks(self.logger, self._callback_queue, self._robot_callbacks, timeout=0)

    def _start_callback_thread(self):
        if self._run_callbacks_in_separate_thread and self._callback_thread is None:
            self._callback_thread = threading.Thread(target=self._handle_callbacks,
                                                     args=(
                                                         self.logger,
                                                         self._callback_queue,
                                                         self._robot_callbacks,
                                                     ))
            self._callback_thread.setDaemon(True)  # Make sure thread does not prevent application from quitting
            self._callback_thread.start()

    def _stop_callback_thread(self):
        if self._callback_thread:
            self._callback_queue.put(_TERMINATE)
            self._callback_thread.join(timeout=self.default_timeout)
            self._callback_thread = None

    # Robot control functions.

    def Connect(self,
                address: str = mx_def.MX_DEFAULT_ROBOT_IP,
                enable_synchronous_mode: bool = False,
                disconnect_on_exception: bool = True,
                monitor_mode: bool = False,
                offline_mode: bool = False,
                timeout=0.1):
        """Attempt to connect to a physical Mecademic Robot.
           This function is synchronous (awaits for success or timeout) even when connecting in asynchronous mode.

        Parameters
        ----------
        address : string
            The IP address associated to the Mecademic Robot.
        enable_synchronous_mode : bool
            If true, each command will wait until previous is done executing.
        disconnect_on_exception : bool
            If true, will attempt to disconnect from the robot on exception from api call.
        monitor_mode : bool
            If true, command connection will not be established.
        offline_mode : bool
            If true, socket connections are not created, only used for testing.

        """
        try:
            with self._main_lock:

                if self.IsConnected():
                    try:
                        self._check_internal_states(refresh_monitoring_mode=True)
                        return  # Still connected -> Do nothing
                    except Exception:
                        self.logger.info('Connection to robot was lost, attempting re-connection.')

                # Check that the ip address is valid and set address.
                if not isinstance(address, str):
                    raise TypeError(f'Invalid IP address ({address}).')

                self.logger.info("Connecting to robot: " + address)
                ipaddress.ip_address(address)
                self._address = address

                self._enable_synchronous_mode = enable_synchronous_mode
                self._disconnect_on_exception = disconnect_on_exception

                self._offline_mode = offline_mode
                self._monitor_mode = monitor_mode

                self._first_robot_status_received = False

                if not self._monitor_mode:
                    self._initialize_command_socket(timeout)
                    self._initialize_command_connection()

                self._robot_events.clear_all()

                self._robot_events.on_deactivated.set()
                self._robot_events.on_error_reset.set()
                self._robot_events.on_p_stop_reset.set()
                self._robot_events.on_motion_resumed.set()
                self._robot_events.on_brakes_activated.set()

                self._robot_events.on_status_updated.set()
                self._robot_events.on_status_gripper_updated.set()
                self._robot_events.on_external_tool_status_updated.set()
                self._robot_events.on_gripper_state_updated.set()
                self._robot_events.on_valve_state_updated.set()

                self._robot_events.on_joints_updated.set()
                self._robot_events.on_pose_updated.set()

                # Start callback thread if necessary
                self._start_callback_thread()

            connect_to_monitoring_port = True
            if not self._monitor_mode and self._robot_info.version.major >= 8:
                # Fetch the robot serial number
                serial_response = self._send_custom_command('GetRobotSerial',
                                                            expected_responses=[mx_def.MX_ST_GET_ROBOT_SERIAL],
                                                            skip_internal_check=True)
                serial_response_message = serial_response.wait(timeout=self.default_timeout)
                self._robot_info.serial = serial_response_message.data

                # Fetch full version
                full_version_response = self.SendCustomCommand('GetFwVersionFull', [mx_def.MX_ST_GET_FW_VERSION_FULL])
                full_version_response.wait(timeout=self.default_timeout)
                full_version = full_version_response.data.data
                self._robot_info.version.update_version(full_version)

                # Fetch the current real-time monitoring settings
                if self._robot_info.rt_message_capable:
                    real_time_monitoring_response = self._send_custom_command(
                        'GetRealTimeMonitoring',
                        expected_responses=[mx_def.MX_ST_GET_REAL_TIME_MONITORING],
                        skip_internal_check=True)
                    real_time_monitoring_response.wait(timeout=self.default_timeout)

                    # Get initial monitoring interval
                    monitoring_interval_response = self._send_custom_command(
                        'GetMonitoringInterval',
                        expected_responses=[mx_def.MX_ST_GET_MONITORING_INTERVAL],
                        skip_internal_check=True)
                    result = monitoring_interval_response.wait(timeout=self.default_timeout)
                    self._monitoring_interval = float(result.data)
                    self._monitoring_interval_to_restore = self._monitoring_interval

                # Check if this robot supports sending monitoring data on ctrl port (which we want to do to avoid race
                # conditions between the two sockets causing potential problems with this API)
                # Also make sure we have received a robot status event before continuing
                if self._robot_info.rt_on_ctrl_port_capable:
                    connect_to_monitoring_port = False  # We won't need to connect to monitoring port
                    robot_status_event = self._send_custom_command('SetCtrlPortMonitoring(1)',
                                                                   expected_responses=[mx_def.MX_ST_GET_STATUS_ROBOT],
                                                                   skip_internal_check=True)
                else:
                    robot_status_event = self._send_custom_command('GetStatusRobot',
                                                                   expected_responses=[mx_def.MX_ST_GET_STATUS_ROBOT],
                                                                   skip_internal_check=True)
                robot_status_event.wait(timeout=self.default_timeout)

            if connect_to_monitoring_port:
                with self._main_lock:
                    self._initialize_monitoring_socket(timeout)
                    self._initialize_monitoring_connection()

            if self._robot_info.version.major < 8:
                self.logger.warning('Python API not supported for firmware under version 8')

            self._robot_events.on_connected.set()
            self._callback_queue.put('on_connected')
        except Exception:
            self._disconnect()
            raise

    def Disconnect(self):
        """Disconnects Mecademic Robot object from the physical Mecademic robot.
           This function is synchronous (awaits for disconnection or timeout) even when connected in asynchronous mode.

        """
        if self.IsConnected():
            self.logger.info('Disconnecting from the robot.')
            self._disconnect()
        else:
            self.logger.debug('Ignoring Disconnect() called on a non-connected robot.')

    def _disconnect(self):
        """
        Internal function to disconnect Mecademic Robot object from the physical
        Mecademic robot and cleanup internal states.

        """
        # Don't acquire _main_lock while shutting down queues to avoid deadlock.
        self._shut_down_queue_threads()

        with self._main_lock:
            message = "explicitly disconnected from the robot"
            self._shut_down_socket_threads()

            # Invalidate checkpoints.
            self._invalidate_checkpoints(message)

            # Reset attributes which should not persist after disconnect.
            self._reset_disconnect_attributes()

            # Finally, close sockets.
            if self._command_socket is not None:
                try:
                    self._command_socket.close()
                except Exception as e:
                    self.logger.error('Error closing command socket. ' + str(e))
                self._command_socket = None
            if self._monitor_socket is not None:
                try:
                    self._monitor_socket.close()
                except Exception as e:
                    self.logger.error('Error closing monitor socket. ' + str(e))
                self._monitor_socket = None

            self._robot_events.on_connected.clear()
            self._robot_events.on_disconnected.set()
            self._callback_queue.put('on_disconnected')

            self._robot_events.abort_all(message=message)

        # Now that we're disconnected and posted 'on_disconnected' callback we can stop the callback thread
        self._stop_callback_thread()

    def IsConnected(self) -> bool:
        """Tells if we're actually connected to the robot"""
        return self._robot_events.on_connected.is_set()

    def IsAllowedToMove(self) -> bool:
        """Tells if the robot is currently allowed to be moved (i.e. homed, or activated in recovery mode)"""
        can_move = False
        with self._main_lock:
            can_move = self._robot_status.homing_state or (self._robot_status.activation_state
                                                           and self._robot_events.on_activate_recovery_mode.is_set())
        return can_move

    def SetSynchronousMode(self, sync_mode: bool = True):
        """Enables synchronous mode. In this mode, all commands are blocking until robot's response is received.
           Note that this will apply to next API calls.
           So disabling synchronous mode will not not awake thread already awaiting on synchronous operations.

        Parameters
        ----------
        sync_mode : bool, optional
            Synchronous mode enabled (else asynchronous mode), by default True
        """
        self._enable_synchronous_mode = sync_mode

    @disconnect_on_exception
    def ActivateRobot(self):
        """Activate the robot.

        """
        with self._main_lock:
            self._check_internal_states()
            self._send_command('ActivateRobot')

        if self._enable_synchronous_mode:
            self.WaitActivated()

    @disconnect_on_exception
    def Home(self):
        """Home the robot.

        """
        with self._main_lock:
            self._check_internal_states()
            self._send_command('Home')

        if self._enable_synchronous_mode:
            self.WaitHomed()

    @disconnect_on_exception
    def ActivateAndHome(self):
        """Utility function that combines activate and home.

        """
        self.ActivateRobot()
        self.Home()

    @disconnect_on_exception
    def PauseMotion(self):
        """Immediately pause robot motion.

        """
        with self._main_lock:
            self._check_internal_states()
            self._send_command('PauseMotion')

        if self._enable_synchronous_mode:
            self._robot_events.on_motion_paused.wait(timeout=self.default_timeout)

    @disconnect_on_exception
    def ResumeMotion(self):
        """Un-pause robot motion.

        """
        with self._main_lock:
            self._check_internal_states()
            self._send_command('ResumeMotion')

        if self._enable_synchronous_mode:
            self.WaitMotionResumed(timeout=self.default_timeout)

    @disconnect_on_exception
    def DeactivateRobot(self):
        """Deactivate the robot.

        """
        with self._main_lock:
            self._check_internal_states()
            self._send_command('DeactivateRobot')

        if self._enable_synchronous_mode:
            self.WaitDeactivated()

    @disconnect_on_exception
    def ClearMotion(self):
        """Clear the motion queue, includes implicit PauseMotion command.

        """
        with self._main_lock:
            self._check_internal_states()

            # Increment the number of pending ClearMotion requests.
            self._clear_motion_requests += 1
            self._robot_events.on_motion_cleared.clear()

            self._send_command('ClearMotion')

            # Clearing the motion queue also requires clearing checkpoints, as the robot will not send them anymore.
            self._invalidate_checkpoints("motion was cleared")

        if self._enable_synchronous_mode:
            self.WaitMotionCleared(timeout=self.default_timeout)

    @disconnect_on_exception
    def MoveJoints(self, *args: float):
        """Move the robot by specifying each joint's target angular position.

        Parameters
        ----------
        joint_1...joint_n : float
            Desired joint angles in degrees.

        """
        if len(args) != self._robot_info.num_joints:
            raise ValueError('Incorrect number of joints sent to command.')

        self._send_motion_command('MoveJoints', args)

    @disconnect_on_exception
    def MoveJointsRel(self, *args: float):
        """Move the robot relative to current position by specifying each joint's offset angular position.

        Parameters
        ----------
        joint_1...joint_n : float
            Desired joint angles offsets in degrees.

        """
        if len(args) != self._robot_info.num_joints:
            raise ValueError('Incorrect number of joints sent to command.')

        self._send_motion_command('MoveJointsRel', args)

    @disconnect_on_exception
    def MoveJointsVel(self, *args: float):
        """Moves joints to at desired velocities.

        Parameters
        ----------
        joint_1...joint_n : float
            Desired joint velocities in degrees per second.

        """
        if len(args) != self._robot_info.num_joints:
            raise ValueError('Incorrect number of joints sent to command.')

        self._send_motion_command('MoveJointsVel', args)

    @disconnect_on_exception
    def MovePose(self, x: float, y: float, z: float, alpha: float, beta: float, gamma: float):
        """Move robot's tool to an absolute Cartesian position (non-linear move, but all joints arrive simultaneously).

        Parameters
        ----------
        x, y, z : float
            Desired end effector coordinates in mm.
        alpha, beta, gamma
            Desired end effector orientation in degrees.

        """
        self._send_motion_command('MovePose', [x, y, z, alpha, beta, gamma])

    @disconnect_on_exception
    def MoveLin(self, x: float, y: float, z: float, alpha: float, beta: float, gamma: float):
        """Linearly move robot's tool to an absolute Cartesian position.

        Parameters
        ----------
        x, y, z : float
            Desired end effector coordinates in mm.
        alpha, beta, gamma
            Desired end effector orientation in degrees.

        """
        self._send_motion_command('MoveLin', [x, y, z, alpha, beta, gamma])

    @disconnect_on_exception
    def MoveLinRelTRF(self, x: float, y: float, z: float, alpha: float, beta: float, gamma: float):
        """Linearly move robot's tool to a Cartesian position relative to current TRF position.

        Parameters
        ----------
        x, y, z : float
            Desired displacement in mm.
        alpha, beta, gamma
            Desired orientation change in deg.

        """
        self._send_motion_command('MoveLinRelTRF', [x, y, z, alpha, beta, gamma])

    @disconnect_on_exception
    def MoveLinRelWRF(self, x: float, y: float, z: float, alpha: float, beta: float, gamma: float):
        """Linearly move robot's tool to a Cartesian position relative to a reference frame that has the same
        orientation.

        Parameters
        ----------
        x, y, z : float
            Desired displacement in mm.
        alpha, beta, gamma
            Desired orientation change in deg.

        """
        self._send_motion_command('MoveLinRelWRF', [x, y, z, alpha, beta, gamma])

    @disconnect_on_exception
    def MoveLinVelTRF(self, x: float, y: float, z: float, alpha: float, beta: float, gamma: float):
        """Move robot's by Cartesian velocity relative to the TRF.

           Joints will move for a time controlled by velocity timeout (SetVelTimeout).

        Parameters
        ----------
        x, y, z : float
            Desired velocity in mm/s.
        alpha, beta, gamma
            Desired angular velocity in degrees/s.

        """
        self._send_motion_command('MoveLinVelTRF', [x, y, z, alpha, beta, gamma])

    @disconnect_on_exception
    def MoveLinVelWRF(self, x: float, y: float, z: float, alpha: float, beta: float, gamma: float):
        """Move robot's by Cartesian velocity relative to the WRF.

           Joints will move for a time controlled by velocity timeout (SetVelTimeout).

        Parameters
        ----------
        x, y, z : float
            Desired velocity in mm/s.
        alpha, beta, gamma
            Desired angular velocity in degrees/s.

        """
        self._send_motion_command('MoveLinVelWRF', [x, y, z, alpha, beta, gamma])

    @disconnect_on_exception
    def SetVelTimeout(self, t: float):
        """Maximum time the robot will continue to move after a velocity move command was sent.

        (Can be stopped earlier by sending a velocity command with 0 velocity values.)

        Parameters
        ----------
        t : float
            Desired duration for velocity-mode motion commands.

        """
        self._send_motion_command('SetVelTimeout', [t])

    @disconnect_on_exception
    def SetConf(self, shoulder: int, elbow: int, wrist: int):
        """Manually set inverse kinematics options (and disable auto-conf).

        Parameters
        ----------
        shoulder : +1 or -1
            Shoulder inverse kinematics parameter.
        elbow : +1 or -1
            Elbow inverse kinematics parameter.
        wrist : +1 or -1
            Wrist inverse kinematics parameter.

        """
        self._send_motion_command('SetConf', [shoulder, elbow, wrist])

    @disconnect_on_exception
    def SetAutoConf(self, e: int):
        """Enable or disable auto-conf (automatic selection of inverse kinematics options).

        Parameters
        ----------
        e : boolean
            If true, robot will automatically choose the best configuration for the desired pose.

        """
        self._send_motion_command('SetAutoConf', [int(e)])

    @disconnect_on_exception
    def SetConfTurn(self, n: int):
        """Manually set the last joint turn configuration parameter.

        Parameters
        ----------
        n : integer
            The turn number for joint 6.

        """
        self._send_motion_command('SetConfTurn', [n])

    @disconnect_on_exception
    def SetAutoConfTurn(self, e: int):
        """Enable or disable auto-conf (automatic selection of inverse kinematics options) for joint 6..

        Parameters
        ----------
        e : boolean
            If true, robot will automatically choose the best configuration for the desired pose.

        """
        self._send_motion_command('SetAutoConfTurn', [int(e)])

    @disconnect_on_exception
    def SetBlending(self, p: float):
        """Set percentage of blending between consecutive movements in the same mode (velocity or cartesian).

        Note: There can't be blending between joint mode and Cartesian mode moves.

        Parameters
        ----------
        p : float
            Percentage blending between actions.

        """
        self._send_motion_command('SetBlending', [p])

    @disconnect_on_exception
    def SetCartAcc(self, p: float):
        """Set target acceleration (linear and angular) during MoveLin commands.

        Parameters
        ----------
        p : float
            Percentage of maximum acceleration.

        """
        self._send_motion_command('SetCartAcc', [p])

    @disconnect_on_exception
    def SetCartAngVel(self, w: float):
        """Set maximum angular velocity during MoveLin commands.

        Parameters
        ----------
        p : float
            Maximum angular velocity in deg/s.

        """
        self._send_motion_command('SetCartAngVel', [w])

    @disconnect_on_exception
    def SetCartLinVel(self, w: float):
        """Set maximum linear velocity during MoveLin commands.

        Note: Actual linear velocity may be lower if necessary to avoid exceeding maximum angular velocity.

        Parameters
        ----------
        p : float
            Maximum angular velocity in deg/s.

        """
        self._send_motion_command('SetCartLinVel', [w])

    def WaitGripperMoveCompletion(self, timeout: float = None):
        """Wait for the gripper move to complete.

        Parameters
        ----------
        timeout : float
            Maximum time to spend waiting for the move to complete (in seconds).
        """
        if timeout is not None and timeout <= 0:
            raise ValueError("timeout must be None or a positive value")

        DEFAULT_START_MOVE_TIMEOUT = 0.2
        DEFAULT_COMPLETE_MOVE_TIMEOUT = 2
        if timeout is not None:
            complete_move_timeout = timeout
        else:
            complete_move_timeout = DEFAULT_COMPLETE_MOVE_TIMEOUT

        # Use a checkpoint to make sure the last gripper command has been processed
        if not self._enable_synchronous_mode:
            start_time = time.monotonic()
            checkpoint = self._set_checkpoint_internal()
            checkpoint.wait(complete_move_timeout)
            # Update timeout left
            complete_move_timeout -= (time.monotonic() - start_time)

        start_move_timeout = DEFAULT_START_MOVE_TIMEOUT
        if start_move_timeout > complete_move_timeout:
            start_move_timeout = complete_move_timeout

        # Detect a rising edge of either `target_pos_reached` or `holding_part` to rapidly confirm the end of move.
        # This is needed to ensure the gripper has started moving and we're not reporting a previous state.
        # When we have given the gripper enough time to start moving and `target_pos_reached` or `holding_part`
        # are still true, it means that the gripper was already at target position or that an object is preventing
        # the gripper from reaching that position, so the move completes.
        holding_part_seen_false = False
        pos_reached_seen_false = False

        current_time = time.monotonic()
        start_time = current_time
        timeout_time = start_time + start_move_timeout
        waiting_move_start = True
        while current_time < timeout_time:
            wait_duration = timeout_time - current_time
            self.logger.debug(f'WaitGripperMoveCompletion: Waiting for {wait_duration}s')
            try:
                self._robot_events.on_gripper_state_updated.wait(wait_duration)
                with self._main_lock:
                    gripper_state = self._gripper_state
                    self._robot_events.on_gripper_state_updated.clear()
                    self.logger.debug(f'WaitGripperMoveCompletion: New state is {str(gripper_state)}')

                if waiting_move_start:
                    if pos_reached_seen_false and gripper_state.target_pos_reached:
                        self.logger.debug(f'WaitGripperMoveCompletion: target_pos_reached')
                        return
                    if holding_part_seen_false and gripper_state.holding_part:
                        self.logger.debug(f'WaitGripperMoveCompletion: holding_part')
                        return

                    if gripper_state.holding_part is False:
                        self.logger.debug(f'WaitGripperMoveCompletion: holding_part_seen_false')
                        holding_part_seen_false = True

                    if gripper_state.target_pos_reached is False:
                        self.logger.debug(f'WaitGripperMoveCompletion: pos_reached_seen_false')
                        pos_reached_seen_false = True
                else:
                    if gripper_state.target_pos_reached or gripper_state.holding_part:
                        self.logger.debug(f'WaitGripperMoveCompletion: move completed ')
                        return
            except TimeoutException:
                if waiting_move_start:
                    self.logger.debug(f'WaitGripperMoveCompletion: start_move_timeout reached')
                    gripper_state = self._gripper_state
                    if gripper_state.target_pos_reached or gripper_state.holding_part:
                        # Gripper had time to start moving and the state still report that the gripper is at the target
                        # position or holding a part. This happens when the gripper was not able to move because it is
                        # forcing on an object.
                        self.logger.debug(
                            f'WaitGripperMoveCompletion: start_move_timeout reached with no change detected')
                        return
                    # We now give enough time for the move to complete
                    waiting_move_start = False
                    timeout_time = start_time + complete_move_timeout
            current_time = time.monotonic()

        if not gripper_state.target_pos_reached and not gripper_state.holding_part:
            self.logger.warning(f'WaitGripperMoveCompletion: Timeout reached')
            raise TimeoutException('Timeout while waiting for gripper to complete movement.')

    @disconnect_on_exception
    def GripperOpen(self):
        """Open the gripper.

        """

        self._send_motion_command('GripperOpen')

        if self._enable_synchronous_mode:
            gripper_state = self.GetRtGripperState(synchronous_update=True)
            if gripper_state.opened:
                return
            self.WaitGripperMoveCompletion()

    @disconnect_on_exception
    def GripperClose(self):
        """Close the gripper.

        """

        self._send_motion_command('GripperClose')

        if self._enable_synchronous_mode:
            gripper_state = self.GetRtGripperState(synchronous_update=True)
            if gripper_state.closed:
                return
            self.WaitGripperMoveCompletion()

    @disconnect_on_exception
    def MoveGripper(self, target: Union[bool, float]):
        """Move the gripper to a target position.
           If the target specified is a boolean, it indicates if the target position is the opened (True, GRIPPER_OPEN)
           or closed (False, GRIPPER_CLOSE) position.
           Otherwhise the target position indicates the opening of the gripper, in mm from the most closed position.

        Corresponds to text API calls "GripperOpen" / "GripperClose" / "MoveGripper".


        Parameters
        ----------
        target : boolean or float
            boolean type: Open or close the gripper (GRIPPER_OPEN or GRIPPER_CLOSE)
            float type: The gripper's target position, in mm from the most closed position.

        """
        if isinstance(target, bool):
            if target:
                self.GripperOpen()
            else:
                self.GripperClose()
        else:
            self._send_motion_command('MoveGripper', [target])
            if self._enable_synchronous_mode:
                rt_data = self.GetRobotRtData(synchronous_update=True)
                if math.isclose(rt_data.rt_gripper_pos.data[0], target, abs_tol=0.1):
                    return
                self.WaitGripperMoveCompletion()

    @disconnect_on_exception
    def SetGripperForce(self, p: float):
        """Set the gripper's force in percent.

        Parameters
        ----------
        p : float
            The desired force in percent.

        """
        self._send_motion_command('SetGripperForce', [p])

    @disconnect_on_exception
    def SetGripperVel(self, p: float):
        """Set the gripper's velocity in percent.

        Parameters
        ----------
        p : float
            The desired velocity in percent.

        """
        self._send_motion_command('SetGripperVel', [p])

    @disconnect_on_exception
    def SetGripperRange(self, closePos: float, openPos):
        """Set the gripper's range that will be used when calling GripperClose and GripperOpen.
           This function is useful for example to set a smaller (and thus quicker) movement range when it is not
           required to fully open the gripper to release objects. This is especially apparent on long-stroke grippers.

           Setting both values to 0 will reset the range to the maximum range found during homing.

        Parameters
        ----------
        closePos : float
            The position relative to the completely closed position that the gripper will move to when calling
            GripperClose. In mm.
        openPos : float
            The position relative to the completely closed position that the gripper will move to when calling
            GripperOpen. In mm.

        """
        self._send_motion_command('SetGripperRange', [closePos, openPos])

    @disconnect_on_exception
    def SetValveState(self, *args: list[int]):
        """Set the pneumatic module valve states.

        Parameters
        ----------
        valve_1...valve_n : int
            The desired state for valve (-1.MX_VALVE_STATE_STAY, 0.MX_VALVE_STATE_CLOSE, 1.MX_VALVE_STATE_OPEN).
            MPM500 pneumatic module has 2 valves.

        """

        self._send_motion_command('SetValveState', args)

    @disconnect_on_exception
    def SetJointAcc(self, p: float):
        """Set target joint acceleration during MoveJoints commands.

        Parameters
        ----------
        p : float
            Target acceleration, in percent.

        """
        self._send_motion_command('SetJointAcc', [p])

    @disconnect_on_exception
    def SetJointVel(self, p: float):
        """Set target joint velocity during MoveJoints commands.

        Parameters
        ----------
        p : float
            Target joint velocity, in percent.

        """
        self._send_motion_command('SetJointVel', [p])

    @disconnect_on_exception
    def SetTRF(self, x: float, y: float, z: float, alpha: float, beta: float, gamma: float):
        """Set the TRF (tool reference frame) Cartesian position.

        Parameters
        ----------
        x, y, z : float
            Desired reference coordinates in mm.
        alpha, beta, gamma
            Desired reference orientation in degrees.

        """
        self._send_motion_command('SetTRF', [x, y, z, alpha, beta, gamma])

    @disconnect_on_exception
    def SetWRF(self, x: float, y: float, z: float, alpha: float, beta: float, gamma: float):
        """Set the WRF (world reference frame) Cartesian position.

        Parameters
        ----------
        x, y, z : float
            Desired reference coordinates in mm.
        alpha, beta, gamma
            Desired reference orientation in degrees.

        """
        self._send_motion_command('SetWRF', [x, y, z, alpha, beta, gamma])

    @disconnect_on_exception
    def SetCheckpoint(self, n: int) -> InterruptableEvent:
        """Set checkpoint with desired id.
           This method is non-blocking whether robot connection is in asynchronous or synchronous mode.
           Therefore, it is required to use the wait() method of the return object to catch the checkpoint event.

        Parameters
        ----------
        n : int
            Desired checkpoint id.

        Return
        ------
        Checkpoint object
            Object to use to wait for the checkpoint.

        """
        with self._main_lock:
            self._check_internal_states()
            assert mx_def.MX_CHECKPOINT_ID_MIN <= n <= mx_def.MX_CHECKPOINT_ID_MAX
            return self._set_checkpoint_impl(n)

    @disconnect_on_exception
    def ExpectExternalCheckpoint(self, n: int) -> InterruptableEvent:
        """Expect the robot to receive a checkpoint with given id (e.g. from saved program).

        Parameters
        ----------
        n : int
            Id of expected checkpoint.

        Return
        ------
        Checkpoint object
            Object to use to wait for the checkpoint.

        """
        with self._main_lock:
            self._check_internal_states()
            assert mx_def.MX_CHECKPOINT_ID_MIN <= n <= mx_def.MX_CHECKPOINT_ID_MAX
            return self._set_checkpoint_impl(n, send_to_robot=False)

    @disconnect_on_exception
    def WaitForAnyCheckpoint(self, timeout: float = None):
        """Pause program execution until any checkpoint has been received from the robot.

        Parameters
        ----------
        timeout : float
            Maximum time to spend waiting for the checkpoint (in seconds).
        """
        with self._main_lock:
            self._check_internal_states()
            if '*' not in self._internal_checkpoints:
                self._internal_checkpoints['*'] = list()
            event = InterruptableEvent()
            self._internal_checkpoints['*'].append(event)

        event.wait(timeout=timeout)

    @disconnect_on_exception
    def WaitConnected(self, timeout: float = None):
        """Pause program execution until robot is connected.
           Since the Connect() command is always blocking, this command is only useful if a separate thread wants to
           wait for the connection to be established.

        Parameters
        ----------
        timeout : float, defaults to DEFAULT_WAIT_TIMEOUT
            Maximum time to spend waiting for the event (in seconds).
        """
        # Use appropriate default timeout of not specified
        if timeout is None:
            timeout = self.default_timeout
        self._robot_events.on_connected.wait(timeout=timeout)

    @disconnect_on_exception
    def WaitDisconnected(self, timeout: float = None):
        """Pause program execution until the robot is disconnected.
           Since the Disconnect() command is always blocking, this command is only useful if a separate thread wants to
           wait for the disconnection.
        Parameters
        ----------
        timeout : float, defaults to DEFAULT_WAIT_TIMEOUT
            Maximum time to spend waiting for the event (in seconds).
        """
        # Use appropriate default timeout of not specified
        if timeout is None:
            timeout = self.default_timeout
        self._robot_events.on_disconnected.wait(timeout=timeout)

    @disconnect_on_exception
    def WaitActivated(self, timeout: float = None):
        """Pause program execution until the robot is activated.

        Parameters
        ----------
        timeout : float, by default 15
            Maximum time to spend waiting for the event (in seconds).
        """
        # Use appropriate default timeout of not specified
        if timeout is None:
            timeout = 15.0
        self._robot_events.on_activated.wait(timeout=timeout)

    @disconnect_on_exception
    def WaitDeactivated(self, timeout: float = None):
        """Pause program execution until the robot is deactivated.

        Parameters
        ----------
        timeout : float, defaults to DEFAULT_WAIT_TIMEOUT
            Maximum time to spend waiting for the event (in seconds).
        """
        # Use appropriate default timeout of not specified
        if timeout is None:
            timeout = self.default_timeout
        self._robot_events.on_deactivated.wait(timeout=timeout)

    @disconnect_on_exception
    def WaitHomed(self, timeout: float = None):
        """Pause program execution until the robot is homed.

        Parameters
        ----------
        timeout : float, by default 40
            Maximum time to spend waiting for the event (in seconds).
        """
        # Use appropriate default timeout of not specified
        if timeout is None:
            timeout = 40.0
        self._robot_events.on_homed.wait(timeout=timeout)

    @disconnect_on_exception
    def WaitSimActivated(self, timeout: float = None):
        """Pause program execution until the robot simulation mode is activated.

        Parameters
        ----------
        timeout : float, defaults to DEFAULT_WAIT_TIMEOUT
            Maximum time to spend waiting for the event (in seconds).

        """
        # Use appropriate default timeout of not specified
        if timeout is None:
            timeout = self.default_timeout
        self._robot_events.on_activate_sim.wait(timeout=timeout)

    @disconnect_on_exception
    def WaitSimDeactivated(self, timeout: float = None):
        """Pause program execution until the robot simulation mode is deactivated.

        Parameters
        ----------
        timeout : float, defaults to DEFAULT_WAIT_TIMEOUT
            Maximum time to spend waiting for the event (in seconds).
        """
        # Use appropriate default timeout of not specified
        if timeout is None:
            timeout = self.default_timeout
        self._robot_events.on_deactivate_sim.wait(timeout=timeout)

    @disconnect_on_exception
    def WaitExtToolSimActivated(self, timeout: float = None):
        """Pause program execution until the robot external tool simulation mode is activated.

        Parameters
        ----------
        timeout : float, defaults to DEFAULT_WAIT_TIMEOUT
            Maximum time to spend waiting for the event (in seconds).

        """
        # Use appropriate default timeout of not specified
        if timeout is None:
            timeout = self.default_timeout
        self._robot_events.on_activate_ext_tool_sim.wait(timeout=timeout)

    @disconnect_on_exception
    def WaitExtToolSimDeactivated(self, timeout: float = None):
        """Pause program execution until the robot external tool simulation mode is deactivated.

        Parameters
        ----------
        timeout : float, defaults to DEFAULT_WAIT_TIMEOUT
            Maximum time to spend waiting for the event (in seconds).
        """
        # Use appropriate default timeout of not specified
        if timeout is None:
            timeout = self.default_timeout
        self._robot_events.on_deactivate_ext_tool_sim.wait(timeout=timeout)

    @disconnect_on_exception
    def WaitRecoveryMode(self, activated: bool, timeout: float = None):
        """Pause program execution until the robot recovery mode is in the requested state.

        Parameters
        ----------
        activated : bool
            Recovery mode to wait for (activated or deactivated
        timeout : float, defaults to DEFAULT_WAIT_TIMEOUT
            Maximum time to spend waiting for the event (in seconds).
        """
        # Use appropriate default timeout of not specified
        if timeout is None:
            timeout = self.default_timeout
        if activated:
            self._robot_events.on_activate_recovery_mode.wait(timeout=timeout)
        else:
            self._robot_events.on_deactivate_recovery_mode.wait(timeout=timeout)

    @disconnect_on_exception
    def WaitForError(self, timeout: float = None):
        """Pause program execution until the robot is in error state.

        Parameters
        ----------
        timeout : float
            Maximum time to spend waiting for the event (in seconds).
        """
        self._robot_events.on_error.wait(timeout=timeout)

    @disconnect_on_exception
    def WaitErrorReset(self, timeout: float = None):
        """Pause program execution until the robot is not in an error state.

        Parameters
        ----------
        timeout : float, defaults to DEFAULT_WAIT_TIMEOUT
            Maximum time to spend waiting for the event (in seconds).
        """
        # Use appropriate default timeout of not specified
        if timeout is None:
            timeout = self.default_timeout
        self._robot_events.on_error_reset.wait(timeout=timeout)

    @disconnect_on_exception
    def WaitMotionResumed(self, timeout: float = None):
        """Pause program execution until the robot motion is resumed.

        Parameters
        ----------
        timeout : float, defaults to DEFAULT_WAIT_TIMEOUT
            Maximum time to spend waiting for the event (in seconds).
        """
        # Use appropriate default timeout of not specified
        if timeout is None:
            timeout = self.default_timeout
        self._robot_events.on_motion_resumed.wait(timeout=timeout)

    @disconnect_on_exception
    def WaitMotionPaused(self, timeout: float = None):
        """Pause program execution until the robot motion is paused.

        Parameters
        ----------
        timeout : float, defaults to DEFAULT_WAIT_TIMEOUT
            Maximum time to spend waiting for the event (in seconds).
        """
        # Use appropriate default timeout of not specified
        if timeout is None:
            timeout = self.default_timeout
        self._robot_events.on_motion_paused.wait(timeout=timeout)

    @disconnect_on_exception
    def WaitMotionCleared(self, timeout: float = None):
        """Pause program execution until all pending request to clear motion have been acknowledged.

        Parameters
        ----------
        timeout : float, defaults to DEFAULT_WAIT_TIMEOUT
            Maximum time to spend waiting for the event (in seconds).
        """

        # Use appropriate default timeout of not specified
        if timeout is None:
            timeout = self.default_timeout
        self._robot_events.on_motion_cleared.wait(timeout=timeout)

    @disconnect_on_exception
    def WaitEndOfCycle(self, timeout: float = None):
        """Pause program execution until all messages in a message cycle are received

        Parameters
        ----------
        timeout : float, defaults to DEFAULT_WAIT_TIMEOUT
            Maximum time to spend waiting for the event (in seconds).
        """
        if self._robot_events.on_end_of_cycle.is_set():
            self._robot_events.on_end_of_cycle.clear()

        # Use appropriate default timeout of not specified
        if timeout is None:
            timeout = 2
        self._robot_events.on_end_of_cycle.wait(timeout=timeout)

    @disconnect_on_exception
    def WaitIdle(self, timeout: float = None):
        """Pause program execution until robot is idle.

        Parameters
        ----------
        timeout : float
            Maximum time to spend waiting for the event (in seconds).
        """
        with self._main_lock:
            # Can't wait if robot is in error (already "idle")
            if self._robot_status.error_status:
                raise InterruptException('Robot is in error')
        checkpoint = self._set_checkpoint_internal()

        start_time = time.time()
        checkpoint.wait(timeout=timeout)
        end_time = time.time()

        if timeout:
            remaining_timeout = timeout - (end_time - start_time)
        else:
            remaining_timeout = None

        self._robot_events.on_end_of_block.wait(timeout=remaining_timeout)

    @disconnect_on_exception
    def ResetError(self):
        """Attempt to reset robot error.

        """
        with self._main_lock:
            self._check_internal_states()
            self._send_command('ResetError')

        if self._enable_synchronous_mode:
            self._robot_events.on_error_reset.wait(timeout=self.default_timeout)

    @disconnect_on_exception
    def ResetPStop(self):
        """Attempt to reset robot pstop.

        """
        with self._main_lock:
            self._check_internal_states()
            self._send_command('ResetPStop')

        if self._enable_synchronous_mode:
            self._robot_events.on_p_stop_reset.wait(timeout=self.default_timeout)

    @disconnect_on_exception
    def Delay(self, t: float):
        """Set a delay between motion commands.

        Parameters
        ----------
        t : float
            Desired pause duration in seconds.

        """
        with self._main_lock:
            self._check_internal_states()
            if not self._robot_events.on_homed.is_set():
                raise InvalidStateError('This command requires robot to be homed.')
            self._send_command('Delay', [t])
            if self._enable_synchronous_mode:
                checkpoint = self._set_checkpoint_internal()

        if self._enable_synchronous_mode:
            checkpoint.wait()

    @disconnect_on_exception
    def SendCustomCommand(self, command: str, expected_responses: list[int] = None) -> InterruptableEvent:
        """Send custom command to robot.

        Parameters
        ----------
        command : str
            Desired custom command.

        expected_responses : None or list of integers.
            If not none, wait for and return one of the expected responses.

        Return
        ------
        If expected_responses is not None, return an event. The user can use
        event.wait() to wait for and get the response message.

        """
        return self._send_custom_command(command, expected_responses, skip_internal_check=True)

    @disconnect_on_exception
    def StartOfflineProgram(self, n: int, timeout: float = None):
        """Start an offline program.

        Offline programs need to be recorded using the robot's Web Portal (or text API).
        This API can only start an already recorded offline program.
        Callback on_offline_program_state will indicate when program is started or not.

        Parameters
        ----------
        n : int
            Id of offline program to start.

        """
        with self._main_lock:
            self._check_internal_states()
            self._robot_events.on_offline_program_started.clear()

            self._send_command('StartProgram', [n])

        if self._enable_synchronous_mode:
            try:
                self._robot_events.on_offline_program_started.wait(timeout=timeout)
            except InterruptException:
                raise InvalidStateError('Offline program start not confirmed. Does program {} exist?'.format(n))

    # Non-motion commands.

    @disconnect_on_exception
    def GetRtExtToolStatus(self,
                           include_timestamp: bool = False,
                           synchronous_update: bool = False,
                           timeout: float = None) -> ExtToolStatus:
        """Return a copy of the current external tool status

        Parameters
        ----------
        include_timestamp : bool
            If true, return a TimestampedData object, otherwise just return states.
        synchronous_update: boolean
            True -> Synchronously get updated external tool status. False -> Get latest known status.
        timeout: float
            Timeout (in seconds) waiting for synchronous response from the robot.

        Returns
        -------
        TimestampedData or ExtToolStatus
            Object containing the current external tool status

        """
        if synchronous_update:
            self._send_sync_command('GetRtExtToolStatus', self._robot_events.on_external_tool_status_updated, timeout)

        with self._main_lock:
            if include_timestamp:
                return copy.deepcopy(self._robot_rt_data.rt_external_tool_status)
            else:
                return copy.deepcopy(self._external_tool_status)

    @disconnect_on_exception
    def GetRtGripperState(self,
                          include_timestamp: bool = False,
                          synchronous_update: bool = False,
                          timeout: float = None) -> GripperState:
        """Return a copy of the current gripper state

        Parameters
        ----------
        include_timestamp : bool
            If true, return a TimestampedData object, otherwise just return states.
        synchronous_update: boolean
            True -> Synchronously get updated gripper state. False -> Get latest known status.
        timeout: float
            Timeout (in seconds) waiting for synchronous response from the robot.

        Returns
        -------
        TimestampedData or GripperState
            Object containing the current gripper state

        """
        if synchronous_update:
            self._send_sync_command('GetRtGripperState', self._robot_events.on_gripper_state_updated, timeout)

        with self._main_lock:
            if include_timestamp:
                return copy.deepcopy(self._robot_rt_data.rt_gripper_state)
            else:
                return copy.deepcopy(self._gripper_state)

    @disconnect_on_exception
    def GetRtValveState(self,
                        include_timestamp: bool = False,
                        synchronous_update: bool = False,
                        timeout: float = None) -> ValveState:
        """Return a copy of the current valve state

        Parameters
        ----------
        include_timestamp : bool
            If true, return a TimestampedData object, otherwise just return states.
        synchronous_update: boolean
            True -> Synchronously get updated valve states. False -> Get latest known status.
        timeout: float
            Timeout (in seconds) waiting for synchronous response from the robot.

        Returns
        -------
        TimestampedData or ValveState
            Object containing the current valve state

        """
        if synchronous_update:
            self._send_sync_command('GetRtValveState', self._robot_events.on_valve_state_updated, timeout)

        with self._main_lock:
            if include_timestamp:
                return copy.deepcopy(self._robot_rt_data.rt_valve_state)
            else:
                return copy.deepcopy(self._valve_state)

    @disconnect_on_exception
    def GetRtTargetJointPos(self,
                            include_timestamp: bool = False,
                            synchronous_update: bool = False,
                            timeout: float = None) -> TimestampedData:
        """Returns the real-time target joint positions of the robot.

        Parameters
        ----------
        include_timestamp : bool
            If true, return a TimestampedData object, otherwise just return joints angles.
        synchronous_update : bool
            If true, requests updated joints positions and waits for response, else uses last known positions.
        timeout : float, defaults to DEFAULT_WAIT_TIMEOUT
            Maximum time in second to wait for forced update.

        Return
        ------
        TimestampedData or list of floats
            Returns joint positions in degrees.

        """
        # Use appropriate default timeout of not specified
        if timeout is None:
            timeout = self.default_timeout
        if synchronous_update:
            if self._robot_info.rt_message_capable:
                self._send_sync_command('GetRtTargetJointPos', self._robot_events.on_joints_updated, timeout)
            else:
                # This robot does not have GetRtTargetJointPos, use legacy GetJoints (but won't get timestamp)
                self._send_sync_command('GetJoints', self._robot_events.on_joints_updated, timeout)

            # Wait until response is received (this will throw TimeoutException if appropriate)
            self._robot_events.on_joints_updated.wait(timeout=timeout)

        with self._main_lock:
            if include_timestamp:
                if not self._robot_info.rt_message_capable:
                    raise InvalidStateError('Cannot provide timestamp with current robot firmware or model.')
                else:
                    return copy.deepcopy(self._robot_rt_data.rt_target_joint_pos)

            return copy.deepcopy(self._robot_rt_data.rt_target_joint_pos.data)

    def GetJoints(self, synchronous_update: bool = False, timeout: float = None):
        """Legacy command. Please use GetRtTargetJointPos instead"""
        # Use appropriate default timeout of not specified
        if timeout is None:
            timeout = self.default_timeout
        return self.GetRtTargetJointPos(include_timestamp=False, synchronous_update=synchronous_update, timeout=timeout)

    @disconnect_on_exception
    def GetRtTargetCartPos(self,
                           include_timestamp: bool = False,
                           synchronous_update: bool = False,
                           timeout: float = None) -> TimestampedData:
        """Returns the current end-effector pose of the robot. WARNING: NOT UNIQUE.

        Parameters
        ----------
        include_timestamp : bool
            If true, return a TimestampedData object, otherwise just return joints angles.
        synchronous_update : bool
            If true, requests updated pose and waits for response, else uses last know pose.
        timeout : float, defaults to DEFAULT_WAIT_TIMEOUT
            Maximum time in second to wait for forced update.

        Return
        ------
        TimestampedData or list of floats
            Returns end-effector pose [x, y, z, alpha, beta, gamma].

        """

        # Use appropriate default timeout of not specified
        if timeout is None:
            timeout = self.default_timeout
        if synchronous_update:
            if self._robot_info.rt_message_capable:
                self._send_sync_command('GetRtTargetCartPos', self._robot_events.on_pose_updated, timeout)
            else:
                # This robot does not have GetRtTargetCartPos, use legacy GetPose (but won't get timestamp)
                self._send_sync_command('GetPose', self._robot_events.on_pose_updated, timeout)

        with self._main_lock:
            if include_timestamp:
                if not self._robot_info.rt_message_capable:
                    raise InvalidStateError('Cannot provide timestamp with current robot firmware or model.')
                else:
                    return copy.deepcopy(self._robot_rt_data.rt_target_cart_pos)

            return copy.deepcopy(self._robot_rt_data.rt_target_cart_pos.data)

    def GetPose(self, synchronous_update: bool = False, timeout: float = None) -> TimestampedData:
        """Legacy command. Please use GetRtTargetCartPos instead"""
        # Use appropriate default timeout of not specified
        if timeout is None:
            timeout = self.default_timeout
        return self.GetRtTargetCartPos(include_timestamp=False, synchronous_update=synchronous_update, timeout=timeout)

    def _set_monitoring_internval_internal(self, t: float):
        """Sets the rate at which the monitoring port sends data.

        Parameters
        ----------
        t : float
            Monitoring interval duration in seconds.

        """
        with self._main_lock:
            self._send_command('SetMonitoringInterval', [t])
            self._monitoring_interval = t

    @disconnect_on_exception
    def SetMonitoringInterval(self, t: float):
        """Sets the rate at which the monitoring port sends data.

        Parameters
        ----------
        t : float
            Monitoring interval duration in seconds.

        """
        with self._main_lock:
            self._check_internal_states()
            self._set_monitoring_internval_internal(t)
            self._monitoring_interval_to_restore = t

    @disconnect_on_exception
    def SetRealTimeMonitoring(self, *events: list):
        """Configure which real-time monitoring events to enable.

        Parameters
        ----------
        events : list of event IDs
            List of event IDs to enable. For instance: events=[MX_ST_RT_TARGET_JOINT_POS, MX_ST_RT_TARGET_CART_POS]
            enables the target joint positions and target end effector pose messages.
            Can also use events='all' to enable all.

        """
        with self._main_lock:
            self._check_internal_states()
            if isinstance(events, tuple):
                events = list(events)
            self._send_command('SetRealTimeMonitoring', events)

    @disconnect_on_exception
    def SetRTC(self, t: int):
        """Sets the rate at which the monitoring port sends data.

        Parameters
        ----------
        t : int
            Unix epoch time (seconds since 00:00:00 UTC Jan 1, 1970).

        """
        with self._main_lock:
            self._check_internal_states()
            self._send_command('SetRTC', [t])

    @disconnect_on_exception
    def ActivateSim(self):
        """Enables simulation mode. Motors don't move, but commands will be processed.

        """
        with self._main_lock:
            self._check_internal_states()
            self._send_command('ActivateSim')
        if self._enable_synchronous_mode:
            self._robot_events.on_activate_sim.wait(timeout=self.default_timeout)

    @disconnect_on_exception
    def DeactivateSim(self):
        """Disables simulation mode. Motors will now move normally.

        """
        with self._main_lock:
            self._check_internal_states()
            self._send_command('DeactivateSim')
        if self._enable_synchronous_mode:
            self._robot_events.on_deactivate_sim.wait(timeout=self.default_timeout)

    @disconnect_on_exception
    def SetExtToolSim(self, sim_ext_tool_type: int = mx_def.MX_EXT_TOOL_MEGP25_SHORT):
        """Simulate an external tool, allowing GripperOpen/Close, MoveGripper and SetValveState commands
            on a robot without an external tool present.

        Parameters
        ----------
        sim_ext_tool_type : int or mx_def constants
            0: mx_def.MX_EXT_TOOL_NONE
            1: mx_def.MX_EXT_TOOL_CURRENT
           10: mx_def.MX_EXT_TOOL_MEGP25_SHORT
           11: mx_def.MX_EXT_TOOL_MEGP25_LONG
           20: mx_def.MX_EXT_TOOL_VBOX_2VALVES
        """
        with self._main_lock:
            self._check_internal_states()
            self._send_command('SetExtToolSim', [sim_ext_tool_type])

        if self._enable_synchronous_mode:
            if sim_ext_tool_type == mx_def.MX_EXT_TOOL_NONE:
                self.WaitExtToolSimDeactivated()
            else:
                self.WaitExtToolSimActivated()

    @disconnect_on_exception
    def SetRecoveryMode(self, activated: bool = True):
        """Enable/disable recovery mode, allowing robot to move (slowly) without homing and without joint limits."""
        with self._main_lock:
            self._check_internal_states()
            if activated:
                self._send_command('SetRecoveryMode', [1])
            else:
                self._send_command('SetRecoveryMode', [0])

        if self._enable_synchronous_mode:
            if activated:
                self._robot_events.on_activate_recovery_mode.wait(timeout=self.default_timeout)
            else:
                self._robot_events.on_deactivate_recovery_mode.wait(timeout=self.default_timeout)

    @disconnect_on_exception
    def SetTorqueLimitsCfg(self, severity: str = 'error', skip_acceleration=True):
        """Change the torque limits configuration (enable/disable, choose severity, etc.).
        Note that the per-joint torque limit is configured by calling SetTorqueLimits.

        Parameters
        ----------
        severity : str
            Severity-level of exceeding torque limits.
            Available severity levels (see TORQUE_LIMIT_SEVERITIES):
                - 0 or 'disabled':     Torque limits disabled (this by default when robot is activated)
                - 1 or 'warning':      Send a warning event (MX_ST_EXCESSIVE_TRQ) when torque exceeds the limit
                - 2 or 'pause-motion': Pause motion when torque exceeds the limit
                - 3 or 'clear-motion': Pause motion when torque exceeds the limit
                - 4 or 'error':        Set robot in error state when torque exceeds the limit
        skip_acceleration : bool
            When True, torque limits are ignored during acceleration periods (allowing fast accelerations without
            triggering torque limits exceeded condition)
        """
        severity_int = severity if type(severity) == int else TORQUE_LIMIT_SEVERITIES[severity]
        skip_acceleration_int = 1 if skip_acceleration else 0
        self._send_motion_command('SetTorqueLimitsCfg', [severity_int, skip_acceleration_int])

    @disconnect_on_exception
    def SetTorqueLimits(self, *args: float):
        """Set the torque limit (in percent) for each joint.
        Note that torque limits will be applied only if severity mode is set to other than 'disabled' by
        calling SetTorqueLimitsCfg.

        Parameters
        ----------
        joint_1...joint_n : float
            Desired torque limit in percent.

        """
        if len(args) != self._robot_info.num_joints:
            raise ValueError('Incorrect number of joints sent to command.')

        self._send_motion_command('SetTorqueLimits', args)

    @disconnect_on_exception
    def ActivateBrakes(self, activated: bool = True):
        """Enable/disable the brakes. These commands are only available when the robot is deactivated.

        By default, brakes are enabled until robot is activated (brakes are automatically disabled upon activation).
        Corresponds to text API calls "BrakesOn" / "BrakesOff".

        Parameters
        ----------
        activated : bool
            Engage brakes if true, otherwise disengage brakes.

        """
        with self._main_lock:
            self._check_internal_states()
            if activated:
                self._send_command('BrakesOn')
            else:
                self._send_command('BrakesOff')

        if self._enable_synchronous_mode:
            if activated:
                self._robot_events.on_brakes_activated.wait(timeout=self.default_timeout)
            else:
                self._robot_events.on_brakes_deactivated.wait(timeout=self.default_timeout)

    def GetRobotInfo(self) -> RobotInfo:
        """Return a copy of the known robot information.

        Return
        ------
        RobotInfo
            Object containing robot information.

        """
        with self._main_lock:
            return copy.deepcopy(self._robot_info)

    def GetRobotRtData(self, synchronous_update: bool = False, timeout: float = None) -> RobotRtData:
        """Return a copy of the current robot real-time data, with all values associated with the same timestamp

        Parameters
        ----------
        synchronous_update: boolean
            True -> Synchronously wait for the next data cycle to get updated data. False -> Get latest known data.
        timeout: float
            Timeout (in seconds) waiting for updated cyclic data from the robot. Only used for synchronous requests.

        Return
        ------
        RobotRtData
            Object containing the current robot real-time data

        """
        if synchronous_update:
            self.WaitEndOfCycle(timeout)

        with self._main_lock:
            return copy.deepcopy(self._robot_rt_data_stable)

    @disconnect_on_exception
    def GetStatusRobot(self, synchronous_update: bool = False, timeout: float = None) -> RobotStatus:
        """Return a copy of the current robot status

        Parameters
        ----------
        synchronous_update: boolean
            True -> Synchronously get updated robot status. False -> Get latest known status.
        timeout: float, defaults to DEFAULT_WAIT_TIMEOUT
            Timeout (in seconds) waiting for synchronous response from the robot.

        Returns
        -------
        RobotStatus
            Object containing the current robot status

        """
        # Use appropriate default timeout of not specified
        if timeout is None:
            timeout = self.default_timeout
        if synchronous_update:
            self._send_sync_command('GetStatusRobot', self._robot_events.on_status_updated, timeout)

        with self._main_lock:
            return copy.deepcopy(self._robot_status)

    @disconnect_on_exception
    def GetStatusGripper(self, synchronous_update: bool = False, timeout: float = None) -> GripperStatus:
        """Return a copy of the current gripper status

        Parameters
        ----------
        synchronous_update: boolean
            True -> Synchronously get updated gripper status. False -> Get latest known status.
        timeout: float, defaults to DEFAULT_WAIT_TIMEOUT
            Timeout (in seconds) waiting for synchronous response from the robot.

        Returns
        -------
        GripperStatus
            Object containing the current gripper status

        """
        # Use appropriate default timeout of not specified
        if timeout is None:
            timeout = self.default_timeout
        if synchronous_update:
            self._send_sync_command('GetStatusGripper', self._robot_events.on_status_gripper_updated, timeout)

        with self._main_lock:
            return copy.deepcopy(self._gripper_status)

    @disconnect_on_exception
    def GetGripperRange(self, timeout: float = None) -> Tuple[float, float]:
        """Return the currently configured gripper range.
            Note that the reported values are valid only when the robot is activated and homed.

        Parameters
        ----------
        timeout: float, defaults to DEFAULT_WAIT_TIMEOUT
            Timeout (in seconds) waiting for synchronous response from the robot.

        Returns
        -------
        Tupple [close_pos, open_pos]
            Tupple indicating the close and open position of the gripper, in mm from the completely closed position
            detected during homing.

        """
        # Use appropriate default timeout of not specified
        if timeout is None:
            timeout = self.default_timeout

        response = self._send_custom_command('GetGripperRange', expected_responses=[mx_def.MX_ST_GET_GRIPPER_RANGE])
        response.wait(timeout=self.default_timeout)
        positions = _string_to_numbers(response.data.data)
        assert len(positions) == 2
        return positions[0], positions[1]

    def LogTrace(self, trace: str):
        """Send a text trace that is printed in the robot's log internal file (which can be retrieved from robot's Web
           portal under menu "Options -> Get Log").
           (useful for clearly identifying steps of a program within robot's log when reporting problems to
            Mecademic support team!)

        Parameters
        ----------
        trace : string
            Text string to print in robot's internal log file
        """
        # Escape any " in the provided string
        trace = trace.replace('"', '\"')
        self.SendCustomCommand(f"LogTrace({trace})")

    def StartLogging(self,
                     monitoringInterval: float,
                     file_name: str = None,
                     file_path: str = None,
                     fields: list = None,
                     record_time: bool = True):
        """Start logging robot state to file.

        Fields logged are controlled by SetRealtimeMonitoring(). Logging frequency is set by SetMonitoringInterval().
        By default, will wait until robot is idle before logging.

        Parameters
        ----------
        monitoring_interval: float
            Indicates rate at which state from robot will be received on monitor port. Unit: seconds

        file_name: string or None
            Log file name
            If None, file name will be built with date/time and robot information (robot type, serial, version).

        file_path : string or None
            Path to save the zip file that contains logged data.
            If not provided, file will be saved in working directory.

        fields : list of strings or None
            List of fields to log. Taken from RobotRtData attributes. None means log all compatible fields.

        record_time : bool
            If true, current date and time will be recorded in file.



        """
        if self._file_logger is not None:
            raise InvalidStateError('Another file logging operation is in progress.')

        self._set_monitoring_internval_internal(monitoringInterval)
        if self._robot_info.rt_message_capable:
            if fields is None:
                self.SetRealTimeMonitoring('all')
            else:
                self.SetRealTimeMonitoring(*fields)

            # Use a synchronous "GetRealTimeMonitoring" to ensure that we've started receiving data for all the
            # requested real-time monitoring fields we just enabled
            response = self._send_custom_command('GetRealTimeMonitoring',
                                                 expected_responses=[mx_def.MX_ST_GET_REAL_TIME_MONITORING],
                                                 skip_internal_check=True)
            response.wait(timeout=self.default_timeout)
            if not self._robot_info.rt_on_ctrl_port_capable:
                # Older version -> can't be sure that monitoring and control port are in sync, let's wait few
                self.WaitEndOfCycle()
                time.sleep(0.01)
                self.WaitEndOfCycle()

        self._file_logger = _RobotTrajectoryLogger(self._robot_info,
                                                   self._robot_rt_data,
                                                   fields,
                                                   file_name=file_name,
                                                   file_path=file_path,
                                                   record_time=record_time,
                                                   monitoring_interval=monitoringInterval)

    def EndLogging(self) -> str:
        """Stop logging robot real-time data to file.

        """
        if self._file_logger is None:
            raise InvalidStateError('No existing logger to stop.')

        # Deactivate logging to avoid logging the following SetMonitoringInterval
        self._file_logger.stop_logging_commands()

        if self._robot_info.rt_message_capable:
            if self._monitoring_interval_to_restore != self._monitoring_interval:
                # Restore default slower monitoring interval
                self._set_monitoring_internval_internal(self._monitoring_interval_to_restore)

            # Send a synchronous command to ensure we've received all monitoring data for this test
            response = self._send_custom_command('GetRealTimeMonitoring',
                                                 expected_responses=[mx_def.MX_ST_GET_REAL_TIME_MONITORING],
                                                 skip_internal_check=True)
            response.wait(timeout=self.default_timeout)

        file_name = self._file_logger.end_log()
        self._file_logger = None

        return file_name

    @contextlib.contextmanager
    def FileLogger(self,
                   monitoringInterval: float,
                   file_name: str = None,
                   file_path: str = None,
                   fields: list = None,
                   record_time: bool = True):
        """Contextmanager interface for file logger.

        Parameters
        ----------
        monitoring_interval: float
            Indicates rate at which real-time data from robot will be received on monitor port. Unit: seconds

        file_name: string or None
            Log file name
            If None, file name will be built with date/time and robot information (robot type, serial, version).

        file_path : string or None
            Path to save the zip file that contains logged data.
            If not provided, file will be saved in working directory.

        fields : list of strings or None
            List of fields to log. Taken from RobotRtData attributes. None means log all compatible fields.

        record_time : bool
            If true, current date and time will be recorded in file.

        """
        self.StartLogging(
            monitoringInterval,
            file_name=file_name,
            file_path=file_path,
            fields=fields,
            record_time=record_time,
        )
        try:
            yield
        finally:
            self.EndLogging()

    def UpdateRobot(self, firmware: str, address: str = None):
        """
        Install a new firmware and verifies robot version afterward.

        Parameters
        ----------
        firmware: pathlib object or string
            Path of robot firmware file

        address: string
            Robot IP address (optional if already connected)

        """
        firmware_file = None
        if type(firmware) == pathlib.WindowsPath or type(firmware) == pathlib.PosixPath:
            firmware_file = firmware
        elif type(firmware) == str:
            firmware_file = pathlib.Path(firmware)
        else:
            raise ArgumentError(f'Unsupported firmware type. received: {type(firmware)}, expecting pathlib or str')

        firmware_file_version = RobotVersion(firmware_file.name)

        # Validates robot IP address is available to script
        if address is None and not self.IsConnected():
            raise ArgumentError(f"address parameter can't be None and not connected to a robot.")
        if address is None:
            address = self._address
        elif address != self._address:
            raise ArgumentError(f"Trying to update robot at IP {address} but currently connected to {self._address}")

        # Making sure we can send command to robot
        if not self.IsConnected():
            self.Connect(address=address)
        elif self._monitor_mode:
            self.logger.info(f'Connected to robot in monitoring mode only, attempting connection in command mode'
                             'to deactivate robot')
            self.Connect(address=address)

        if self.GetStatusRobot(synchronous_update=True).activation_state:
            self.logger.info(f'Robot is activated, will attempt to deactivate before updating firmware')
            self.DeactivateRobot()
        self.Disconnect()

        robot_url = f"http://{address}/"

        self.logger.info(f"Installing firmware: {firmware_file.absolute()}")

        with open(firmware_file.absolute(), 'rb') as firmware_file:
            firmware_data = firmware_file.read()
            firmware_data_size = str(len(firmware_data))

        headers = {
            'Connection': 'keep-alive',
            'Content-type': 'application/x-gzip',
            'Content-Length': firmware_data_size
        }

        self.logger.info(f"Uploading firmware")
        request_post = requests.post(robot_url, data=firmware_data, headers=headers)
        try:
            request_post.raise_for_status()
        except requests.exceptions as e:
            self.logger.error(f"Upgrade post request error: {e}")
            raise

        if not request_post.ok:
            error_message = f"Firmware upload request failed"
            raise RuntimeError(error_message)

        self.logger.info(f"Upgrading the robot")
        update_done = False
        progress = ''
        last_progress = ''

        start_time = time.monotonic()
        while not update_done:
            # Give time to the web server restart, the function doesn't handle well errors.
            time.sleep(2)

            request_get = requests.get(robot_url, 'update', timeout=10)
            try:
                request_get.raise_for_status()
            except requests.exceptions as e:
                self.logger.error(f'Upgrade get request error: {e}')
                raise

            # get only correct answer (http code 200)
            if request_get.status_code == 200:
                request_response = request_get.text
            else:
                request_response = None
            # while the json file is note created, get function will return 0
            if request_response is None or request_response == '0':
                continue

            try:
                request_answer = json.loads(request_response)
            except Exception as e:
                self.logger.info(f'Error retrieving json from request_response: {e}')
                continue

            if not request_answer:
                self.logger.info(f'Answer is empty')
                continue

            if request_answer['STATUS']:
                status_code = int(request_answer['STATUS']['Code'])
                status_msg = request_answer['STATUS']['MSG']

            if status_code in [0, 1]:
                keys = sorted(request_answer['LOG'].keys())
                if keys:
                    last_progress = progress
                    progress = request_answer['LOG'][keys[-1]]
                    new_progress = progress.replace(last_progress, '')
                    if '#' in new_progress:
                        self.logger.info(new_progress)
                    elif '100%' in new_progress:
                        self.logger.info(new_progress)
                    else:
                        self.logger.debug(new_progress)
                if status_code == 0:
                    update_done = True
                    self.logger.info(f'status_msg {status_msg}')
            else:
                error_message = f"error while updating: {status_msg}"
                self.logger.error(error_message)
                raise RuntimeError(error_message)

            if time.monotonic() > start_time + self._UPDATE_TIMEOUT:
                error_message = f"Timeout while waiting for update done response, after {self._UPDATE_TIMEOUT} seconds"
                raise TimeoutError(error_message)

        self.logger.info(f"Update completed, waiting for robot to reboot")

        # need to wait to make sure the robot shutdown before attempting to ping it.
        time.sleep(15)
        # Use ping function (default timeout is long, this will block)
        tools.ping_robot(address)
        # Now that robot responds to ping, wait until it accepts new connections
        self.Connect(address, timeout=60)

        current_version = self.GetRobotInfo().version
        if current_version.major < 8.0:
            expected_version = firmware_file_version.short_version
        else:
            expected_version = firmware_file_version.full_version

        if str(current_version) in expected_version:
            self.logger.info(f"robot is now running version {current_version}")
        else:
            error_msg = f"Fail to install robot properly. current version {current_version}, " \
                        f"expecting: {expected_version}"
            self.logger.error(error_msg)
            raise AssertionError(error_msg)

        robot_status = self.GetStatusRobot(synchronous_update=True)
        if robot_status.error_status:
            error_msg = f"Robot is in error on version {current_version}"
            self.logger.error(error_msg)
            raise AssertionError(error_msg)

        self.logger.info(f"Installation of {current_version} successfully completed")

    #####################################################################################
    # Private methods.
    #####################################################################################

    def _check_monitor_threads(self):
        """Check that the threads which handle robot monitor messages are alive.

        Attempt to disconnect from the robot if not.

        """
        if self._robot_info.rt_on_ctrl_port_capable:
            # We're not using monitoring port. No need to check here.
            return

        if not (self._monitor_handler_thread and self._monitor_handler_thread.is_alive()):
            raise InvalidStateError('Monitor response handler thread has unexpectedly terminated.')

        if self._offline_mode:  # Do not check rx threads in offline mode.
            return

        if not (self._monitor_rx_thread and self._monitor_rx_thread.is_alive()):
            raise InvalidStateError('Monitor rx thread has unexpectedly terminated.')

    def _check_command_threads(self):
        """Check that the threads which handle robot command messages are alive.

        Attempt to disconnect from the robot if not.

        """

        if not (self._command_response_handler_thread and self._command_response_handler_thread.is_alive()):
            raise InvalidStateError('No command response handler thread, are you in monitor mode?')

        if self._offline_mode:  # Do not check rx threads in offline mode.
            return

        if not (self._command_rx_thread and self._command_rx_thread.is_alive()):
            raise InvalidStateError('No command rx thread, are you in monitor mode?')

        # If tx thread is down, attempt to directly send deactivate command to the robot.
        if not (self._command_tx_thread and self._command_tx_thread.is_alive()):
            self._command_socket.sendall(b'DeactivateRobot\0')
            raise InvalidStateError('No command tx thread, are you in monitor mode?')

    def _check_internal_states(self, refresh_monitoring_mode=False):
        """Check that the threads which handle robot messages are alive.

        Attempt to disconnect from the robot if not.

        Parameters
        ----------
        refresh_monitoring_mode : boolean
            Refresh internal states even in monitoring mode when True, raise an exception otherwise.
        """
        try:
            if self._monitor_mode:
                if not refresh_monitoring_mode:
                    raise InvalidStateError('Cannot send command while in monitoring mode.')
            else:
                self._check_command_threads()

            self._check_monitor_threads()
        except Exception:
            # An error was detected while validating internal states. Disconnect from robot.
            self._disconnect()
            raise

    def _send_command(self, command: str, arg_list: list = None):
        """Assembles and sends the command string to the Mecademic robot.

        Parameters
        ----------
        command : string
            Command name to send to the Mecademic robot.
        arg_list : list
            List of arguments the command requires.

        """

        # Assemble arguments into a string and concatenate to end of command.
        if arg_list:
            command = command + '(' + ','.join([str(x) for x in arg_list]) + ')'

        # Put command into tx queue.
        self._command_tx_queue.put(command)

        # If logging is enabled, send command to logger.
        if self._file_logger and self._file_logger.logging_commands:
            self._file_logger.command_queue.put(command)

    def _send_sync_command(self, command: str, event: InterruptableEvent, timeout: float):
        """Send a command and wait for corresponding response
           (this function handles well-known commands which have their corresponding 'wait' event in this class,
            use _send_custom_command to perform synchronous operations on other commands)

        Parameters
        ----------
        command : string
            Name of the command to send (example: GetStatusGripper)
        event : InterruptableEvent
            Event that will be set (unblocked) once the corresponding response is received
        timeout : float
            Maximum time to wait for the event to be set (i.e. response received)


        Raises
        ------
        TimeoutException
            If response was not received before timeout
        """
        with self._main_lock:
            self._check_internal_states()
            if self._robot_info.rt_on_ctrl_port_capable:
                # Send a "SyncCmdQueue" request so we know when we get the response to this get (and not an earlier one)
                self._tx_sync += 1
                self._send_command(f'SyncCmdQueue({self._tx_sync})')
            if event.is_set():
                event.clear()
                self._send_command(command)

        # Wait until response is received (this will throw TimeoutException if appropriate)
        event.wait(timeout=timeout)

    def _send_custom_command(self,
                             command: str,
                             expected_responses: list[int] = None,
                             skip_internal_check: bool = False) -> InterruptableEvent:
        """Internal version of SendCustomCommand with option to skip internal state check (so it can be used
           during connetion)
        """
        with self._main_lock:
            if not skip_internal_check:
                self._check_internal_states()

            if expected_responses:
                event_with_data = InterruptableEvent(data=expected_responses)
                self._custom_response_events.append(event_with_data)

            self._send_command(command)

        if expected_responses:
            return event_with_data

    def _launch_thread(self, *, target, args) -> threading.Thread:
        """Establish the threads responsible for reading/sending messages using the sockets.

        Parameters
        ----------
        func : function handle
            Function to run using new thread.
        args : argument list
            Arguments to be passed to func.

        Return
        ------
        thread handle
            Handle for newly-launched thread.

        """
        # We use the _deactivate_on_exception function which wraps func around try...except and disconnects on error.
        # The first argument is the actual function to be executed, the second is the command socket.
        thread = threading.Thread(target=self._deactivate_on_exception, args=(
            target,
            self._command_socket,
            *args,
        ))
        thread.setDaemon(True)  # Make sure thread does not prevent application from quitting
        thread.start()
        return thread

    def _initialize_command_socket(self, timeout=0.1):
        """Establish the command socket and the associated thread.

        """
        if self._offline_mode:
            return

        if self._command_socket is not None:
            raise InvalidStateError('Cannot connect since existing command socket exists.')

        self._command_socket = self._connect_socket(self.logger, self._address, mx_def.MX_ROBOT_TCP_PORT_CONTROL,
                                                    timeout)

        if self._command_socket is None:
            raise CommunicationError('Command socket could not be created. Is the IP address correct?')

        # Create rx thread for command socket communication.
        self._command_rx_thread = self._launch_thread(target=self._handle_socket_rx,
                                                      args=(
                                                          self._command_socket,
                                                          self._command_rx_queue,
                                                          self.logger,
                                                      ))

        # Create tx thread for command socket communication.
        self._command_tx_thread = self._launch_thread(target=self._handle_socket_tx,
                                                      args=(
                                                          self._command_socket,
                                                          self._command_tx_queue,
                                                          self.logger,
                                                      ))

    def _initialize_monitoring_socket(self, timeout):
        """Establish the monitoring socket and the associated thread.

        """
        if self._offline_mode:
            return

        if self._monitor_socket is not None:
            raise InvalidStateError('Cannot connect since existing monitor socket exists.')

        self._monitor_socket = self._connect_socket(self.logger, self._address, mx_def.MX_ROBOT_TCP_PORT_FEED, timeout)

        if self._monitor_socket is None:
            raise CommunicationError('Monitor socket could not be created. Is the IP address correct?')

        # Create rx thread for monitor socket communication.
        self._monitor_rx_thread = self._launch_thread(target=self._handle_socket_rx,
                                                      args=(
                                                          self._monitor_socket,
                                                          self._monitor_rx_queue,
                                                          self.logger,
                                                      ))

    def _receive_welcome_message(self, message_queue: queue.Queue, from_command_port: bool):
        """Receive and parse a welcome message in order to set _robot_info and _robot_rt_data.

        Parameters
        ----------
        message_queue : queue
            The welcome message will be fetched from this queue.
        """
        response = _Message(None, None)

        start = time.time()
        while response.id != mx_def.MX_ST_CONNECTED:
            try:
                response = message_queue.get(block=True, timeout=self.default_timeout)
            except queue.Empty:
                self.logger.error('No response received within timeout interval.')
                raise CommunicationError('No response received within timeout interval.')
            except BaseException:
                raise

            if from_command_port:
                break

            if (time.time() - start) > self.default_timeout:
                self.logger.error('No connect message received within timeout interval.')
                break

        if response.id != mx_def.MX_ST_CONNECTED:
            self.logger.error('Connection error: {}'.format(response))
            raise CommunicationError('Connection error: {}'.format(response))

        # Attempt to parse robot return data.
        self._robot_info = RobotInfo.from_command_response_string(response.data)

        self._robot_rt_data = RobotRtData(self._robot_info.num_joints)
        self._robot_rt_data_stable = RobotRtData(self._robot_info.num_joints)

    def _initialize_command_connection(self):
        """Attempt to connect to the command port of the Mecademic Robot.

        """
        self._receive_welcome_message(self._command_rx_queue, True)

        self._command_response_handler_thread = self._launch_thread(target=self._command_response_handler, args=())

    def _initialize_monitoring_connection(self):
        """Attempt to connect to the monitor port of the Mecademic Robot."""

        if self._monitor_mode:
            self._receive_welcome_message(self._monitor_rx_queue, False)

        self._monitor_handler_thread = self._launch_thread(target=self._monitor_handler, args=())

        return

    def _shut_down_queue_threads(self):
        """Attempt to gracefully shut down threads which read from queues.

        """
        # Join threads which wait on a queue by sending terminate to the queue.
        # Don't acquire _main_lock since these threads require _main_lock to finish processing.
        if self._command_tx_thread is not None:
            try:
                self._command_tx_queue.put(_TERMINATE)
            except Exception as e:
                self.logger.error('Error shutting down tx thread. ' + str(e))
            self._command_tx_thread.join(timeout=self.default_timeout)
            self._command_tx_thread = None

        if self._command_response_handler_thread is not None:
            try:
                self._command_rx_queue.put(_TERMINATE)
            except Exception as e:
                self.logger.error('Error shutting down command response handler thread. ' + str(e))
            self._command_response_handler_thread.join(timeout=self.default_timeout)
            self._command_response_handler_thread = None

        if self._monitor_handler_thread is not None:
            try:
                self._monitor_rx_queue.put(_TERMINATE)
            except Exception as e:
                self.logger.error('Error shutting down monitor handler thread. ' + str(e))
            self._monitor_handler_thread.join(timeout=self.default_timeout)
            self._monitor_handler_thread = None

    def _shut_down_socket_threads(self):
        """Attempt to gracefully shut down threads which read from sockets.

        """
        with self._main_lock:
            # Shutdown socket to terminate the rx threads.
            if self._command_socket is not None:
                try:
                    self._command_socket.shutdown(socket.SHUT_RDWR)
                except Exception as e:
                    self.logger.error('Error shutting down command socket. ' + str(e))

            if self._monitor_socket is not None:
                try:
                    self._monitor_socket.shutdown(socket.SHUT_RDWR)
                except Exception as e:
                    self.logger.error('Error shutting down monitor socket. ' + str(e))

            # Join threads which wait on a socket.
            if self._command_rx_thread is not None:
                self._command_rx_thread.join(timeout=self.default_timeout)
                self._command_rx_thread = None

            if self._monitor_rx_thread is not None:
                self._monitor_rx_thread.join(timeout=self.default_timeout)
                self._monitor_rx_thread = None

    def _set_checkpoint_internal(self) -> InterruptableEvent:
        """Set a checkpoint for internal use using the next available internal id.

        Return
        ------
        Checkpoint object
            Object to use to wait for the checkpoint.

        """
        with self._main_lock:
            checkpoint_id = self._internal_checkpoint_counter

            # Increment internal checkpoint counter.
            self._internal_checkpoint_counter += 1
            if self._internal_checkpoint_counter > _CHECKPOINT_ID_MAX_PRIVATE:
                self._internal_checkpoint_counter = mx_def.MX_CHECKPOINT_ID_MAX + 1

            return self._set_checkpoint_impl(checkpoint_id)

    def _set_checkpoint_impl(self, n, send_to_robot=True) -> InterruptableEvent:
        """Create a checkpoint object which can be used to wait for the checkpoint id to be received from the robot.

        Checkpoints are implemented as a dictionary of lists, to support repeated checkpoints (which are discouraged),
        and also to support expecting external checkpoints. Particularly so that ExpectExternalCheckpoints could be
        called in any arbitrary order.

        Returning an event object for the user to wait on also prevents activated checkpoints from being 'missed' by the
        API, and prevents issues around waiting for checkpoints which may never arrive.

        Parameters
        ----------
        n : int
            Id of checkpoint.
        send_to_robot : bool
            If true, send the SetCheckpoint command to the robot.

        Return
        ------
        Checkpoint object
            Object to use to wait for the checkpoint.

        """
        with self._main_lock:
            if not isinstance(n, int):
                raise TypeError('Please provide an integer checkpoint id.')

            # Find the correct dictionary to store checkpoint.
            if mx_def.MX_CHECKPOINT_ID_MIN <= n <= mx_def.MX_CHECKPOINT_ID_MAX:
                checkpoints_dict = self._user_checkpoints
            elif mx_def.MX_CHECKPOINT_ID_MAX < n <= _CHECKPOINT_ID_MAX_PRIVATE:
                checkpoints_dict = self._internal_checkpoints
            else:
                raise ValueError

            self.logger.debug('Setting checkpoint %s', n)

            if n not in checkpoints_dict:
                checkpoints_dict[n] = list()
            event = InterruptableEvent(n)
            checkpoints_dict[n].append(event)

            if send_to_robot:
                self._send_command('SetCheckpoint', [n])

            return event

    def _invalidate_checkpoints(self, message=""):
        '''Unblock all waiting checkpoints and have them throw InterruptException.

        '''

        for checkpoints_dict in [self._internal_checkpoints, self._user_checkpoints]:
            for key, checkpoints_list in checkpoints_dict.items():
                for event in checkpoints_list:
                    event.abort(message)
            checkpoints_dict.clear()

        self._internal_checkpoint_counter = mx_def.MX_CHECKPOINT_ID_MAX + 1

    def _send_motion_command(self, command: str, arg_list=None):
        """Send generic motion command with support for synchronous mode and locking.

        Parameters
        ----------
        command : string
            The command to send.
        args : list
            List of arguments to be sent.

        """
        with self._main_lock:
            self._check_internal_states()
            self._send_command(command, arg_list)
            if self._enable_synchronous_mode:
                checkpoint = self._set_checkpoint_internal()

        if self._enable_synchronous_mode:
            checkpoint.wait()

    def _monitor_handler(self):
        """Handle messages from the monitoring port of the robot.

        """

        while True:
            # Wait for a message in the queue.
            response = self._monitor_rx_queue.get(block=True)

            # Terminate thread if requested.
            if response == _TERMINATE:
                return

            self._callback_queue.put('on_monitor_message', response)

            queue_size = self._monitor_rx_queue.qsize()
            if queue_size > self._robot_rt_data.max_queue_size:
                self._robot_rt_data.max_queue_size = queue_size

            with self._main_lock:

                self._handle_common_messages(response)

                # On non-rt monitoring capable platforms, no CYCLE_END event is sent, so use system time.
                # GET_JOINTS and GET_POSE is still sent every cycle, so log RobotRtData upon GET_POSE.
                if response.id == mx_def.MX_ST_GET_POSE and not self._robot_info.rt_message_capable:
                    # On non rt_monitoring platforms, we will consider this moment to be the end of cycle
                    self._robot_events.on_end_of_cycle.set()
                    self._callback_queue.put('on_end_of_cycle')

                    if self._file_logger:
                        # Log time in microseconds to be consistent with real-time logging timestamp.
                        self._file_logger.write_fields(time.time_ns() / 1000, self._robot_rt_data)
                    self._make_stable_rt_data()

    def _make_stable_rt_data(self):
        """We have to create stable copy of rt_data, with consistent timestamp values for all attributes.
        This consistent copy is used by GetRobotRtData()
        """

        self._robot_rt_data_stable = copy.deepcopy(self._robot_rt_data)

        # Make sure not to report values that are not enabled in real-time monitoring
        self._robot_rt_data_stable._clear_if_disabled()

    def _command_response_handler(self):
        """Handle received messages on the command socket.

        """
        while True:
            # Wait for a response to be available from the queue.
            response = self._command_rx_queue.get(block=True)

            # Terminate thread if requested.
            if response == _TERMINATE:
                return

            self._callback_queue.put('on_command_message', response)

            with self._main_lock:

                # Find and handle custom response event.
                matched_events = (event for event in self._custom_response_events if response.id in event.data)
                for event in matched_events:
                    event.set(data=response)
                    self._custom_response_events.remove(event)

                if response.id == mx_def.MX_ST_CHECKPOINT_REACHED:
                    self._handle_checkpoint_response(response)

                elif response.id == mx_def.MX_ST_CLEAR_MOTION:
                    if self._clear_motion_requests <= 1:
                        self._clear_motion_requests = 0
                        self._robot_events.on_motion_cleared.set()
                        self._callback_queue.put('on_motion_cleared')
                    else:
                        self._clear_motion_requests -= 1

                elif response.id == mx_def.MX_ST_PSTOP:
                    if bool(int(response.data)):
                        self._robot_events.on_p_stop_reset.clear()
                        self._robot_events.on_p_stop.set()
                        self._callback_queue.put('on_p_stop')
                    else:
                        self._robot_events.on_p_stop.clear()
                        self._robot_events.on_p_stop_reset.set()
                        self._callback_queue.put('on_p_stop_reset')

                elif response.id == mx_def.MX_ST_BRAKES_ON:
                    self._robot_events.on_brakes_deactivated.clear()
                    self._robot_events.on_brakes_activated.set()

                elif response.id == mx_def.MX_ST_BRAKES_OFF:
                    self._robot_events.on_brakes_activated.clear()
                    self._robot_events.on_brakes_deactivated.set()

                elif response.id == mx_def.MX_ST_OFFLINE_START:
                    self._robot_events.on_offline_program_started.set()
                    self._callback_queue.put('on_offline_program_state')

                elif response.id == mx_def.MX_ST_NO_OFFLINE_SAVED:
                    self._robot_events.on_offline_program_started.abort("specified offline program id does not exist")

                else:
                    self._handle_common_messages(response)

    def _handle_common_messages(self, response: _Message):
        """Handle response messages which are received on the command and monitor port, and are processed the same way.

        Parameters
        ----------
        response : Message object
            Robot status response to parse and handle.

        """

        # Print error trace if this is an error code
        if response.id in mx_def.robot_status_code_info:
            code_info = mx_def.robot_status_code_info[response.id]
            if code_info.is_error:
                self.logger.error(f'Received robot error {code_info.code} ({code_info.name})')
        else:
            self.logger.debug(f'Received unknown robot status code {response.id}')

        #
        # Only update using legacy messages if robot is not capable of rt messages.
        #
        if self._robot_info.rt_message_capable:
            # Temporarily save data if rt messages will be available to add timestamps.
            # Note that if robot platform isn't RT message capable, the update occurs in _handle_common_messages.
            if response.id == mx_def.MX_ST_GET_JOINTS:
                self._tmp_rt_joint_pos = _string_to_numbers(response.data)
            elif response.id == mx_def.MX_ST_GET_POSE:
                self._tmp_rt_cart_pos = _string_to_numbers(response.data)
            elif response.id == mx_def.MX_ST_RT_CYCLE_END:
                if not self._robot_info.rt_message_capable:
                    self._robot_info.rt_message_capable = True
                timestamp = int(response.data)

                # Useful to detect end of cycle for logging, to start logging on more consistent moment
                self._robot_events.on_end_of_cycle.set()
                self._callback_queue.put('on_end_of_cycle')

                # Update joint and pose with legacy messages from current cycle plus the timestamps we just received
                if self._tmp_rt_joint_pos:
                    self._robot_rt_data.rt_target_joint_pos.update_from_data(timestamp, self._tmp_rt_joint_pos)
                    self._tmp_rt_joint_pos = None
                if self._tmp_rt_cart_pos:
                    self._robot_rt_data.rt_target_cart_pos.update_from_data(timestamp, self._tmp_rt_cart_pos)
                    self._tmp_rt_cart_pos = None

                # If logging is active, log the current state.
                if self._file_logger:
                    self._file_logger.write_fields(timestamp, self._robot_rt_data)
                self._make_stable_rt_data()
        else:  # not self._robot_info.rt_message_capable
            if response.id == mx_def.MX_ST_GET_JOINTS:
                self._robot_rt_data.rt_target_joint_pos.data = _string_to_numbers(response.data)
                self._robot_rt_data.rt_target_joint_pos.enabled = True
                if self._is_in_sync():
                    self._robot_events.on_joints_updated.set()

            elif response.id == mx_def.MX_ST_GET_POSE:
                self._robot_rt_data.rt_target_cart_pos.data = _string_to_numbers(response.data)
                self._robot_rt_data.rt_target_cart_pos.enabled = True
                if self._is_in_sync():
                    self._robot_events.on_pose_updated.set()

            elif response.id == mx_def.MX_ST_GET_CONF:
                self._robot_rt_data.rt_target_conf.data = _string_to_numbers(response.data)
                self._robot_rt_data.rt_target_conf.enabled = True

            elif response.id == mx_def.MX_ST_GET_CONF_TURN:
                self._robot_rt_data.rt_target_conf_turn.data = _string_to_numbers(response.data)
                self._robot_rt_data.rt_target_conf_turn.enabled = True

        #
        # Handle various responses/events that we're interested into
        #
        if response.id == mx_def.MX_ST_GET_STATUS_ROBOT:
            self._handle_robot_status_response(response)

        elif response.id == mx_def.MX_ST_GET_STATUS_GRIPPER:
            self._handle_gripper_status_response(response)

        elif response.id == mx_def.MX_ST_RT_EXTTOOL_STATUS:
            self._handle_external_tool_status_response(response)

        elif response.id == mx_def.MX_ST_RT_VALVE_STATE:
            self._handle_valve_state_response(response)

        elif response.id == mx_def.MX_ST_RT_GRIPPER_STATE:
            self._handle_gripper_state_response(response)

        elif response.id == mx_def.MX_ST_RT_GRIPPER_FORCE:
            self._robot_rt_data.rt_gripper_force.update_from_csv(response.data)

        elif response.id == mx_def.MX_ST_RT_GRIPPER_POS:
            self._robot_rt_data.rt_gripper_pos.update_from_csv(response.data)

        elif response.id == mx_def.MX_ST_EXTTOOL_SIM:
            if not str(response.data).isdigit():
                # Legacy response without the tool type argument
                self._handle_ext_tool_sim_status(mx_def.MX_EXT_TOOL_MEGP25_SHORT)
            else:
                self._handle_ext_tool_sim_status(int(response.data))

        elif response.id == mx_def.MX_ST_EXTTOOL_SIM_OFF:
            self._handle_ext_tool_sim_status(mx_def.MX_EXT_TOOL_NONE)  # Legacy response (used by 8.4.4 and older)

        elif response.id == mx_def.MX_ST_RECOVERY_MODE_ON:
            self._handle_recovery_mode_status(True)

        elif response.id == mx_def.MX_ST_RECOVERY_MODE_OFF:
            self._handle_recovery_mode_status(False)

        elif response.id == mx_def.MX_ST_RT_TARGET_JOINT_POS:
            self._robot_rt_data.rt_target_joint_pos.update_from_csv(response.data)
            if self._is_in_sync():
                self._robot_events.on_joints_updated.set()

        elif response.id == mx_def.MX_ST_RT_TARGET_CART_POS:
            self._robot_rt_data.rt_target_cart_pos.update_from_csv(response.data)
            if self._is_in_sync():
                self._robot_events.on_pose_updated.set()

        elif response.id == mx_def.MX_ST_RT_TARGET_JOINT_VEL:
            self._robot_rt_data.rt_target_joint_vel.update_from_csv(response.data)
        elif response.id == mx_def.MX_ST_RT_TARGET_CART_VEL:
            self._robot_rt_data.rt_target_cart_vel.update_from_csv(response.data)

        elif response.id == mx_def.MX_ST_RT_TARGET_CONF:
            self._robot_rt_data.rt_target_conf.update_from_csv(response.data)
        elif response.id == mx_def.MX_ST_RT_TARGET_CONF_TURN:
            self._robot_rt_data.rt_target_conf_turn.update_from_csv(response.data)

        elif response.id == mx_def.MX_ST_RT_JOINT_POS:
            self._robot_rt_data.rt_joint_pos.update_from_csv(response.data)
        elif response.id == mx_def.MX_ST_RT_CART_POS:
            self._robot_rt_data.rt_cart_pos.update_from_csv(response.data)
        elif response.id == mx_def.MX_ST_RT_JOINT_VEL:
            self._robot_rt_data.rt_joint_vel.update_from_csv(response.data)
        elif response.id == mx_def.MX_ST_RT_JOINT_TORQ:
            self._robot_rt_data.rt_joint_torq.update_from_csv(response.data)
        elif response.id == mx_def.MX_ST_RT_CART_VEL:
            self._robot_rt_data.rt_cart_vel.update_from_csv(response.data)

        elif response.id == mx_def.MX_ST_RT_CONF:
            self._robot_rt_data.rt_conf.update_from_csv(response.data)
        elif response.id == mx_def.MX_ST_RT_CONF_TURN:
            self._robot_rt_data.rt_conf_turn.update_from_csv(response.data)

        elif response.id == mx_def.MX_ST_RT_ACCELEROMETER:
            # The data is stored as [timestamp, index, {measurements...}]
            timestamp, index, *measurements = _string_to_numbers(response.data)
            # Record accelerometer measurement only if newer.
            if index not in self._robot_rt_data.rt_accelerometer:
                self._robot_rt_data.rt_accelerometer[index] = TimestampedData(timestamp, measurements)
                self._robot_rt_data.rt_accelerometer[index].enabled = True
            if timestamp > self._robot_rt_data.rt_accelerometer[index].timestamp:
                self._robot_rt_data.rt_accelerometer[index].timestamp = timestamp
                self._robot_rt_data.rt_accelerometer[index].data = measurements

        elif response.id == mx_def.MX_ST_RT_WRF:
            self._robot_rt_data.rt_wrf.update_from_csv(response.data)

        elif response.id == mx_def.MX_ST_RT_TRF:
            self._robot_rt_data.rt_trf.update_from_csv(response.data)

        elif response.id == mx_def.MX_ST_RT_CHECKPOINT:
            self._robot_rt_data.rt_checkpoint.update_from_csv(response.data)

        elif response.id == mx_def.MX_ST_IMPOSSIBLE_RESET_ERR:
            message = "Robot indicated that this error cannot be reset"
            self.logger.error(message)
            self._robot_events.on_error_reset.abort(message)

        elif response.id == mx_def.MX_ST_GET_REAL_TIME_MONITORING:
            self._handle_get_realtime_monitoring_response(response)

        elif response.id == mx_def.MX_ST_SYNC_CMD_QUEUE:
            self._handle_sync_response(response)

    def _parse_response_bool(self, response: _Message) -> list[bool]:
        """ Parse standard robot response, returns array of boolean values
        """
        if response.data.strip == '':
            return []
        else:
            return [bool(int(x)) for x in response.data.split(',')]

    def _parse_response_int(self, response: _Message) -> list[int]:
        """ Parse standard robot response, returns array of integer values
        """
        if response.data.strip() == '':
            return []
        else:
            return [int(x) for x in response.data.split(',')]

    def _handle_robot_status_response(self, response: _Message):
        """Parse robot status response and update status fields and events.

        Parameters
        ----------
        response : Message object
            Robot status response to parse and handle.

        """
        assert response.id == mx_def.MX_ST_GET_STATUS_ROBOT
        status_flags = self._parse_response_bool(response)

        if not self._first_robot_status_received or self._robot_status.activation_state != status_flags[0]:
            if status_flags[0]:
                self.logger.info(f'Robot is activated.')
                self._robot_events.on_deactivated.clear()
                self._robot_events.on_activated.set()
                self._robot_events.on_brakes_activated.clear()
                self._robot_events.on_brakes_deactivated.set()
                self._callback_queue.put('on_activated')
            else:
                self.logger.info(f'Robot is deactivated.')
                self._robot_events.on_activated.clear()
                self._robot_events.on_deactivated.set()
                self._robot_events.on_brakes_deactivated.clear()
                self._robot_events.on_brakes_activated.set()
                self._callback_queue.put('on_deactivated')
            self._robot_status.activation_state = status_flags[0]

        if not self._first_robot_status_received or self._robot_status.homing_state != status_flags[1]:
            if status_flags[1]:
                self._robot_events.on_homed.set()
                self._callback_queue.put('on_homed')
            else:
                self._robot_events.on_homed.clear()
            self._robot_status.homing_state = status_flags[1]

        if not self._first_robot_status_received or self._robot_status.simulation_mode != status_flags[2]:
            if status_flags[2]:
                self._robot_events.on_deactivate_sim.clear()
                self._robot_events.on_activate_sim.set()
                self._callback_queue.put('on_activate_sim')
            else:
                self._robot_events.on_activate_sim.clear()
                self._robot_events.on_deactivate_sim.set()
                self._callback_queue.put('on_deactivate_sim')
            self._robot_status.simulation_mode = status_flags[2]
            if self._robot_events.on_activate_ext_tool_sim.is_set() != self._robot_status.simulation_mode:
                # Sim mode was just disabled -> Also means external tool sim has been disabled
                self._handle_ext_tool_sim_status(self._external_tool_status.sim_tool_type)

        if not self._first_robot_status_received or self._robot_status.error_status != status_flags[3]:
            if status_flags[3]:
                message = "robot is in error"
                self._invalidate_checkpoints(message)
                self._robot_events.on_error.set()
                self._robot_events.abort_all_on_error(message)
                self._robot_events.on_error_reset.clear()
                self._callback_queue.put('on_error')
            else:
                self._robot_events.clear_abort_all()
                self._robot_events.on_error.clear()
                self._robot_events.on_error_reset.set()
                self._callback_queue.put('on_error_reset')
            self._robot_status.error_status = status_flags[3]

        if not self._first_robot_status_received or self._robot_status.pause_motion_status != status_flags[4]:
            if status_flags[4]:
                self._robot_events.on_motion_resumed.clear()
                self._robot_events.on_motion_paused.set()
                self._callback_queue.put('on_motion_paused')
            else:
                self._robot_events.on_motion_paused.clear()
                self._robot_events.on_motion_resumed.set()
                self._callback_queue.put('on_motion_resumed')
            self._robot_status.pause_motion_status = status_flags[4]

        if not self._first_robot_status_received or self._robot_status.end_of_block_status != status_flags[5]:
            if status_flags[5]:
                self._robot_events.on_end_of_block.set()
            else:
                self._robot_events.on_end_of_block.clear()
            self._robot_status.end_of_block_status = status_flags[5]

        self._first_robot_status_received = True

        if self._is_in_sync():
            self._robot_events.on_status_updated.set()
        self._callback_queue.put('on_status_updated')

    def _handle_gripper_status_response(self, response: _Message):
        """Parse gripper status response and update status fields and events.

        Parameters
        ----------
        response : Message object
            Gripper status response to parse and handle.

        """
        assert response.id == mx_def.MX_ST_GET_STATUS_GRIPPER
        status_flags = self._parse_response_bool(response)

        self._gripper_status.present = status_flags[0]
        self._gripper_status.homing_state = status_flags[1]
        self._gripper_status.holding_part = status_flags[2]
        self._gripper_status.target_pos_reached = status_flags[3]
        self._gripper_status.error_status = status_flags[4]
        self._gripper_status.overload_error = status_flags[5]

        if self._is_in_sync():
            self._robot_events.on_status_gripper_updated.set()
            self._callback_queue.put('on_status_gripper_updated')

    def _handle_ext_tool_sim_status(self, tool_type: int):
        """Handle gripper sim mode status change event.

        Parameters
        ----------
        tool_type : int
            New simulated external tool type. `mx_def.MX_EXT_TOOL_NONE` when simulation is off.

        """
        if tool_type != mx_def.MX_EXT_TOOL_NONE:
            self._robot_events.on_deactivate_ext_tool_sim.clear()
            self._robot_events.on_activate_ext_tool_sim.set()
            self._callback_queue.put('on_activate_ext_tool_sim')

        else:
            self._robot_events.on_activate_ext_tool_sim.clear()
            self._robot_events.on_deactivate_ext_tool_sim.set()
            self._callback_queue.put('on_deactivate_ext_tool_sim')

    def _handle_recovery_mode_status(self, enabled: bool):
        """Handle recovery mode status change event.

        Parameters
        ----------
        enabled : bool
            Recovery mode enabled or not.

        """
        if enabled:
            self._robot_events.on_deactivate_recovery_mode.clear()
            self._robot_events.on_activate_recovery_mode.set()
            self._callback_queue.put('on_activate_recovery_mode')
        else:
            self._robot_events.on_activate_recovery_mode.clear()
            self._robot_events.on_deactivate_recovery_mode.set()
            self._callback_queue.put('on_deactivate_recovery_mode')

    def _handle_external_tool_status_response(self, response: _Message):
        """Parse external tool status response and update status fields and events.

        Parameters
        ----------
        response : Message object
            External tool status response to parse and handle.

        """
        assert response.id == mx_def.MX_ST_RT_EXTTOOL_STATUS
        self._robot_rt_data.rt_external_tool_status.update_from_csv(response.data)
        status_flags = self._robot_rt_data.rt_external_tool_status.data

        self._external_tool_status.sim_tool_type = status_flags[0]
        self._external_tool_status.physical_tool_type = status_flags[1]
        self._external_tool_status.homing_state = status_flags[2]
        self._external_tool_status.error_status = status_flags[3]
        self._external_tool_status.overload_error = status_flags[4]

        if self._is_in_sync():
            self._robot_events.on_external_tool_status_updated.set()
            self._callback_queue.put('on_external_tool_status_updated')

    def _handle_gripper_state_response(self, response: _Message):
        """Parse gripper state response and update status fields and events.

        Parameters
        ----------
        response : Message object
            Gripper state response to parse and handle.

        """
        assert response.id == mx_def.MX_ST_RT_GRIPPER_STATE
        self._robot_rt_data.rt_gripper_state.update_from_csv(response.data)
        status_flags = self._robot_rt_data.rt_gripper_state.data

        self._gripper_state.holding_part = bool(status_flags[0])
        self._gripper_state.target_pos_reached = bool(status_flags[1])
        if len(status_flags) > 2:
            self._gripper_state.closed = bool(status_flags[2])
            self._gripper_state.opened = bool(status_flags[3])

        if self._is_in_sync():
            self._robot_events.on_gripper_state_updated.set()
            self._callback_queue.put('on_gripper_state_updated')

    def _handle_valve_state_response(self, response: _Message):
        """Parse pneumatic valve state response and update status fields and events.

        Parameters
        ----------
        response : Message object
            Pneumatic valve state response to parse and handle.

        """
        assert response.id == mx_def.MX_ST_RT_VALVE_STATE
        self._robot_rt_data.rt_valve_state.update_from_csv(response.data)

        self._valve_state.valve_opened = self._robot_rt_data.rt_valve_state.data

        if self._is_in_sync():
            self._robot_events.on_valve_state_updated.set()
            self._callback_queue.put('on_valve_state_updated')

    def _handle_checkpoint_response(self, response: _Message):
        """Handle the checkpoint message from the robot, set the appropriate events, etc.

        Parameters
        ----------
        response : Message object
            Response message which includes the received checkpoint id.

        """
        assert response.id == mx_def.MX_ST_CHECKPOINT_REACHED
        checkpoint_id = int(response.data)

        # Check user checkpoints.
        if checkpoint_id in self._user_checkpoints and self._user_checkpoints[checkpoint_id]:
            self._user_checkpoints[checkpoint_id].pop(0).set()
            # If list corresponding to checkpoint id is empty, remove the key from the dict.
            if not self._user_checkpoints[checkpoint_id]:
                self._user_checkpoints.pop(checkpoint_id)
            # If there are events are waiting on 'any checkpoint', set them all.
            if '*' in self._internal_checkpoints and self._internal_checkpoints['*']:
                for event in self._internal_checkpoints.pop('*'):
                    event.set()
            # Enqueue the on_checkpoint_reached callback.
            self._callback_queue.put('on_checkpoint_reached', checkpoint_id)

        # Check internal checkpoints.
        elif checkpoint_id in self._internal_checkpoints and self._internal_checkpoints[checkpoint_id]:
            self._internal_checkpoints[checkpoint_id].pop(0).set()
            # If list corresponding to checkpoint id is empty, remove the key from the dict.
            if not self._internal_checkpoints[checkpoint_id]:
                self._internal_checkpoints.pop(checkpoint_id)
        else:
            self.logger.warning(
                'Received un-tracked checkpoint {checkpoint_id}. Please use ExpectExternalCheckpoint() to track.')

    def _handle_get_realtime_monitoring_response(self, response: _Message):
        """Parse robot response to "get" or "set" real-time monitoring.
           This function identifies which real-time events are expected, and which are not enabled.


        Parameters
        ----------
        response : Message object
            Robot status response to parse and handle.

        """
        assert response.id == mx_def.MX_ST_GET_REAL_TIME_MONITORING

        # Clear all "enabled" bits in real-time data
        self._robot_rt_data._reset_enabled()

        # Following RT data are always sent by the robot
        self._robot_rt_data.rt_target_joint_pos.enabled = True
        self._robot_rt_data.rt_target_cart_pos.enabled = True
        if self._robot_info.version.is_at_least(9, 0):
            self._robot_rt_data.rt_target_conf.enabled = True
            self._robot_rt_data.rt_target_conf_turn.enabled = True
            self._robot_rt_data.rt_wrf.enabled = True
            self._robot_rt_data.rt_trf.enabled = True

        # Parse the response to identify which are "enabled"
        enabled_event_ids = self._parse_response_int(response)
        for event_id in enabled_event_ids:
            if event_id == mx_def.MX_ST_RT_TARGET_JOINT_POS:
                self._robot_rt_data.rt_target_joint_pos.enabled = True
            if event_id == mx_def.MX_ST_RT_TARGET_CART_POS:
                self._robot_rt_data.rt_target_cart_pos.enabled = True
            if event_id == mx_def.MX_ST_RT_TARGET_JOINT_VEL:
                self._robot_rt_data.rt_target_joint_vel.enabled = True
            if event_id == mx_def.MX_ST_RT_TARGET_CART_VEL:
                self._robot_rt_data.rt_target_cart_vel.enabled = True
            if event_id == mx_def.MX_ST_RT_TARGET_CONF:
                self._robot_rt_data.rt_target_conf.enabled = True
            if event_id == mx_def.MX_ST_RT_TARGET_CONF_TURN:
                self._robot_rt_data.rt_target_conf_turn.enabled = True
            if event_id == mx_def.MX_ST_RT_JOINT_POS:
                self._robot_rt_data.rt_joint_pos.enabled = True
            if event_id == mx_def.MX_ST_RT_CART_POS:
                self._robot_rt_data.rt_cart_pos.enabled = True
            if event_id == mx_def.MX_ST_RT_JOINT_VEL:
                self._robot_rt_data.rt_joint_vel.enabled = True
            if event_id == mx_def.MX_ST_RT_JOINT_TORQ:
                self._robot_rt_data.rt_joint_torq.enabled = True
            if event_id == mx_def.MX_ST_RT_CART_VEL:
                self._robot_rt_data.rt_cart_vel.enabled = True
            if event_id == mx_def.MX_ST_RT_CONF:
                self._robot_rt_data.rt_conf.enabled = True
            if event_id == mx_def.MX_ST_RT_CONF_TURN:
                self._robot_rt_data.rt_conf_turn.enabled = True
            if event_id == mx_def.MX_ST_RT_WRF:
                self._robot_rt_data.rt_wrf.enabled = True
            if event_id == mx_def.MX_ST_RT_TRF:
                self._robot_rt_data.rt_trf.enabled = True
            if event_id == mx_def.MX_ST_RT_CHECKPOINT:
                self._robot_rt_data.rt_checkpoint.enabled = True
            if event_id == mx_def.MX_ST_RT_ACCELEROMETER:
                for accelerometer in self._robot_rt_data.rt_accelerometer.values():
                    accelerometer.enabled = True
            if event_id == mx_def.MX_ST_RT_EXTTOOL_STATUS:
                self._robot_rt_data.rt_external_tool_status.enabled = True
            if event_id == mx_def.MX_ST_RT_VALVE_STATE:
                self._robot_rt_data.rt_valve_state.enabled = True
            if event_id == mx_def.MX_ST_RT_GRIPPER_FORCE:
                self._robot_rt_data.rt_gripper_force.enabled = True
            if event_id == mx_def.MX_ST_RT_GRIPPER_POS:
                self._robot_rt_data.rt_gripper_pos.enabled = True

        # Make sure to clear values that we should no more received
        self._robot_rt_data._clear_if_disabled()

    def _handle_sync_response(self, response: _Message):
        """Parse robot response to "SyncCmdQueue" request
           This class uses the "SyncCmdQueue" request/response to ensure synchronous "Get" operations have received the
           expected response from the robot (and not a response/event sent by the robot prior to our "Get" request).

        Parameters
        ----------
        response : Message object
            Sync response to parse and handle.

        """
        assert response.id == mx_def.MX_ST_SYNC_CMD_QUEUE

        self._rx_sync = _string_to_numbers(response.data)[0]

    def _is_in_sync(self) -> bool:
        """Tells if we're in sync with the latest "get" operation (i.e. we've received the response to the most recent
           "SyncCmdQueue" request to the robot, meaning that the "get" response we just got is up-to-date)

        Returns
        -------
        bool
            True if "in sync" ("get" response we just received matches the "get" request we've just made)
        """
        return (self._rx_sync == self._tx_sync)<|MERGE_RESOLUTION|>--- conflicted
+++ resolved
@@ -956,10 +956,9 @@
         Raw accelerometer measurements [accelerometer_id, x, y, z]. 16000 = 1g. (GetRtAccelerometer)
 
     rt_external_tool_status : TimestampedData
-<<<<<<< HEAD
-        External tool status [exttool_type, activated, homed, error].
+        External tool status [exttool_type, activated, homed, error]. (GetRtExtToolStatus)
     rt_valve_state : TimestampedData
-        Valve state [valve_opened[0], valve_opened[1]].
+        Valve state [valve_opened[0], valve_opened[1]]. (GetRtValveState)
     rt_gripper_state : TimestampedData
         Gripper state [holding_part, target_pos_reached].
     rt_gripper_force : TimestampedData
@@ -968,12 +967,6 @@
         Gripper position in mm.
 
 
-=======
-        External tool status [exttool_type, activated, homed, error]. (GetRtExtToolStatus)
-    rt_gripper_state : TimestampedData
-        Gripper state [holding_part, limit_reached]. (GetRtGripperState)
-    rt_valve_state : TimestampedData
-        Valve state [valve_opened[0], valve_opened[1]]. (GetRtValveState)
 
     rt_wrf : TimestampedData
         Current definition of the WRF w.r.t. the BRF with timestamp. Cartesian data are in mm, Eular angles in degrees.
@@ -983,7 +976,6 @@
         [cartesian coordonates x, y, z, Eular angles omega-x, omega-y, omega-z] (GetRtTrf)
     rt_checkpoint : TimestampedData
         Last executed checkpoint with timestamp. (GetCheckpoint)
->>>>>>> 44e920bf
 """
 
     def __init__(self, num_joints: int):
