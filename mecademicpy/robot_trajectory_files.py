"""Classes in this file are used to store raw or manipulated data about Mecademic robots.

Correct usage would be to build a RobotTrajectories object, and give it to ZipFileLogger.create_and_zip_files() to
store data in a file.

RobotTrajectories objects can then be reconstructed from those files using ZipFileLogger.unzip_and_open_files().

Raw data should be stored in a RobotTrajectories object using only robot_df_hist.output_dfs attribute (for data) and
robot_context.robot_information and robot_context.sent_commands (for info on how data was logged)

Manipulated or processed data will use all attributes of RobotTrajectories, storing intermediate data in
robot_df_hist.mid_dfs, statistics in robot_context.test_results and info on how statistics where produced in
robot_context.test_context
"""
import shutil
from dataclasses import dataclass, field
from pathlib import Path, PurePath
from tempfile import TemporaryDirectory
from typing import Dict, List

import pandas as pd
from dataclasses_json import dataclass_json


@dataclass_json
@dataclass
class TestContext:
    """ Context in which robot kinematics logs where produced, specifically those made by tests, and in which test
    were produced

    Attributes
    ----------
    testing_function_name: string
        Function or library in which test statistics and modified robot data was produced
    data_origin_files: list of strings
        Indicates file or files used to produced manipulated robot data and test results, or statistics
        Can either one or two files
    data_columns_inspected: list of list of strings
        Indicates columns in dataframes used to produce results
        Many options for data_columns_inspected:

        -A function could inspect many columns, one after the other: [['col1', 'col2', 'col3']]
        -A function could compare two columns: [['col1'],['col2']]
        -A function could compare many columns, one after the other:
         [['tg_col1', 'tg_col2', 'tg_col3'], ['col1', 'col2', 'col3']] (tg meaming target)
    """
    testing_function_name: str = field(default='')
    data_origin_files: List[str] = field(default_factory=list)
    data_columns_inspected: List[List[str]] = field(default_factory=list)


@dataclass_json
@dataclass
class RobotContext:
    """ Context in which robot kinematics logs where produced

    Attributes
    ----------
    robot_information: list of dicts
        This list, when produced by the logger, will contain one dict filled with information about a robot. Could
        contain more dicts after test on robot kinematics from many robots
    sent_commands: list or strings
        This list, produced by the logger, should contain the commands from which the robot movement was produced.
        Tests should only compare robot kinematics that came from same set of commands
    test_context: dict
<<<<<<< HEAD
        This dict should contain context on tests made on robot kinetics after data was logged. This will not be filled
        by the logger
    test_results: dict
        This dict should contain results of tests made on robot kinetics after data was logged. This will not be filled
        by the logger.
=======
        This dict should contain context on tests made on robot kinematics after data was logged. This will not
        be filled by the logger
    test_results: dict
        This dict should contain results of tests made on robot kinematics after data was logged. This will not
        be filled by the logger.
>>>>>>> 0f62f757
    """
    robot_information: List[Dict[str, str]] = field(default_factory=list)
    sent_commands: List[str] = field(default_factory=list)
    test_context: TestContext = field(default_factory=TestContext)
    test_results: Dict[str, Dict[str, str]] = field(default_factory=dict)

    def to_file(self, filename):
        """ Creates a json file in which is stored relevant context

        Parameters
        ----------
        robot_context: Robot_Context object
            Context to store in json file
        filename: string
            Name given to the file in which info is stored. '.json' is added here
        """

        context_json = self.to_json(indent=4)

        with open(f'{filename}.json', 'w') as file:
            file.write(context_json)

    @staticmethod
    def from_file(filepath):
        """ Finds robot context in a json file

        Parameters
        ----------
        filepath: string
            Complete path to the relevant file, including its name, but excluding '.json' extension

        Returns
        -------
        robot_context: RobotContext object
            Context info built from json file
        """

        with open(filepath) as file:
            file_content = file.read()
            robot_context = RobotContext.from_json(file_content)

        return robot_context


@dataclass
class RobotDfHist:
    """This class contains all robot kinematics dataframes produced by a function, whether they were produced at the
    beginning, during or at the end of the function.

    Attributes
    ----------
    input_dfs: list of Pandas dataframes
        Dataframes from which all processing is made
    mid_dfs: dict of Pandas Dataframes
        Intermediate results of processing
    output_dfs: list of dataframes
        Final results of processing. 'RobotDfHist' should contain at least one dataframe in this list (this is the only
        attribute that is needed at the end of a function producing a 'RobotDfHist', all other attributes are optional)
    """
    input_dfs: List[pd.DataFrame] = field(default_factory=list)
    mid_dfs: Dict[str, pd.DataFrame] = field(default_factory=dict)
    output_dfs: List[pd.DataFrame] = field(default_factory=list)

    def from_other(self, other, input_names=None, output_names=None):
        """This function fills this object with the contents of another 'RobotDfHist'

        Parameters
        ----------
        other : RobotDfHist object
            Contains dataframes to store in this object
        input_names : list of strings, optional
            If this list contains strings, it will put dataframes from input_dfs of other in the mid_dfs dict of this
            object, associating them to the strings in 'input_names'
        output_names : list of strings, optional
            If this list contains strings, it will put dataframes from 'output_dfs' of other in the 'mid_dfs' dict of
            this object, associating them to the strings in 'output_names'. Otherwise, the contents of
            'other.output_dfs' will be put into this object's 'output_dfs'
        """
        if input_names:
            self.add_list_to_intermediate(other.input_dfs, input_names)

        if output_names:
            self.add_list_to_intermediate(other.output_dfs, output_names)
        else:
            self.output_dfs = other.output_dfs

        self.mid_dfs.update(other.mid_dfs)

    def add_list_to_intermediate(self, dfs, names):
        """Adds some dataframes to 'mid_dfs'

        Parameters
        ----------
        dfs : list of Pandas dataframes
            Dataframes to add
        names : list of strings
            Names to associate to each df in 'dfs'
        """
        for df, name in zip(dfs, names):
            self.mid_dfs[name] = df

    def make_dict(self):
        """Creates a dictionnary using all dataframes found in this object

        Returns
        -------
        dict of Pandas dataframes
            Contains all dataframes in 'input_dfs', 'mid_dfs', 'output_dfs'

        Returns
        -------
        out_dict: dict of Pandas dataframes
            Dataframes stored in all attributes of this object, with special names from dataframes from input_dfs and
            output_dfs
        """
        out_dict = dict()
        out_dict.update(self.mid_dfs)
        if len(self.input_dfs) == 1:
            out_dict[self.base_input_name()] = self.input_dfs[0]
        else:
            for df, i in zip(self.input_dfs, range(0, len(self.input_dfs))):
                out_dict[self.base_input_name() + '_' + str(i)] = df

        if len(self.output_dfs) == 1:
            out_dict[self.base_output_name()] = self.output_dfs[0]
        else:
            for df, i in zip(self.output_dfs, range(0, len(self.output_dfs))):
                out_dict[self.base_output_name() + '_' + str(i)] = df

        return out_dict

    def build_from_dict(self, df_dict):
        """Recreates a 'RobotDfHist' object from a dict

        Parameters
        ----------
        df_dict : dict of Pandas dataframes
            Produced by method 'make_dict'
        """

        for key, df in df_dict.items():
            result, self.input_dfs = self.insert_in_list_from_dict(key, df, self.input_dfs, self.base_input_name)
            result, self.output_dfs = self.insert_in_list_from_dict(key, df, self.output_dfs, self.base_output_name)
            if not result:
                self.mid_dfs[key] = df

    def insert_in_list_from_dict(self, key, df, attr_list, list_prefix_func):
        """Identifies to which attribute a dataframe coming from a dict made by 'make_dict' belongs to and adds it to
        this attribute

        Parameters
        ----------
        key : string
            Used to identify to which attribute 'df' belongs to
        df : Pandas dataframe
            To add to an attribute
        attr_list : list of Pandas dataframe
            Attribute to add the dataframe to if it belongs to it
        list_prefix_func : function
            function used to identify if 'key, and thus 'df', belongs to 'attr_list'

        Returns
        -------
        list of Pandas dataframe
            updated attribute list, containing 'df' if 'df' belonged in 'attr_list'
        """
        result = True
        if key == list_prefix_func():
            attr_list = [df]
        elif key.startswith(list_prefix_func()):
            index = int(key[-1])
            try:
                attr_list[index] = df
            except IndexError:
                for i in range(index - len(attr_list) + 1):
                    attr_list.append(None)
                attr_list[index] = df
        else:
            result = False

        return result, attr_list  # It seems if we pass attribute as argument, even if attribute is passed by reference,
        # it won't update the attribute, so we have to return the list

    def base_input_name(self):
        """Returns key prefix used in 'make_dict' for 'input_dfs'
        """
        return 'input_df'

    def base_output_name(self):
        """Returns key prefix used in 'make_dict' for 'output_dfs'
        """
        return 'output_df'

    def __eq__(self, other) -> bool:
        """Returns true if both RobotDfHist objects contain same dataframes, in same position of each attribute

        Parameters
        ----------
        other : RobotDfHist object
            Object comapred to self

        Returns
        -------
        bool
            True if all dataframes in both objects are the same
        """
        for index, df in enumerate(self.input_dfs):
            if not df.equals(other.input_dfs[index]):
                return False
        for key, df in self.mid_dfs.items():
            if not df.equals(other.mid_dfs[key]):
                return False
        for index, df in enumerate(self.output_dfs):
            if not df.equals(other.output_dfs[index]):
                return False
        return True

    @staticmethod
    def to_file(df, filename):
        """ Creates a csv file in which is stored relevant data

        Parameters
        ----------
        df: Pandas dataframe
            Data to store in csv file
        filename: string
            Name given to the file in which info is stored. '.csv' is added here
        """
        df.to_csv(f'{filename}.csv', index_label='timestamp')

    @staticmethod
    def from_file(filepath):
        """ Finds robot kinematics data in a csv file

        Parameters
        ----------
        filepath: string
            Complete path to the relevant file, including its name

        Returns
        -------
        df: Pandas dataframe
            Data stored in csv file
        """

        df = pd.read_csv(filepath, index_col='timestamp')

        return df


@dataclass
class RobotTrajectories:
    """Robot movement through time and context in which those kinematics where produced

    Attributes
    ----------
    robot_context: RobotContext object
        Explains how and where dfs where produced
    robot_df_hist: RobotDfHist object
        This object, when produced by the logger, should contain only one dataframe, in the output_dfs list, associating
        timestamps to robot kinematics through time

        All other dataframes in this object could be produced by subsequent tests and manipulations made on the data
        from the first dataframe
    """
    robot_context: RobotContext = field(default_factory=RobotContext)
    robot_df_hist: RobotDfHist = field(default_factory=RobotDfHist)

    def to_file(self, filename, file_path=None):
        """ Creates a zipped directory in which robot context and associated data is stored in many files

        Parameters
        ----------
        robot_trajectories: RobotTrajectories object
            Data and context to store in zipped directory, in many files
        filename: string
            Name given to the zipped directory in which info is stored. '.zip' is added here
        filepath: string
            Directory in which to save zipped file
        """

        current_dir = Path.cwd()

        with TemporaryDirectory(dir=current_dir) as root_dir:

            self.robot_context.to_file(PurePath.joinpath(PurePath(root_dir), filename))

            for key, df in self.robot_df_hist.make_dict().items():
                RobotDfHist.to_file(df, PurePath.joinpath(PurePath(root_dir), '_'.join([filename, key])))

            shutil.make_archive(base_name=filename, format='zip', root_dir=root_dir)

        if file_path:
            shutil.move(
                PurePath.joinpath(current_dir, filename + '.zip'),
                PurePath.joinpath(PurePath(file_path), filename + '.zip'),
            )

    @staticmethod
    def from_file(filepath):
        """ Finds robot context and kinematics data in a zip file

        Parameters
        ----------
        filepath: string
            Complete path to the relevant zipped file, including its name, with the '.zip' extension

        Returns
        -------
        robot_trajectories: RobotTrajectories object
            Trajectory object built from content of zipped file
        """
        current_dir = Path.cwd()

        with TemporaryDirectory(dir=current_dir) as base_dir:

            shutil.unpack_archive(filepath, extract_dir=base_dir)

            robot_trajectories = RobotTrajectories()

            base = PurePath(filepath).name
            base_name = base.split('.')[0]

            files = Path(base_dir).glob('*')  # .glob from Path

            df_dict = dict()

            for file in files:
                if file.name.endswith('.csv'):
                    base_file = file.name  # .name from PurePath
                    base_name_file = base_file.split('.')[0]
                    base_name_file = base_name_file.removeprefix(base_name + '_')
                    df_dict[base_name_file] = RobotDfHist.from_file(PurePath.joinpath(PurePath(base_dir), file))
                elif file.name.endswith('.json'):
                    robot_trajectories.robot_context = RobotContext.from_file(
                        PurePath.joinpath(PurePath(base_dir), file))
                else:
                    raise ValueError(
                        "Unsupported extension. Cannot open and parse this file to retrieve RobotTrajectories")

            robot_trajectories.robot_df_hist.build_from_dict(df_dict)

        return robot_trajectories<|MERGE_RESOLUTION|>--- conflicted
+++ resolved
@@ -63,19 +63,11 @@
         This list, produced by the logger, should contain the commands from which the robot movement was produced.
         Tests should only compare robot kinematics that came from same set of commands
     test_context: dict
-<<<<<<< HEAD
-        This dict should contain context on tests made on robot kinetics after data was logged. This will not be filled
-        by the logger
-    test_results: dict
-        This dict should contain results of tests made on robot kinetics after data was logged. This will not be filled
-        by the logger.
-=======
         This dict should contain context on tests made on robot kinematics after data was logged. This will not
         be filled by the logger
     test_results: dict
         This dict should contain results of tests made on robot kinematics after data was logged. This will not
         be filled by the logger.
->>>>>>> 0f62f757
     """
     robot_information: List[Dict[str, str]] = field(default_factory=list)
     sent_commands: List[str] = field(default_factory=list)
