#!/usr/bin/env python3
from __future__ import annotations
import queue
import time

import pandas as pd

import mecademicpy.mx_robot_def as mx_def

from .robot_trajectory_files import RobotTrajectories
from pathlib import PurePath

# 2nd values of this dict are taken from controller.cpp HandleSetRealTimeMonitoring() -> ParseStatusCodeString()
# dict and put in UpperCamelCase for convenience (all column names in logged dataframe will be in the format of these
# values)
robot_rt_data_to_real_time_monit = {
    'rt_target_joint_pos': (mx_def.MX_ST_RT_TARGET_JOINT_POS, 'TargetJointPos'),
    'rt_target_cart_pos': (mx_def.MX_ST_RT_TARGET_CART_POS, 'TargetCartPos'),
    'rt_target_joint_vel': (mx_def.MX_ST_RT_TARGET_JOINT_VEL, 'TargetJointVel'),
    'rt_target_joint_torq': (mx_def.MX_ST_RT_TARGET_JOINT_TORQ, 'TargetJointTorq'),  # Unused in RobotState right now
    'rt_target_cart_vel': (mx_def.MX_ST_RT_TARGET_CART_VEL, 'TargetCartVel'),
    'rt_target_conf': (mx_def.MX_ST_RT_TARGET_CONF, 'TargetConf'),
    'rt_target_conf_turn': (mx_def.MX_ST_RT_TARGET_CONF_TURN, 'TargetConfTurn'),
    'rt_joint_pos': (mx_def.MX_ST_RT_JOINT_POS, 'JointPos'),
    'rt_cart_pos': (mx_def.MX_ST_RT_CART_POS, 'CartPos'),
    'rt_joint_vel': (mx_def.MX_ST_RT_JOINT_VEL, 'JointVel'),
    'rt_joint_torq': (mx_def.MX_ST_RT_JOINT_TORQ, 'JointTorq'),
    'rt_cart_vel': (mx_def.MX_ST_RT_CART_VEL, 'CartVel'),
    'rt_conf': (mx_def.MX_ST_RT_CONF, 'Conf'),
    'rt_conf_turn': (mx_def.MX_ST_RT_CONF_TURN, 'ConfTurn'),
    'rt_accelerometer': (mx_def.MX_ST_RT_ACCELEROMETER, 'Accel'),
<<<<<<< HEAD
=======
    'rt_gripper_force': (mx_def.MX_ST_RT_GRIPPER_FORCE, 'GripperForce'),  # Unused in RobotState right now
>>>>>>> d51ffa4d
    'rt_wrf': (mx_def.MX_ST_RT_WRF, 'Wrf'),
    'rt_trf': (mx_def.MX_ST_RT_TRF, 'Trf'),
    'rt_checkpoint': (mx_def.MX_ST_RT_CHECKPOINT, 'Checkpoint'),
    'rt_external_tool_status': (mx_def.MX_ST_RT_EXTTOOL_STATUS, 'ExtToolStatus'),
    'rt_valve_state': (mx_def.MX_ST_RT_VALVE_STATE, 'ValveState'),
    'rt_gripper_state': (mx_def.MX_ST_RT_GRIPPER_STATE, 'GripperState'),
    'rt_gripper_torq': (mx_def.MX_ST_RT_GRIPPER_TORQ, 'GripperTorq'),
    'rt_gripper_pos': (mx_def.MX_ST_RT_GRIPPER_POS, 'GripperPos'),
    'rt_gripper_vel': (mx_def.MX_ST_RT_GRIPPER_VEL, 'GripperVel'),
    '': (mx_def.MX_ST_RT_CYCLE_END, 'CycleEnd')  # Should not be used, handled by Robot class when it uses the logger
}


class _RobotTrajectoryLogger:
    """Class to handle logging robot state to file.

    Attributes
    ----------
    file_name : str
        Name of file produced by logger
    fields : dict of strings
        Fields to be logged. Key: attribute name in 'RobotState'. Value: Equivalent UpperCamelCase string or enum value
        used in 'SetRealTimeMonitoring'
    command_queue : queue
        Queue to store sent commands.
    element_width : int
        Each numerical element will have this width.
    timestamp_element_width: int
        Each timestamp will have this width
    done_logging: bool
        'write_fields' wont log more robot states when this is True. Set to True by 'end_log'
    logging_commands: bool
        Indicate if sent commands are being logged
    expanded_fields:
        Elements of 'fields', but expanded to have a name for each sub-element of corresponding robot states
    data_dict:
        Keys: timestamps. Values: robot state stored at moment corresponding to timestamp
    robot_trajectories: RobotTrajectories object
        Contains robot states logged data and information about the robot used during logging
    """

    def __init__(self,
                 robot_info,
                 robot_rt_data,
                 fields: list[str] = None,
                 file_name: str = None,
                 file_path: str = None,
                 record_time: bool = True,
                 monitoring_interval: float = None):
        """Initialize class.

        Parameters
        ----------
        robot_info : RobotInfo
            Contains robot information.
        fields : list of strings
            List of fields to be logged.
        robot_rt_data : RobotRtData object
            Contains state of robot.
        file_name: string or None
            Log file name
            If None, file name will be built with date/time and robot information (robot type, serial, version).
        file_path : string or None
            Path to save the zipped file that contains logged data + robot info in, respectively, csv and json file.
            If not provided, file will be saved in working directory.
        record_time : bool
            If true, current time will also be recorded in the text file. (Time is also available in filename.)
        monitoring_interval: float
            Indicates rate at which state from robot is received on monitor port. Unit: seconds
        """
        current_date_time = time.strftime('%Y-%m-%d-%H-%M-%S')

        serial_number_or_blank = ('_serial_' + robot_info.serial) if robot_info.serial else ""

        # Add unique name to file path.
        if file_name:
            self.file_name = file_name
        else:
            self.file_name = (f'{robot_info.model}_R{robot_info.revision}_'
                              f'v{robot_info.version.short_version}_'
                              f'log_{current_date_time}{serial_number_or_blank}')

        self.file_path = file_path

        # If fields argument is None, log all compatible fields.
        self.fields = dict()
        if fields is None:

            if robot_info.rt_message_capable:
                for attr in vars(robot_rt_data):
                    if attr.startswith('rt_'):
                        self.fields[attr] = robot_rt_data_to_real_time_monit[attr][1]
            else:
                # Only the following fields are available if platform is not rt monitoring capable.
                self.fields = {
                    'rt_target_joint_pos': robot_rt_data_to_real_time_monit['rt_target_joint_pos'][1],
                    'rt_target_cart_pos': robot_rt_data_to_real_time_monit['rt_target_cart_pos'][1]
                }
        else:
            for field in fields:
                for key, val in robot_rt_data_to_real_time_monit.items():
                    if (isinstance(field, str) and field.lower() == val[1].lower()) or field == val[0]:
                        self.fields[key] = val[1]
                        break

        # Set attributes.
        self.command_queue = queue.Queue()
        self.element_width = 10
        self.timestamp_element_width = 15
        self.done_logging = False
        self.logging_commands = True
        self.expanded_fields = []
        self.data_dict = dict()  # Key: timestamp, Value: List of all corresponding robot_rt_data values
        self.robot_trajectories = RobotTrajectories()

        # Write robot information.
        # Maybe robot information could be stored as a RobotInfo object in robot_trajectories?
        self.robot_trajectories.robot_context.robot_information.append(dict())
        for attr in ['model', 'revision', 'version']:
            self.robot_trajectories.robot_context.robot_information[0][attr] = f'{getattr(robot_info, attr)}'
        if robot_info.serial is not None:
            self.robot_trajectories.robot_context.robot_information[0]['serial_number'] = f'{robot_info.serial}'
        if record_time:
            self.robot_trajectories.robot_context.robot_information[0]['time_recorded'] = f'{current_date_time}'
        if monitoring_interval:
            self.robot_trajectories.robot_context.robot_information[0]['monitoring_interval'] = f'{monitoring_interval}'

        # Write headers for logged data
        self.write_field_and_element_headers(robot_info)

    def get_timestamp_data(self, robot_rt_data, field):
        """ Return timestamp data object associated with the specific field (or None).

        Parameters
        ----------
        robot_rt_data : RobotRtData object
            Current state of robot to get timestamp_data from
        field : String
            Name of the field to get timestamp_data for.

        """
        if field == 'rt_accelerometer':
            index = 5  # For now, only index 5 supported (joint 5's accelerometer)
            accel_dict = getattr(robot_rt_data, field)
            if index not in accel_dict:
                return None
            field_attr = accel_dict[index]
        else:
            field_attr = getattr(robot_rt_data, field)
        return field_attr

    def write_field_and_element_headers(self, robot_info):
        """Write the full field name and element name in each column.

        Parameters
        ----------
        robot_info : RobotInfo
            Information about the robot, such as model name and number of joints.

        """

        def assemble_with_prefix(field, names):
            return [field + '_' + str(x) for x in names]

        # Write full name for each field.
        for key, value in self.fields.items():
            if (key.endswith('joint_pos') or key.endswith('joint_vel') or key.endswith('joint_torq')):
                # Write field name followed by joint number. For example: "TargetJointPos_1".
                self.expanded_fields.extend(assemble_with_prefix(value, range(robot_info.num_joints)))
            elif key.endswith('cart_pos') or key.endswith('wrf') or key.endswith('trf'):
                self.expanded_fields.extend(assemble_with_prefix(value, ['X', 'Y', 'Z', 'Alpha', 'Beta', 'Gamma']))
            elif key.endswith('cart_vel'):
                self.expanded_fields.extend(
                    assemble_with_prefix(value, ['X_Dot', 'Y_Dot', 'Z_Dot', 'Omega_X', 'Omega_Y', 'Omega_Z']))
            elif key.endswith('rt_accelerometer'):
                self.expanded_fields.extend(assemble_with_prefix(value, ['X', 'Y', 'Z']))
            elif key.endswith('conf_turn'):
                self.expanded_fields.append(value)
            elif key.endswith('conf'):
                self.expanded_fields.extend(assemble_with_prefix(value, ['Shoulder', 'Elbow', 'Wrist']))
            elif key.endswith('checkpoint'):
                self.expanded_fields.append(value)
            elif key.endswith('rt_external_tool_status'):
                self.expanded_fields.extend(assemble_with_prefix(value, ['model', 'present', 'homed', 'error']))
            elif key.endswith('rt_valve_state'):
                self.expanded_fields.extend(assemble_with_prefix(value, ['valve1', 'valve2']))
            elif key.endswith('rt_gripper_state'):
                self.expanded_fields.extend(assemble_with_prefix(value, ['holding', 'limits']))
            elif key.endswith('rt_gripper_torq'):
                self.expanded_fields.extend(assemble_with_prefix(value, ['%']))
            elif key.endswith('rt_gripper_pos'):
                self.expanded_fields.extend(assemble_with_prefix(value, ['%']))
            elif key.endswith('rt_gripper_vel'):
                self.expanded_fields.extend(assemble_with_prefix(value, ['%']))
            else:
                raise ValueError(f'Missing formatting for field: {key}')

    def write_fields(self, timestamp, robot_rt_data):
        """Write fields to file.

        Parameters
        ----------
        timestamp : numeric
            The timestamp of the current data.
        robot_rt_data : RobotRtData object
            This object contains the current robot state.

        """
        if self.done_logging:
            return

        # First write the timestamp
        formatted_tim = f'{timestamp:{self.timestamp_element_width}}'
        self.data_dict[formatted_tim] = []
        for field in self.fields:
            # For each field, write each value with appropriate spacing.
            ts_data = self.get_timestamp_data(robot_rt_data, field)
            if ts_data is None:
                continue
            self.data_dict[formatted_tim].extend([f'{x:{self.element_width}}' for x in ts_data.data])

    def stop_logging_commands(self):
        """Stops saving sent commands to log"""
        self.logging_commands = False

    def end_log(self, ignore_checkpoints=True):
        """ Write all accumulated sent commands and close file.

        Return
        --------

        string
            Filename where logged info can be found
        """

        self.done_logging = True

        self.robot_trajectories.robot_df_hist.output_dfs.append(
            pd.DataFrame.from_dict(self.data_dict, orient='index', columns=self.expanded_fields))

        # Write all sent commands.
        while not self.command_queue.empty():
            command = self.command_queue.get()
            if ignore_checkpoints and command.startswith('SetCheckpoint'):
                continue
            self.robot_trajectories.robot_context.sent_commands.append(command)

        self.robot_trajectories.to_file(self.file_name, file_path=self.file_path)

        if self.file_path:
            return PurePath.joinpath(PurePath(self.file_path), self.file_name)
        else:
            return PurePath(self.file_name)<|MERGE_RESOLUTION|>--- conflicted
+++ resolved
@@ -29,10 +29,7 @@
     'rt_conf': (mx_def.MX_ST_RT_CONF, 'Conf'),
     'rt_conf_turn': (mx_def.MX_ST_RT_CONF_TURN, 'ConfTurn'),
     'rt_accelerometer': (mx_def.MX_ST_RT_ACCELEROMETER, 'Accel'),
-<<<<<<< HEAD
-=======
     'rt_gripper_force': (mx_def.MX_ST_RT_GRIPPER_FORCE, 'GripperForce'),  # Unused in RobotState right now
->>>>>>> d51ffa4d
     'rt_wrf': (mx_def.MX_ST_RT_WRF, 'Wrf'),
     'rt_trf': (mx_def.MX_ST_RT_TRF, 'Trf'),
     'rt_checkpoint': (mx_def.MX_ST_RT_CHECKPOINT, 'Checkpoint'),
